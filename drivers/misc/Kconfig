#
# Misc strange devices
#

menu "Misc devices"

config SENSORS_LIS3LV02D
	tristate
	depends on INPUT
	select INPUT_POLLDEV
	default n

config AD525X_DPOT
	tristate "Analog Devices Digital Potentiometers"
	depends on (I2C || SPI) && SYSFS
	help
	  If you say yes here, you get support for the Analog Devices
	  AD5258, AD5259, AD5251, AD5252, AD5253, AD5254, AD5255
	  AD5160, AD5161, AD5162, AD5165, AD5200, AD5201, AD5203,
	  AD5204, AD5206, AD5207, AD5231, AD5232, AD5233, AD5235,
	  AD5260, AD5262, AD5263, AD5290, AD5291, AD5292, AD5293,
	  AD7376, AD8400, AD8402, AD8403, ADN2850, AD5241, AD5242,
	  AD5243, AD5245, AD5246, AD5247, AD5248, AD5280, AD5282,
	  ADN2860, AD5273, AD5171, AD5170, AD5172, AD5173, AD5270,
	  AD5271, AD5272, AD5274
	  digital potentiometer chips.

	  See Documentation/misc-devices/ad525x_dpot.txt for the
	  userspace interface.

	  This driver can also be built as a module.  If so, the module
	  will be called ad525x_dpot.

config AD525X_DPOT_I2C
	tristate "support I2C bus connection"
	depends on AD525X_DPOT && I2C
	help
	  Say Y here if you have a digital potentiometers hooked to an I2C bus.

	  To compile this driver as a module, choose M here: the
	  module will be called ad525x_dpot-i2c.

config AD525X_DPOT_SPI
	tristate "support SPI bus connection"
	depends on AD525X_DPOT && SPI_MASTER
	help
	  Say Y here if you have a digital potentiometers hooked to an SPI bus.

	  If unsure, say N (but it's safe to say "Y").

	  To compile this driver as a module, choose M here: the
	  module will be called ad525x_dpot-spi.

config ATMEL_PWM
	tristate "Atmel AT32/AT91 PWM support"
	depends on HAVE_CLK
	help
	  This option enables device driver support for the PWM channels
	  on certain Atmel processors.  Pulse Width Modulation is used for
	  purposes including software controlled power-efficient backlights
	  on LCD displays, motor control, and waveform generation.

config ATMEL_TCLIB
	bool "Atmel AT32/AT91 Timer/Counter Library"
	depends on (AVR32 || ARCH_AT91)
	help
	  Select this if you want a library to allocate the Timer/Counter
	  blocks found on many Atmel processors.  This facilitates using
	  these blocks by different drivers despite processor differences.

config ATMEL_TCB_CLKSRC
	bool "TC Block Clocksource"
	depends on ATMEL_TCLIB
	default y
	help
	  Select this to get a high precision clocksource based on a
	  TC block with a 5+ MHz base clock rate.  Two timer channels
	  are combined to make a single 32-bit timer.

	  When GENERIC_CLOCKEVENTS is defined, the third timer channel
	  may be used as a clock event device supporting oneshot mode
	  (delays of up to two seconds) based on the 32 KiHz clock.

config ATMEL_TCB_CLKSRC_BLOCK
	int
	depends on ATMEL_TCB_CLKSRC
	prompt "TC Block" if ARCH_AT91RM9200 || ARCH_AT91SAM9260 || CPU_AT32AP700X
	default 0
	range 0 1
	help
	  Some chips provide more than one TC block, so you have the
	  choice of which one to use for the clock framework.  The other
	  TC can be used for other purposes, such as PWM generation and
	  interval timing.

config DUMMY_IRQ
	tristate "Dummy IRQ handler"
	default n
	---help---
	  This module accepts a single 'irq' parameter, which it should register for.
	  The sole purpose of this module is to help with debugging of systems on
	  which spurious IRQs would happen on disabled IRQ vector.

config IBM_ASM
	tristate "Device driver for IBM RSA service processor"
	depends on X86 && PCI && INPUT
	---help---
	  This option enables device driver support for in-band access to the
	  IBM RSA (Condor) service processor in eServer xSeries systems.
	  The ibmasm device driver allows user space application to access
	  ASM (Advanced Systems Management) functions on the service
	  processor. The driver is meant to be used in conjunction with
	  a user space API.
	  The ibmasm driver also enables the OS to use the UART on the
	  service processor board as a regular serial port. To make use of
	  this feature serial driver support (CONFIG_SERIAL_8250) must be
	  enabled.

	  WARNING: This software may not be supported or function
	  correctly on your IBM server. Please consult the IBM ServerProven
	  website <http://www-03.ibm.com/systems/info/x86servers/serverproven/compat/us/>
	  for information on the specific driver level and support statement
	  for your IBM server.

config PHANTOM
	tristate "Sensable PHANToM (PCI)"
	depends on PCI
	help
	  Say Y here if you want to build a driver for Sensable PHANToM device.

	  This driver is only for PCI PHANToMs.

	  If you choose to build module, its name will be phantom. If unsure,
	  say N here.

config INTEL_MID_PTI
	tristate "Parallel Trace Interface for MIPI P1149.7 cJTAG standard"
	depends on PCI && TTY
	default n
	help
	  The PTI (Parallel Trace Interface) driver directs
	  trace data routed from various parts in the system out
	  through an Intel Penwell PTI port and out of the mobile
	  device for analysis with a debugging tool (Lauterbach or Fido).

	  You should select this driver if the target kernel is meant for
	  an Intel Atom (non-netbook) mobile device containing a MIPI
	  P1149.7 standard implementation.

config SGI_IOC4
	tristate "SGI IOC4 Base IO support"
	depends on PCI
	---help---
	  This option enables basic support for the IOC4 chip on certain
	  SGI IO controller cards (IO9, IO10, and PCI-RT).  This option
	  does not enable any specific functions on such a card, but provides
	  necessary infrastructure for other drivers to utilize.

	  If you have an SGI Altix with an IOC4-based card say Y.
	  Otherwise say N.

config TIFM_CORE
	tristate "TI Flash Media interface support"
	depends on PCI
	help
	  If you want support for Texas Instruments(R) Flash Media adapters
	  you should select this option and then also choose an appropriate
	  host adapter, such as 'TI Flash Media PCI74xx/PCI76xx host adapter
	  support', if you have a TI PCI74xx compatible card reader, for
	  example.
	  You will also have to select some flash card format drivers. MMC/SD
	  cards are supported via 'MMC/SD Card support: TI Flash Media MMC/SD
	  Interface support (MMC_TIFM_SD)'.

	  To compile this driver as a module, choose M here: the module will
	  be called tifm_core.

config TIFM_7XX1
	tristate "TI Flash Media PCI74xx/PCI76xx host adapter support"
	depends on PCI && TIFM_CORE
	default TIFM_CORE
	help
	  This option enables support for Texas Instruments(R) PCI74xx and
	  PCI76xx families of Flash Media adapters, found in many laptops.
	  To make actual use of the device, you will have to select some
	  flash card format drivers, as outlined in the TIFM_CORE Help.

	  To compile this driver as a module, choose M here: the module will
	  be called tifm_7xx1.

config ICS932S401
	tristate "Integrated Circuits ICS932S401"
	depends on I2C
	help
	  If you say yes here you get support for the Integrated Circuits
	  ICS932S401 clock control chips.

	  This driver can also be built as a module. If so, the module
	  will be called ics932s401.

config ATMEL_SSC
	tristate "Device driver for Atmel SSC peripheral"
	depends on HAS_IOMEM
	---help---
	  This option enables device driver support for Atmel Synchronized
	  Serial Communication peripheral (SSC).

	  The SSC peripheral supports a wide variety of serial frame based
	  communications, i.e. I2S, SPI, etc.

	  If unsure, say N.

config ENCLOSURE_SERVICES
	tristate "Enclosure Services"
	default n
	help
	  Provides support for intelligent enclosures (bays which
	  contain storage devices).  You also need either a host
	  driver (SCSI/ATA) which supports enclosures
	  or a SCSI enclosure device (SES) to use these services.

config SGI_XP
	tristate "Support communication between SGI SSIs"
	depends on NET
	depends on (IA64_GENERIC || IA64_SGI_SN2 || IA64_SGI_UV || X86_UV) && SMP
	select IA64_UNCACHED_ALLOCATOR if IA64_GENERIC || IA64_SGI_SN2
	select GENERIC_ALLOCATOR if IA64_GENERIC || IA64_SGI_SN2
	select SGI_GRU if X86_64 && SMP
	---help---
	  An SGI machine can be divided into multiple Single System
	  Images which act independently of each other and have
	  hardware based memory protection from the others.  Enabling
	  this feature will allow for direct communication between SSIs
	  based on a network adapter and DMA messaging.

config CS5535_MFGPT
	tristate "CS5535/CS5536 Geode Multi-Function General Purpose Timer (MFGPT) support"
	depends on PCI && X86 && MFD_CS5535
	default n
	help
	  This driver provides access to MFGPT functionality for other
	  drivers that need timers.  MFGPTs are available in the CS5535 and
	  CS5536 companion chips that are found in AMD Geode and several
	  other platforms.  They have a better resolution and max interval
	  than the generic PIT, and are suitable for use as high-res timers.
	  You probably don't want to enable this manually; other drivers that
	  make use of it should enable it.

config CS5535_MFGPT_DEFAULT_IRQ
	int
	depends on CS5535_MFGPT
	default 7
	help
	  MFGPTs on the CS5535 require an interrupt.  The selected IRQ
	  can be overridden as a module option as well as by driver that
	  use the cs5535_mfgpt_ API; however, different architectures might
	  want to use a different IRQ by default.  This is here for
	  architectures to set as necessary.

config CS5535_CLOCK_EVENT_SRC
	tristate "CS5535/CS5536 high-res timer (MFGPT) events"
	depends on GENERIC_CLOCKEVENTS && CS5535_MFGPT
	help
	  This driver provides a clock event source based on the MFGPT
	  timer(s) in the CS5535 and CS5536 companion chips.
	  MFGPTs have a better resolution and max interval than the
	  generic PIT, and are suitable for use as high-res timers.

config HP_ILO
	tristate "Channel interface driver for the HP iLO processor"
	depends on PCI
	default n
	help
	  The channel interface driver allows applications to communicate
	  with iLO management processors present on HP ProLiant servers.
	  Upon loading, the driver creates /dev/hpilo/dXccbN files, which
	  can be used to gather data from the management processor, via
	  read and write system calls.

	  To compile this driver as a module, choose M here: the
	  module will be called hpilo.

config SGI_GRU
	tristate "SGI GRU driver"
	depends on X86_UV && SMP
	default n
	select MMU_NOTIFIER
	---help---
	The GRU is a hardware resource located in the system chipset. The GRU
	contains memory that can be mmapped into the user address space. This memory is
	used to communicate with the GRU to perform functions such as load/store,
	scatter/gather, bcopy, AMOs, etc.  The GRU is directly accessed by user
	instructions using user virtual addresses. GRU instructions (ex., bcopy) use
	user virtual addresses for operands.

	If you are not running on a SGI UV system, say N.

config SGI_GRU_DEBUG
	bool  "SGI GRU driver debug"
	depends on SGI_GRU
	default n
	---help---
	This option enables addition debugging code for the SGI GRU driver. If
	you are unsure, say N.

config APDS9802ALS
	tristate "Medfield Avago APDS9802 ALS Sensor module"
	depends on I2C
	help
	  If you say yes here you get support for the ALS APDS9802 ambient
	  light sensor.

	  This driver can also be built as a module.  If so, the module
	  will be called apds9802als.

config APDS9930
	tristate "Avago APDS9930 combined als and proximity sensors"
	depends on I2C
	help
	  Say Y here if you want to build a driver for Avago APDS9930
	  combined ambient light and proximity sensor chip.

	  To compile this driver as a module, choose M here: the
	  module will be called apds9950. If unsure, say N here.

config ISL29003
	tristate "Intersil ISL29003 ambient light sensor"
	depends on I2C && SYSFS
	help
	  If you say yes here you get support for the Intersil ISL29003
	  ambient light sensor.

	  This driver can also be built as a module.  If so, the module
	  will be called isl29003.

config ISL29020
	tristate "Intersil ISL29020 ambient light sensor"
	depends on I2C
	help
	  If you say yes here you get support for the Intersil ISL29020
	  ambient light sensor.

	  This driver can also be built as a module.  If so, the module
	  will be called isl29020.

config SENSORS_TSL2550
	tristate "Taos TSL2550 ambient light sensor"
	depends on I2C && SYSFS
	help
	  If you say yes here you get support for the Taos TSL2550
	  ambient light sensor.

	  This driver can also be built as a module.  If so, the module
	  will be called tsl2550.

config SENSORS_BH1780
	tristate "ROHM BH1780GLI ambient light sensor"
	depends on I2C && SYSFS
	help
	  If you say yes here you get support for the ROHM BH1780GLI
	  ambient light sensor.

	  This driver can also be built as a module.  If so, the module
	  will be called bh1780gli.

config SENSORS_BH1770
         tristate "BH1770GLC / SFH7770 combined ALS - Proximity sensor"
         depends on I2C
         ---help---
           Say Y here if you want to build a driver for BH1770GLC (ROHM) or
	   SFH7770 (Osram) combined ambient light and proximity sensor chip.

           To compile this driver as a module, choose M here: the
           module will be called bh1770glc. If unsure, say N here.

config SENSORS_APDS990X
	 tristate "APDS990X combined als and proximity sensors"
	 depends on I2C
	 default n
	 ---help---
	   Say Y here if you want to build a driver for Avago APDS990x
	   combined ambient light and proximity sensor chip.

	   To compile this driver as a module, choose M here: the
	   module will be called apds990x. If unsure, say N here.

config HMC6352
	tristate "Honeywell HMC6352 compass"
	depends on I2C
	help
	  This driver provides support for the Honeywell HMC6352 compass,
	  providing configuration and heading data via sysfs.

config EP93XX_PWM
	tristate "EP93xx PWM support"
	depends on ARCH_EP93XX
	help
	  This option enables device driver support for the PWM channels
	  on the Cirrus EP93xx processors.  The EP9307 chip only has one
	  PWM channel all the others have two, the second channel is an
	  alternate function of the EGPIO14 pin.  A sysfs interface is
	  provided to control the PWM channels.

	  To compile this driver as a module, choose M here: the module will
	  be called ep93xx_pwm.

config DS1682
	tristate "Dallas DS1682 Total Elapsed Time Recorder with Alarm"
	depends on I2C
	help
	  If you say yes here you get support for Dallas Semiconductor
	  DS1682 Total Elapsed Time Recorder.

	  This driver can also be built as a module.  If so, the module
	  will be called ds1682.

config SPEAR13XX_PCIE_GADGET
	bool "PCIe gadget support for SPEAr13XX platform"
	depends on ARCH_SPEAR13XX && BROKEN
	default n
	help
	 This option enables gadget support for PCIe controller. If
	 board file defines any controller as PCIe endpoint then a sysfs
	 entry will be created for that controller. User can use these
	 sysfs node to configure PCIe EP as per his requirements.

config TI_DAC7512
	tristate "Texas Instruments DAC7512"
	depends on SPI && SYSFS
	help
	  If you say yes here you get support for the Texas Instruments
	  DAC7512 16-bit digital-to-analog converter.

	  This driver can also be built as a module. If so, the module
	  will be called ti_dac7512.

config UID_STAT
	bool "UID based statistics tracking exported to /proc/uid_stat"
	default n

config VMWARE_BALLOON
	tristate "VMware Balloon Driver"
	depends on X86 && HYPERVISOR_GUEST
	help
	  This is VMware physical memory management driver which acts
	  like a "balloon" that can be inflated to reclaim physical pages
	  by reserving them in the guest and invalidating them in the
	  monitor, freeing up the underlying machine pages so they can
	  be allocated to other guests. The balloon can also be deflated
	  to allow the guest to use more physical memory.

	  If unsure, say N.

	  To compile this driver as a module, choose M here: the
	  module will be called vmw_balloon.

config ARM_CHARLCD
	bool "ARM Ltd. Character LCD Driver"
	depends on PLAT_VERSATILE
	help
	  This is a driver for the character LCD found on the ARM Ltd.
	  Versatile and RealView Platform Baseboards. It doesn't do
	  very much more than display the text "ARM Linux" on the first
	  line and the Linux version on the second line, but that's
	  still useful.

config BMP085
	bool
	depends on SYSFS

config BMP085_I2C
	tristate "BMP085 digital pressure sensor on I2C"
	select BMP085
	select REGMAP_I2C
	depends on I2C && SYSFS
	help
	  Say Y here if you want to support Bosch Sensortec's digital pressure
	  sensor hooked to an I2C bus.

	  To compile this driver as a module, choose M here: the
	  module will be called bmp085-i2c.

config BMP085_SPI
	tristate "BMP085 digital pressure sensor on SPI"
	select BMP085
	select REGMAP_SPI
	depends on SPI_MASTER && SYSFS
	help
	  Say Y here if you want to support Bosch Sensortec's digital pressure
	  sensor hooked to an SPI bus.

	  To compile this driver as a module, choose M here: the
	  module will be called bmp085-spi.

config PCH_PHUB
	tristate "Intel EG20T PCH/LAPIS Semicon IOH(ML7213/ML7223/ML7831) PHUB"
	depends on PCI
	help
	  This driver is for PCH(Platform controller Hub) PHUB(Packet Hub) of
	  Intel Topcliff which is an IOH(Input/Output Hub) for x86 embedded
	  processor. The Topcliff has MAC address and Option ROM data in SROM.
	  This driver can access MAC address and Option ROM data in SROM.

	  This driver also can be used for LAPIS Semiconductor's IOH,
	  ML7213/ML7223/ML7831.
	  ML7213 which is for IVI(In-Vehicle Infotainment) use.
	  ML7223 IOH is for MP(Media Phone) use.
	  ML7831 IOH is for general purpose use.
	  ML7213/ML7223/ML7831 is companion chip for Intel Atom E6xx series.
	  ML7213/ML7223/ML7831 is completely compatible for Intel EG20T PCH.

	  To compile this driver as a module, choose M here: the module will
	  be called pch_phub.

config USB_SWITCH_FSA9480
	tristate "FSA9480 USB Switch"
	depends on I2C
	help
	  The FSA9480 is a USB port accessory detector and switch.
	  The FSA9480 is fully controlled using I2C and enables USB data,
	  stereo and mono audio, video, microphone and UART data to use
	  a common connector port.

config LATTICE_ECP3_CONFIG
	tristate "Lattice ECP3 FPGA bitstream configuration via SPI"
	depends on SPI && SYSFS
	select FW_LOADER
	default	n
	help
	  This option enables support for bitstream configuration (programming
	  or loading) of the Lattice ECP3 FPGA family via SPI.

	  If unsure, say N.

config SRAM
	bool "Generic on-chip SRAM driver"
	depends on HAS_IOMEM
	select GENERIC_ALLOCATOR
	help
	  This driver allows you to declare a memory region to be managed by
	  the genalloc API. It is supposed to be used for small on-chip SRAM
	  areas found on many SoCs.

config TSIF
	depends on ARCH_MSM8X60 || ARCH_MSM8960 || ARCH_APQ8064
	tristate "TSIF (Transport Stream InterFace) support"
	default n
	---help---
	  This driver supports low level TSIF interface. It provides API
	  for upper layer drivers. If you have a TSIF hardware, say
	  Y here and read <file:Documentation/arm/msm/tsif.txt>.

	  To compile this driver as module, choose M here: the
	  module will be called msm_tsif.

config TSIF_DEBUG
	bool "Turn on debugging information for tsif driver"
	depends on TSIF
	default n
	---help---
	  This turns on debugging information for the tsif driver

config HAPTIC_ISA1200
	tristate "ISA1200 haptic support"
	depends on I2C
	default n
	help
	  The ISA1200 is a high performance enhanced haptic driver.

config QSEECOM
	tristate "Qualcomm Secure Execution Communicator driver"
	help
	  Provides a communication interface between userspace and
	  Qualcomm Secure Execution Environment (QSEE) using Secure Channel
	  Manager (SCM) interface.

config QFP_FUSE
	tristate "QFPROM Fuse Read/Write support"
	help
	  This option enables device driver to read/write QFPROM
	  fuses. The ioctls provides the necessary interface
	  to the fuse block. Currently this is supported only
	  on FSM targets.

config QPNP_MISC
	tristate "QPNP Misc Peripheral"
	depends on SPMI
	help
	  Say 'y' here to include support for the Qualcomm QPNP MISC
	  peripheral. The MISC peripheral holds the USB ID interrupt
	  and the driver provides an API to check if this interrupt
	  is available on the current PMIC chip.

config USB_HSIC_SMSC_HUB
	tristate "Support for HSIC based MSM on-chip SMSC3503 HUB"
	depends on USB_EHCI_MSM_HSIC
	help
	  Enables support for the HSIC (High Speed Inter-Chip) based
	  SMSC3503 hub controller present on the Qualcomm chipsets.

	  This adds support for connecting devices like mouse in HSIC
	  Host mode.

config TI_DRV2667
	tristate "TI's DRV2667 haptic controller support"
	depends on I2C
	help
	  The DRV2667 is a piezo haptic controller chip. It can drive
	  piezo haptics either in digital mode or analog mode. This chip
	  can be used in variety of devices to provide haptic support.

	  To compile this driver as a module, choose M here: the
	  module will be called ti_drv2667.

config QCOM_LIQUID_DOCK
	tristate "QTI LiQUID Docking Station USB/Ethernet support"
	depends on OF_GPIO
	help
	  This option enables support for the USB and Ethernet ports found on
	  the docking station of various models of Qualcomm Technology's
	  LiQUID Mobile Development Platforms.

config MSM_PWM_VIBRATOR
    bool "MSM vibrator support"
        depends on ANDROID_TIMED_OUTPUT
        help
          This option enables device driver support for MSM Vibrator driver.
          Some functions should be given by platform data for enable PWM, Motor IC, etc.

config UID_CPUTIME
	tristate "Per-UID cpu time statistics"
	depends on PROFILING
	help
	  Per UID based cpu time statistics exported to /proc/uid_cputime

<<<<<<< HEAD
=======
config LOAD_SW_CONTROL
	bool "Load switch control"
	help
	  This program is for reducing the power off leakage current.

>>>>>>> 3dfd484b
source "drivers/misc/c2port/Kconfig"
source "drivers/misc/eeprom/Kconfig"
source "drivers/misc/cb710/Kconfig"
source "drivers/misc/ti-st/Kconfig"
source "drivers/misc/lis3lv02d/Kconfig"
source "drivers/misc/carma/Kconfig"
source "drivers/misc/altera-stapl/Kconfig"
source "drivers/misc/mei/Kconfig"
source "drivers/misc/vmw_vmci/Kconfig"
source "drivers/misc/qcom/Kconfig"
endmenu<|MERGE_RESOLUTION|>--- conflicted
+++ resolved
@@ -633,14 +633,11 @@
 	help
 	  Per UID based cpu time statistics exported to /proc/uid_cputime
 
-<<<<<<< HEAD
-=======
 config LOAD_SW_CONTROL
 	bool "Load switch control"
 	help
 	  This program is for reducing the power off leakage current.
 
->>>>>>> 3dfd484b
 source "drivers/misc/c2port/Kconfig"
 source "drivers/misc/eeprom/Kconfig"
 source "drivers/misc/cb710/Kconfig"
