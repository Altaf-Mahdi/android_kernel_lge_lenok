/*
 * Copyright (c) 2011-2014, The Linux Foundation. All rights reserved.
 *
 * This program is free software; you can redistribute it and/or modify
 * it under the terms of the GNU General Public License version 2 and
 * only version 2 as published by the Free Software Foundation.
 *
 * This program is distributed in the hope that it will be useful,
 * but WITHOUT ANY WARRANTY; without even the implied warranty of
 * MERCHANTABILITY or FITNESS FOR A PARTICULAR PURPOSE.  See the
 * GNU General Public License for more details.
 *
 */
#include <linux/kernel.h>
#include <linux/module.h>
#include <linux/init.h>
#include <linux/device.h>
#include <linux/platform_device.h>
#include <linux/hw_random.h>
#include <linux/clk.h>
#include <linux/slab.h>
#include <linux/io.h>
#include <linux/err.h>
#include <linux/types.h>
#include <soc/qcom/socinfo.h>
#include <linux/msm-bus.h>
#include <linux/fs.h>
#include <linux/cdev.h>

#include <linux/platform_data/qcom_crypto_device.h>

#include "msm_rng.h"
#include "ctr_drbg.h"
#include "fips_drbg.h"
#include "msm_fips_selftest.h"

#define DRIVER_NAME "msm_rng"

/* Device specific register offsets */
#define PRNG_DATA_OUT_OFFSET    0x0000
#define PRNG_STATUS_OFFSET	0x0004
#define PRNG_LFSR_CFG_OFFSET	0x0100
#define PRNG_CONFIG_OFFSET	0x0104

/* Device specific register masks and config values */
#define PRNG_LFSR_CFG_MASK	0xFFFF0000
#define PRNG_LFSR_CFG_CLOCKS	0x0000DDDD
#define PRNG_CONFIG_MASK	0xFFFFFFFD
#define PRNG_HW_ENABLE		0x00000002

#define MAX_HW_FIFO_DEPTH 16                     /* FIFO is 16 words deep */
#define MAX_HW_FIFO_SIZE (MAX_HW_FIFO_DEPTH * 4) /* FIFO is 32 bits wide  */

/* Global FIPS status  */
#ifdef CONFIG_FIPS_ENABLE
enum fips_status g_fips140_status = FIPS140_STATUS_FAIL;
EXPORT_SYMBOL(g_fips140_status);

#else
enum fips_status g_fips140_status = FIPS140_STATUS_NA;
EXPORT_SYMBOL(g_fips140_status);

#endif

/*FIPS140-2 call back for DRBG self test */
void *drbg_call_back;
EXPORT_SYMBOL(drbg_call_back);



enum {
	FIPS_NOT_STARTED = 0,
	DRBG_FIPS_STARTED
};

<<<<<<< HEAD
static int msm_rng_read(struct hwrng *rng, void *data, size_t max, bool wait)
=======
struct msm_rng_device msm_rng_device_info;

#ifdef CONFIG_FIPS_ENABLE
static int fips_mode_enabled = FIPS_NOT_STARTED;
#endif

static long msm_rng_ioctl(struct file *filp, unsigned int cmd,
				unsigned long arg)
{
	long ret = 0;

	pr_debug("ioctl: cmd = %d\n", cmd);
	switch (cmd) {
	case QRNG_IOCTL_RESET_BUS_BANDWIDTH:
		pr_info("calling msm_rng_bus_scale(LOW)\n");
		ret = msm_bus_scale_client_update_request(
				msm_rng_device_info.qrng_perf_client, 0);
		if (ret)
			pr_err("failed qrng_reset_bus_bw, ret = %ld\n", ret);
		break;
	default:
		pr_err("Unsupported IOCTL call");
		break;
	}
	return ret;
}

/*
 *
 *  This function calls hardware random bit generator directory and retuns it
 *  back to caller
 *
 */
int msm_rng_direct_read(struct msm_rng_device *msm_rng_dev, void *data)
{
	struct platform_device *pdev;
	void __iomem *base;
	size_t currsize = 0;
	unsigned long val;
	unsigned long *retdata = data;
	int ret;

	pdev = msm_rng_dev->pdev;
	base = msm_rng_dev->base;

	/* enable PRNG clock */
	ret = clk_prepare_enable(msm_rng_dev->prng_clk);
	if (ret) {
		dev_err(&pdev->dev, "failed to enable clock in callback\n");
		return 0;
	}
	/* read random data from h/w */
	do {
		/* check status bit if data is available */
		if (!(readl_relaxed(base + PRNG_STATUS_OFFSET) & 0x00000001))
			break;	/* no data to read so just bail */

		/* read FIFO */
		val = readl_relaxed(base + PRNG_DATA_OUT_OFFSET);
		if (!val)
			break;	/* no data to read so just bail */

		/* write data back to callers pointer */
		*(retdata++) = val;
		currsize += 4;

	} while (currsize < Q_HW_DRBG_BLOCK_BYTES);

	/* vote to turn off clock */
	clk_disable_unprepare(msm_rng_dev->prng_clk);

	val = 0L;
	return currsize;

}

static int msm_rng_drbg_read(struct hwrng *rng,
			void *data, size_t max, bool wait)
>>>>>>> 6b6cff37
{
	struct msm_rng_device *msm_rng_dev;
	struct platform_device *pdev;
	void __iomem *base;
	size_t maxsize;
	size_t currsize = 0;
	unsigned long val;
	unsigned long *retdata = data;
	int ret, ret1;

	msm_rng_dev = (struct msm_rng_device *)rng->priv;
	pdev = msm_rng_dev->pdev;
	base = msm_rng_dev->base;


	down(&msm_rng_dev->drbg_sem);

	/* calculate max size bytes to transfer back to caller */
	maxsize = min_t(size_t, MAX_HW_FIFO_SIZE, max);

	/* no room for word data */
	if (maxsize < 4)
		return 0;

	/* read random data from CTR-AES based DRBG */
	if (FIPS140_DRBG_ENABLED == msm_rng_dev->fips140_drbg_enabled) {
		ret1 = fips_drbg_gen(msm_rng_dev->drbg_ctx, data, maxsize);
		if (FIPS140_PRNG_ERR == ret1)
			panic("random number generator generator error.\n");
	} else
		ret1 = 1;

	/* read random data from h/w */
	/* enable PRNG clock */
	ret = clk_prepare_enable(msm_rng_dev->prng_clk);
	if (ret) {
		dev_err(&pdev->dev, "failed to enable clock in callback\n");
		up(&msm_rng_dev->drbg_sem);
		return 0;
	}
	if (msm_rng_dev->qrng_perf_client) {
		ret = msm_bus_scale_client_update_request(
					msm_rng_dev->qrng_perf_client, 1);
		if (ret)
			pr_err("bus_scale_client_update_req failed!\n");
	}
	/* read random data from h/w */
	do {
		/* check status bit if data is available */
		if (!(readl_relaxed(base + PRNG_STATUS_OFFSET) & 0x00000001))
			break;	/* no data to read so just bail */

		/* read FIFO */
		val = readl_relaxed(base + PRNG_DATA_OUT_OFFSET);
		if (!val)
			break;	/* no data to read so just bail */

		/* write data back to callers pointer */
		if (0 != ret1)
			*(retdata++) = val;
		currsize += 4;

		/* make sure we stay on 32bit boundary */
		if ((maxsize - currsize) < 4)
			break;
	} while (currsize < maxsize);
	if (msm_rng_dev->qrng_perf_client)
		ret = msm_bus_scale_client_update_request(
					msm_rng_dev->qrng_perf_client, 0);
	/* vote to turn off clock */
	clk_disable_unprepare(msm_rng_dev->prng_clk);

	up(&msm_rng_dev->drbg_sem);

	return currsize;
}

#ifdef CONFIG_FIPS_ENABLE
static void _fips_drbg_init_error(struct msm_rng_device  *msm_rng_dev)
{
	unregister_chrdev(QRNG_IOC_MAGIC, DRIVER_NAME);
	clk_put(msm_rng_dev->prng_clk);
	iounmap(msm_rng_dev->base);
	kzfree(msm_rng_dev->drbg_ctx);
	kzfree(msm_rng_dev);
	panic("software random number generator initialization error.\n");
}
#else
static inline void _fips_drbg_init_error(struct msm_rng_device *msm_rng_dev)
{
	return;
}

#endif

#ifdef CONFIG_FIPS_ENABLE
int _do_msm_fips_drbg_init(void *rng_dev)
{
	struct msm_rng_device *msm_rng_dev = (struct msm_rng_device *) rng_dev;

	int ret;

	if (NULL == msm_rng_dev)
		return 1;

	ret = fips_drbg_init(msm_rng_dev);
	if (0 == ret) {
		pr_debug("start fips self test\n");
		ret = fips_self_test();
		if (ret) {
			msm_rng_dev->fips140_drbg_enabled =
				FIPS140_DRBG_DISABLED;
			_fips_drbg_init_error(msm_rng_dev);
		} else {
			msm_rng_dev->fips140_drbg_enabled =
				FIPS140_DRBG_ENABLED;
		}
	} else {
		msm_rng_dev->fips140_drbg_enabled = FIPS140_DRBG_DISABLED;
		_fips_drbg_init_error(msm_rng_dev);
	}

	return ret;
}
#else
int _do_msm_fips_drbg_init(void *rng_dev)
{
	return 0;
}
#endif

#ifdef CONFIG_FIPS_ENABLE
static int msm_rng_read(struct hwrng *rng, void *data, size_t max, bool wait)
{
	struct msm_rng_device *msm_rng_dev = (struct msm_rng_device *)rng->priv;
	unsigned char a[Q_HW_DRBG_BLOCK_BYTES];
	int read_size;
	unsigned char *p = data;

	switch (fips_mode_enabled) {
	case DRBG_FIPS_STARTED:
		return msm_rng_drbg_read(rng, data, max, wait);
		break;
	case FIPS_NOT_STARTED:
		if (g_fips140_status != FIPS140_STATUS_PASS) {
			do {
				read_size = msm_rng_direct_read(msm_rng_dev, a);
				if (read_size <= 0)
					break;
				if ((max - read_size > 0)) {
					memcpy(p, a, read_size);
					p += read_size;
					max -= read_size;
				} else {
					memcpy(p, a, max);
				break;
				}
			} while (1);
			return p - (unsigned char *)data;
		} else {
				fips_mode_enabled  = DRBG_FIPS_STARTED;
				return msm_rng_drbg_read(rng, data, max, wait);
			}
		break;
	default:
		return 0;
		break;
	}

	return 0;
}
#else
static int msm_rng_read(struct hwrng *rng, void *data, size_t max, bool wait)
{
	return msm_rng_drbg_read(rng, data, max, wait);
}
#endif

static struct hwrng msm_rng = {
	.name = DRIVER_NAME,
	.read = msm_rng_read,
};

static int msm_rng_enable_hw(struct msm_rng_device *msm_rng_dev)
{
	unsigned long val = 0;
	unsigned long reg_val = 0;
	int ret = 0;

	if (msm_rng_dev->qrng_perf_client) {
		ret = msm_bus_scale_client_update_request(
				msm_rng_dev->qrng_perf_client, 1);
		if (ret)
			pr_err("bus_scale_client_update_req failed!\n");
	}
	/* Enable the PRNG CLK */
	ret = clk_prepare_enable(msm_rng_dev->prng_clk);
	if (ret) {
		dev_err(&(msm_rng_dev->pdev)->dev,
				"failed to enable clock in probe\n");
		return -EPERM;
	}
	/* Enable PRNG h/w only if it is NOT ON */
	val = readl_relaxed(msm_rng_dev->base + PRNG_CONFIG_OFFSET) &
					PRNG_HW_ENABLE;
	/* PRNG H/W is not ON */
	if (val != PRNG_HW_ENABLE) {
		val = readl_relaxed(msm_rng_dev->base + PRNG_LFSR_CFG_OFFSET);
		val &= PRNG_LFSR_CFG_MASK;
		val |= PRNG_LFSR_CFG_CLOCKS;
		writel_relaxed(val, msm_rng_dev->base + PRNG_LFSR_CFG_OFFSET);

		/* The PRNG CONFIG register should be first written */
		mb();

		reg_val = readl_relaxed(msm_rng_dev->base + PRNG_CONFIG_OFFSET)
						& PRNG_CONFIG_MASK;
		reg_val |= PRNG_HW_ENABLE;
		writel_relaxed(reg_val, msm_rng_dev->base + PRNG_CONFIG_OFFSET);

		/* The PRNG clk should be disabled only after we enable the
		* PRNG h/w by writing to the PRNG CONFIG register.
		*/
		mb();
	}
	clk_disable_unprepare(msm_rng_dev->prng_clk);
	if (msm_rng_dev->qrng_perf_client)
		ret = msm_bus_scale_client_update_request(
					msm_rng_dev->qrng_perf_client, 0);

	return 0;
}

<<<<<<< HEAD
=======
static const struct file_operations msm_rng_fops = {
	.unlocked_ioctl = msm_rng_ioctl,
};
static struct class *msm_rng_class;
static struct cdev msm_rng_cdev;

#ifdef CONFIG_FIPS_ENABLE

static void _first_msm_drbg_init(struct msm_rng_device *msm_rng_dev)
{
	fips_reg_drbg_callback((void *)msm_rng_dev);
	return;
}
#else
static void _first_msm_drbg_init(struct msm_rng_device *msm_rng_dev)
{
	_do_msm_fips_drbg_init(msm_rng_dev);
}
#endif

>>>>>>> 6b6cff37
static int msm_rng_probe(struct platform_device *pdev)
{
	struct resource *res;
	struct msm_rng_device *msm_rng_dev = NULL;
	void __iomem *base = NULL;
	int error = 0;
	struct msm_bus_scale_pdata *qrng_platform_support = NULL;

	res = platform_get_resource(pdev, IORESOURCE_MEM, 0);
	if (res == NULL) {
		dev_err(&pdev->dev, "invalid address\n");
		error = -EFAULT;
		goto err_exit;
	}

	msm_rng_dev = kzalloc(sizeof(struct msm_rng_device), GFP_KERNEL);
	if (!msm_rng_dev) {
		dev_err(&pdev->dev, "cannot allocate memory\n");
		error = -ENOMEM;
		goto err_exit;
	}

	base = ioremap(res->start, resource_size(res));
	if (!base) {
		dev_err(&pdev->dev, "ioremap failed\n");
		error = -ENOMEM;
		goto err_iomap;
	}
	msm_rng_dev->base = base;

	msm_rng_dev->drbg_ctx = kzalloc(sizeof(struct fips_drbg_ctx_s),
					GFP_KERNEL);
	if (!msm_rng_dev->drbg_ctx) {
		dev_err(&pdev->dev, "cannot allocate memory\n");
		error = -ENOMEM;
		goto err_clk_get;
	}

	/* create a handle for clock control */
	if ((pdev->dev.of_node) && (of_property_read_bool(pdev->dev.of_node,
					"qcom,msm-rng-iface-clk")))
		msm_rng_dev->prng_clk = clk_get(&pdev->dev,
							"iface_clk");
	else
		msm_rng_dev->prng_clk = clk_get(&pdev->dev, "core_clk");
	if (IS_ERR(msm_rng_dev->prng_clk)) {
		dev_err(&pdev->dev, "failed to register clock source\n");
		error = -EPERM;
		goto err_clk_get;
	}

	/* save away pdev and register driver data */
	msm_rng_dev->pdev = pdev;
	platform_set_drvdata(pdev, msm_rng_dev);

	if (pdev->dev.of_node) {
		/* Register bus client */
		qrng_platform_support = msm_bus_cl_get_pdata(pdev);
		msm_rng_dev->qrng_perf_client = msm_bus_scale_register_client(
						qrng_platform_support);
		if (!msm_rng_dev->qrng_perf_client)
			pr_err("Unable to register bus client\n");
	}

	/* Enable rng h/w */
	error = msm_rng_enable_hw(msm_rng_dev);

	if (error)
		goto rollback_clk;

	/* register with hwrng framework */
	msm_rng.priv = (unsigned long) msm_rng_dev;
	error = hwrng_register(&msm_rng);
	if (error) {
		dev_err(&pdev->dev, "failed to register hwrng\n");
		error = -EPERM;
		goto rollback_clk;
	}

<<<<<<< HEAD
	return 0;
=======
	dev = device_create(msm_rng_class, NULL, MKDEV(QRNG_IOC_MAGIC, 0),
				NULL, "msm-rng");
	if (IS_ERR(dev)) {
		pr_err("Device create failed\n");
		error = PTR_ERR(dev);
		goto unregister_chrdev;
	}
	cdev_init(&msm_rng_cdev, &msm_rng_fops);

	sema_init(&msm_rng_dev->drbg_sem, 1);

	_first_msm_drbg_init(msm_rng_dev);

	return error;
>>>>>>> 6b6cff37

rollback_clk:
	clk_put(msm_rng_dev->prng_clk);
err_clk_get:
	iounmap(msm_rng_dev->base);
err_iomap:
	kzfree(msm_rng_dev->drbg_ctx);
	kzfree(msm_rng_dev);
err_exit:
	return error;
}

static int msm_rng_remove(struct platform_device *pdev)
{
	struct msm_rng_device *msm_rng_dev = platform_get_drvdata(pdev);

<<<<<<< HEAD
=======
	fips_drbg_final(msm_rng_dev->drbg_ctx);

	unregister_chrdev(QRNG_IOC_MAGIC, DRIVER_NAME);
>>>>>>> 6b6cff37
	hwrng_unregister(&msm_rng);
	clk_put(msm_rng_dev->prng_clk);
	iounmap(msm_rng_dev->base);
	platform_set_drvdata(pdev, NULL);
	if (msm_rng_dev->qrng_perf_client)
		msm_bus_scale_unregister_client(msm_rng_dev->qrng_perf_client);
	if (msm_rng_dev->drbg_ctx) {
		kzfree(msm_rng_dev->drbg_ctx);
		msm_rng_dev->drbg_ctx = NULL;
	}
	kzfree(msm_rng_dev);
	return 0;
}

static struct of_device_id qrng_match[] = {
	{	.compatible = "qcom,msm-rng",
	},
	{}
};

static struct platform_driver rng_driver = {
	.probe      = msm_rng_probe,
	.remove     = msm_rng_remove,
	.driver     = {
		.name   = DRIVER_NAME,
		.owner  = THIS_MODULE,
		.of_match_table = qrng_match,
	}
};

static int __init msm_rng_init(void)
{
	return platform_driver_register(&rng_driver);
}

module_init(msm_rng_init);

static void __exit msm_rng_exit(void)
{
	platform_driver_unregister(&rng_driver);
}

module_exit(msm_rng_exit);
#ifdef CONFIG_FIPS_ENABLE
EXPORT_SYMBOL(fips_ctraes128_df_known_answer_test);
#endif
EXPORT_SYMBOL(_do_msm_fips_drbg_init);

MODULE_AUTHOR("The Linux Foundation");
MODULE_DESCRIPTION("Qualcomm MSM Random Number Driver");
MODULE_LICENSE("GPL v2");<|MERGE_RESOLUTION|>--- conflicted
+++ resolved
@@ -24,6 +24,7 @@
 #include <linux/types.h>
 #include <soc/qcom/socinfo.h>
 #include <linux/msm-bus.h>
+#include <linux/qrng.h>
 #include <linux/fs.h>
 #include <linux/cdev.h>
 
@@ -73,9 +74,6 @@
 	DRBG_FIPS_STARTED
 };
 
-<<<<<<< HEAD
-static int msm_rng_read(struct hwrng *rng, void *data, size_t max, bool wait)
-=======
 struct msm_rng_device msm_rng_device_info;
 
 #ifdef CONFIG_FIPS_ENABLE
@@ -154,7 +152,6 @@
 
 static int msm_rng_drbg_read(struct hwrng *rng,
 			void *data, size_t max, bool wait)
->>>>>>> 6b6cff37
 {
 	struct msm_rng_device *msm_rng_dev;
 	struct platform_device *pdev;
@@ -195,12 +192,6 @@
 		up(&msm_rng_dev->drbg_sem);
 		return 0;
 	}
-	if (msm_rng_dev->qrng_perf_client) {
-		ret = msm_bus_scale_client_update_request(
-					msm_rng_dev->qrng_perf_client, 1);
-		if (ret)
-			pr_err("bus_scale_client_update_req failed!\n");
-	}
 	/* read random data from h/w */
 	do {
 		/* check status bit if data is available */
@@ -221,9 +212,6 @@
 		if ((maxsize - currsize) < 4)
 			break;
 	} while (currsize < maxsize);
-	if (msm_rng_dev->qrng_perf_client)
-		ret = msm_bus_scale_client_update_request(
-					msm_rng_dev->qrng_perf_client, 0);
 	/* vote to turn off clock */
 	clk_disable_unprepare(msm_rng_dev->prng_clk);
 
@@ -381,15 +369,9 @@
 		mb();
 	}
 	clk_disable_unprepare(msm_rng_dev->prng_clk);
-	if (msm_rng_dev->qrng_perf_client)
-		ret = msm_bus_scale_client_update_request(
-					msm_rng_dev->qrng_perf_client, 0);
-
 	return 0;
 }
 
-<<<<<<< HEAD
-=======
 static const struct file_operations msm_rng_fops = {
 	.unlocked_ioctl = msm_rng_ioctl,
 };
@@ -410,13 +392,15 @@
 }
 #endif
 
->>>>>>> 6b6cff37
 static int msm_rng_probe(struct platform_device *pdev)
 {
 	struct resource *res;
 	struct msm_rng_device *msm_rng_dev = NULL;
 	void __iomem *base = NULL;
 	int error = 0;
+	int ret = 0;
+	struct device *dev;
+
 	struct msm_bus_scale_pdata *qrng_platform_support = NULL;
 
 	res = platform_get_resource(pdev, IORESOURCE_MEM, 0);
@@ -471,6 +455,8 @@
 		qrng_platform_support = msm_bus_cl_get_pdata(pdev);
 		msm_rng_dev->qrng_perf_client = msm_bus_scale_register_client(
 						qrng_platform_support);
+		msm_rng_device_info.qrng_perf_client =
+					msm_rng_dev->qrng_perf_client;
 		if (!msm_rng_dev->qrng_perf_client)
 			pr_err("Unable to register bus client\n");
 	}
@@ -489,10 +475,14 @@
 		error = -EPERM;
 		goto rollback_clk;
 	}
-
-<<<<<<< HEAD
-	return 0;
-=======
+	ret = register_chrdev(QRNG_IOC_MAGIC, DRIVER_NAME, &msm_rng_fops);
+
+	msm_rng_class = class_create(THIS_MODULE, "msm-rng");
+	if (IS_ERR(msm_rng_class)) {
+		pr_err("class_create failed\n");
+		return PTR_ERR(msm_rng_class);
+	}
+
 	dev = device_create(msm_rng_class, NULL, MKDEV(QRNG_IOC_MAGIC, 0),
 				NULL, "msm-rng");
 	if (IS_ERR(dev)) {
@@ -507,8 +497,9 @@
 	_first_msm_drbg_init(msm_rng_dev);
 
 	return error;
->>>>>>> 6b6cff37
-
+
+unregister_chrdev:
+	unregister_chrdev(QRNG_IOC_MAGIC, DRIVER_NAME);
 rollback_clk:
 	clk_put(msm_rng_dev->prng_clk);
 err_clk_get:
@@ -524,12 +515,9 @@
 {
 	struct msm_rng_device *msm_rng_dev = platform_get_drvdata(pdev);
 
-<<<<<<< HEAD
-=======
 	fips_drbg_final(msm_rng_dev->drbg_ctx);
 
 	unregister_chrdev(QRNG_IOC_MAGIC, DRIVER_NAME);
->>>>>>> 6b6cff37
 	hwrng_unregister(&msm_rng);
 	clk_put(msm_rng_dev->prng_clk);
 	iounmap(msm_rng_dev->base);
