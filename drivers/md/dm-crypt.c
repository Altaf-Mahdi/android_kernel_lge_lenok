/*
 * Copyright (C) 2003 Christophe Saout <christophe@saout.de>
 * Copyright (C) 2004 Clemens Fruhwirth <clemens@endorphin.org>
 * Copyright (C) 2006-2009 Red Hat, Inc. All rights reserved.
 *
 * This file is released under the GPL.
 */

#include <linux/completion.h>
#include <linux/err.h>
#include <linux/module.h>
#include <linux/init.h>
#include <linux/kernel.h>
#include <linux/bio.h>
#include <linux/blkdev.h>
#include <linux/mempool.h>
#include <linux/slab.h>
#include <linux/crypto.h>
#include <linux/workqueue.h>
#include <linux/kthread.h>
#include <linux/backing-dev.h>
#include <linux/atomic.h>
#include <linux/scatterlist.h>
#include <linux/rbtree.h>
#include <asm/page.h>
#include <asm/unaligned.h>
#include <crypto/hash.h>
#include <crypto/md5.h>
#include <crypto/algapi.h>

#include <linux/device-mapper.h>

#define DM_MSG_PREFIX "crypt"

/*
 * context holding the current state of a multi-part conversion
 */
struct convert_context {
	struct completion restart;
	struct bio *bio_in;
	struct bio *bio_out;
	unsigned int offset_in;
	unsigned int offset_out;
	unsigned int idx_in;
	unsigned int idx_out;
	sector_t cc_sector;
	atomic_t cc_pending;
	struct ablkcipher_request *req;
};

/*
 * per bio private data
 */
struct dm_crypt_io {
	struct crypt_config *cc;
	struct bio *base_bio;
	struct work_struct work;

	struct convert_context ctx;

	atomic_t io_pending;
	int error;
	sector_t sector;

	struct rb_node rb_node;
} CRYPTO_MINALIGN_ATTR;

struct dm_crypt_request {
	struct convert_context *ctx;
	struct scatterlist sg_in;
	struct scatterlist sg_out;
	sector_t iv_sector;
};

struct crypt_config;

struct crypt_iv_operations {
	int (*ctr)(struct crypt_config *cc, struct dm_target *ti,
		   const char *opts);
	void (*dtr)(struct crypt_config *cc);
	int (*init)(struct crypt_config *cc);
	int (*wipe)(struct crypt_config *cc);
	int (*generator)(struct crypt_config *cc, u8 *iv,
			 struct dm_crypt_request *dmreq);
	int (*post)(struct crypt_config *cc, u8 *iv,
		    struct dm_crypt_request *dmreq);
};

struct iv_essiv_private {
	struct crypto_hash *hash_tfm;
	u8 *salt;
};

struct iv_benbi_private {
	int shift;
};

#define LMK_SEED_SIZE 64 /* hash + 0 */
struct iv_lmk_private {
	struct crypto_shash *hash_tfm;
	u8 *seed;
};

/*
 * Crypt: maps a linear range of a block device
 * and encrypts / decrypts at the same time.
 */
enum flags { DM_CRYPT_SUSPENDED, DM_CRYPT_KEY_VALID };

/*
 * The fields in here must be read only after initialization.
 */
struct crypt_config {
	struct dm_dev *dev;
	sector_t start;

	/*
	 * pool for per bio private data, crypto requests and
	 * encryption requeusts/buffer pages
	 */
	mempool_t *req_pool;
	mempool_t *page_pool;
	struct bio_set *bs;
	struct mutex bio_alloc_lock;

	struct workqueue_struct *io_queue;
	struct workqueue_struct *crypt_queue;

	struct task_struct *write_thread;
	wait_queue_head_t write_thread_wait;
	struct rb_root write_tree;

	char *cipher;
	char *cipher_string;

	struct crypt_iv_operations *iv_gen_ops;
	union {
		struct iv_essiv_private essiv;
		struct iv_benbi_private benbi;
		struct iv_lmk_private lmk;
	} iv_gen_private;
	sector_t iv_offset;
	unsigned int iv_size;

	/* ESSIV: struct crypto_cipher *essiv_tfm */
	void *iv_private;
	struct crypto_ablkcipher **tfms;
	unsigned tfms_count;

	/*
	 * Layout of each crypto request:
	 *
	 *   struct ablkcipher_request
	 *      context
	 *      padding
	 *   struct dm_crypt_request
	 *      padding
	 *   IV
	 *
	 * The padding is added so that dm_crypt_request and the IV are
	 * correctly aligned.
	 */
	unsigned int dmreq_start;

	unsigned int per_bio_data_size;

	unsigned long flags;
	unsigned int key_size;
	unsigned int key_parts;
	u8 key[0];
};

#define MIN_IOS        16

static void clone_init(struct dm_crypt_io *, struct bio *);
static void kcryptd_queue_crypt(struct dm_crypt_io *io);
static u8 *iv_of_dmreq(struct crypt_config *cc, struct dm_crypt_request *dmreq);

/*
 * Use this to access cipher attributes that are the same for each CPU.
 */
static struct crypto_ablkcipher *any_tfm(struct crypt_config *cc)
{
	return cc->tfms[0];
}

/*
 * Different IV generation algorithms:
 *
 * plain: the initial vector is the 32-bit little-endian version of the sector
 *        number, padded with zeros if necessary.
 *
 * plain64: the initial vector is the 64-bit little-endian version of the sector
 *        number, padded with zeros if necessary.
 *
 * essiv: "encrypted sector|salt initial vector", the sector number is
 *        encrypted with the bulk cipher using a salt as key. The salt
 *        should be derived from the bulk cipher's key via hashing.
 *
 * benbi: the 64-bit "big-endian 'narrow block'-count", starting at 1
 *        (needed for LRW-32-AES and possible other narrow block modes)
 *
 * null: the initial vector is always zero.  Provides compatibility with
 *       obsolete loop_fish2 devices.  Do not use for new devices.
 *
 * lmk:  Compatible implementation of the block chaining mode used
 *       by the Loop-AES block device encryption system
 *       designed by Jari Ruusu. See http://loop-aes.sourceforge.net/
 *       It operates on full 512 byte sectors and uses CBC
 *       with an IV derived from the sector number, the data and
 *       optionally extra IV seed.
 *       This means that after decryption the first block
 *       of sector must be tweaked according to decrypted data.
 *       Loop-AES can use three encryption schemes:
 *         version 1: is plain aes-cbc mode
 *         version 2: uses 64 multikey scheme with lmk IV generator
 *         version 3: the same as version 2 with additional IV seed
 *                   (it uses 65 keys, last key is used as IV seed)
 *
 * plumb: unimplemented, see:
 * http://article.gmane.org/gmane.linux.kernel.device-mapper.dm-crypt/454
 */

static int crypt_iv_plain_gen(struct crypt_config *cc, u8 *iv,
			      struct dm_crypt_request *dmreq)
{
	memset(iv, 0, cc->iv_size);
	*(__le32 *)iv = cpu_to_le32(dmreq->iv_sector & 0xffffffff);

	return 0;
}

static int crypt_iv_plain64_gen(struct crypt_config *cc, u8 *iv,
				struct dm_crypt_request *dmreq)
{
	memset(iv, 0, cc->iv_size);
	*(__le64 *)iv = cpu_to_le64(dmreq->iv_sector);

	return 0;
}

/* Initialise ESSIV - compute salt but no local memory allocations */
static int crypt_iv_essiv_init(struct crypt_config *cc)
{
	struct iv_essiv_private *essiv = &cc->iv_gen_private.essiv;
	struct hash_desc desc;
	struct scatterlist sg;
	struct crypto_cipher *essiv_tfm;
	int err;

	sg_init_one(&sg, cc->key, cc->key_size);
	desc.tfm = essiv->hash_tfm;
	desc.flags = CRYPTO_TFM_REQ_MAY_SLEEP;

	err = crypto_hash_digest(&desc, &sg, cc->key_size, essiv->salt);
	if (err)
		return err;

	essiv_tfm = cc->iv_private;

	err = crypto_cipher_setkey(essiv_tfm, essiv->salt,
			    crypto_hash_digestsize(essiv->hash_tfm));
	if (err)
		return err;

	return 0;
}

/* Wipe salt and reset key derived from volume key */
static int crypt_iv_essiv_wipe(struct crypt_config *cc)
{
	struct iv_essiv_private *essiv = &cc->iv_gen_private.essiv;
	unsigned salt_size = crypto_hash_digestsize(essiv->hash_tfm);
	struct crypto_cipher *essiv_tfm;
	int r, err = 0;

	memset(essiv->salt, 0, salt_size);

	essiv_tfm = cc->iv_private;
	r = crypto_cipher_setkey(essiv_tfm, essiv->salt, salt_size);
	if (r)
		err = r;

	return err;
}

/* Set up per cpu cipher state */
static struct crypto_cipher *setup_essiv_cpu(struct crypt_config *cc,
					     struct dm_target *ti,
					     u8 *salt, unsigned saltsize)
{
	struct crypto_cipher *essiv_tfm;
	int err;

	/* Setup the essiv_tfm with the given salt */
	essiv_tfm = crypto_alloc_cipher(cc->cipher, 0, CRYPTO_ALG_ASYNC);
	if (IS_ERR(essiv_tfm)) {
		ti->error = "Error allocating crypto tfm for ESSIV";
		return essiv_tfm;
	}

	if (crypto_cipher_blocksize(essiv_tfm) !=
	    crypto_ablkcipher_ivsize(any_tfm(cc))) {
		ti->error = "Block size of ESSIV cipher does "
			    "not match IV size of block cipher";
		crypto_free_cipher(essiv_tfm);
		return ERR_PTR(-EINVAL);
	}

	err = crypto_cipher_setkey(essiv_tfm, salt, saltsize);
	if (err) {
		ti->error = "Failed to set key for ESSIV cipher";
		crypto_free_cipher(essiv_tfm);
		return ERR_PTR(err);
	}

	return essiv_tfm;
}

static void crypt_iv_essiv_dtr(struct crypt_config *cc)
{
	struct crypto_cipher *essiv_tfm;
	struct iv_essiv_private *essiv = &cc->iv_gen_private.essiv;

	crypto_free_hash(essiv->hash_tfm);
	essiv->hash_tfm = NULL;

	kzfree(essiv->salt);
	essiv->salt = NULL;

	essiv_tfm = cc->iv_private;

	if (essiv_tfm)
		crypto_free_cipher(essiv_tfm);

	cc->iv_private = NULL;
}

static int crypt_iv_essiv_ctr(struct crypt_config *cc, struct dm_target *ti,
			      const char *opts)
{
	struct crypto_cipher *essiv_tfm = NULL;
	struct crypto_hash *hash_tfm = NULL;
	u8 *salt = NULL;
	int err;

	if (!opts) {
		ti->error = "Digest algorithm missing for ESSIV mode";
		return -EINVAL;
	}

	/* Allocate hash algorithm */
	hash_tfm = crypto_alloc_hash(opts, 0, CRYPTO_ALG_ASYNC);
	if (IS_ERR(hash_tfm)) {
		ti->error = "Error initializing ESSIV hash";
		err = PTR_ERR(hash_tfm);
		goto bad;
	}

	salt = kzalloc(crypto_hash_digestsize(hash_tfm), GFP_KERNEL);
	if (!salt) {
		ti->error = "Error kmallocing salt storage in ESSIV";
		err = -ENOMEM;
		goto bad;
	}

	cc->iv_gen_private.essiv.salt = salt;
	cc->iv_gen_private.essiv.hash_tfm = hash_tfm;

	essiv_tfm = setup_essiv_cpu(cc, ti, salt,
				crypto_hash_digestsize(hash_tfm));
	if (IS_ERR(essiv_tfm)) {
		crypt_iv_essiv_dtr(cc);
		return PTR_ERR(essiv_tfm);
	}
	cc->iv_private = essiv_tfm;

	return 0;

bad:
	if (hash_tfm && !IS_ERR(hash_tfm))
		crypto_free_hash(hash_tfm);
	kfree(salt);
	return err;
}

static int crypt_iv_essiv_gen(struct crypt_config *cc, u8 *iv,
			      struct dm_crypt_request *dmreq)
{
	struct crypto_cipher *essiv_tfm = cc->iv_private;

	memset(iv, 0, cc->iv_size);
	*(__le64 *)iv = cpu_to_le64(dmreq->iv_sector);
	crypto_cipher_encrypt_one(essiv_tfm, iv, iv);

	return 0;
}

static int crypt_iv_benbi_ctr(struct crypt_config *cc, struct dm_target *ti,
			      const char *opts)
{
	unsigned bs = crypto_ablkcipher_blocksize(any_tfm(cc));
	int log = ilog2(bs);

	/* we need to calculate how far we must shift the sector count
	 * to get the cipher block count, we use this shift in _gen */

	if (1 << log != bs) {
		ti->error = "cypher blocksize is not a power of 2";
		return -EINVAL;
	}

	if (log > 9) {
		ti->error = "cypher blocksize is > 512";
		return -EINVAL;
	}

	cc->iv_gen_private.benbi.shift = 9 - log;

	return 0;
}

static void crypt_iv_benbi_dtr(struct crypt_config *cc)
{
}

static int crypt_iv_benbi_gen(struct crypt_config *cc, u8 *iv,
			      struct dm_crypt_request *dmreq)
{
	__be64 val;

	memset(iv, 0, cc->iv_size - sizeof(u64)); /* rest is cleared below */

	val = cpu_to_be64(((u64)dmreq->iv_sector << cc->iv_gen_private.benbi.shift) + 1);
	put_unaligned(val, (__be64 *)(iv + cc->iv_size - sizeof(u64)));

	return 0;
}

static int crypt_iv_null_gen(struct crypt_config *cc, u8 *iv,
			     struct dm_crypt_request *dmreq)
{
	memset(iv, 0, cc->iv_size);

	return 0;
}

static void crypt_iv_lmk_dtr(struct crypt_config *cc)
{
	struct iv_lmk_private *lmk = &cc->iv_gen_private.lmk;

	if (lmk->hash_tfm && !IS_ERR(lmk->hash_tfm))
		crypto_free_shash(lmk->hash_tfm);
	lmk->hash_tfm = NULL;

	kzfree(lmk->seed);
	lmk->seed = NULL;
}

static int crypt_iv_lmk_ctr(struct crypt_config *cc, struct dm_target *ti,
			    const char *opts)
{
	struct iv_lmk_private *lmk = &cc->iv_gen_private.lmk;

	lmk->hash_tfm = crypto_alloc_shash("md5", 0, 0);
	if (IS_ERR(lmk->hash_tfm)) {
		ti->error = "Error initializing LMK hash";
		return PTR_ERR(lmk->hash_tfm);
	}

	/* No seed in LMK version 2 */
	if (cc->key_parts == cc->tfms_count) {
		lmk->seed = NULL;
		return 0;
	}

	lmk->seed = kzalloc(LMK_SEED_SIZE, GFP_KERNEL);
	if (!lmk->seed) {
		crypt_iv_lmk_dtr(cc);
		ti->error = "Error kmallocing seed storage in LMK";
		return -ENOMEM;
	}

	return 0;
}

static int crypt_iv_lmk_init(struct crypt_config *cc)
{
	struct iv_lmk_private *lmk = &cc->iv_gen_private.lmk;
	int subkey_size = cc->key_size / cc->key_parts;

	/* LMK seed is on the position of LMK_KEYS + 1 key */
	if (lmk->seed)
		memcpy(lmk->seed, cc->key + (cc->tfms_count * subkey_size),
		       crypto_shash_digestsize(lmk->hash_tfm));

	return 0;
}

static int crypt_iv_lmk_wipe(struct crypt_config *cc)
{
	struct iv_lmk_private *lmk = &cc->iv_gen_private.lmk;

	if (lmk->seed)
		memset(lmk->seed, 0, LMK_SEED_SIZE);

	return 0;
}

static int crypt_iv_lmk_one(struct crypt_config *cc, u8 *iv,
			    struct dm_crypt_request *dmreq,
			    u8 *data)
{
	struct iv_lmk_private *lmk = &cc->iv_gen_private.lmk;
	struct {
		struct shash_desc desc;
		char ctx[crypto_shash_descsize(lmk->hash_tfm)];
	} sdesc;
	struct md5_state md5state;
	u32 buf[4];
	int i, r;

	sdesc.desc.tfm = lmk->hash_tfm;
	sdesc.desc.flags = CRYPTO_TFM_REQ_MAY_SLEEP;

	r = crypto_shash_init(&sdesc.desc);
	if (r)
		return r;

	if (lmk->seed) {
		r = crypto_shash_update(&sdesc.desc, lmk->seed, LMK_SEED_SIZE);
		if (r)
			return r;
	}

	/* Sector is always 512B, block size 16, add data of blocks 1-31 */
	r = crypto_shash_update(&sdesc.desc, data + 16, 16 * 31);
	if (r)
		return r;

	/* Sector is cropped to 56 bits here */
	buf[0] = cpu_to_le32(dmreq->iv_sector & 0xFFFFFFFF);
	buf[1] = cpu_to_le32((((u64)dmreq->iv_sector >> 32) & 0x00FFFFFF) | 0x80000000);
	buf[2] = cpu_to_le32(4024);
	buf[3] = 0;
	r = crypto_shash_update(&sdesc.desc, (u8 *)buf, sizeof(buf));
	if (r)
		return r;

	/* No MD5 padding here */
	r = crypto_shash_export(&sdesc.desc, &md5state);
	if (r)
		return r;

	for (i = 0; i < MD5_HASH_WORDS; i++)
		__cpu_to_le32s(&md5state.hash[i]);
	memcpy(iv, &md5state.hash, cc->iv_size);

	return 0;
}

static int crypt_iv_lmk_gen(struct crypt_config *cc, u8 *iv,
			    struct dm_crypt_request *dmreq)
{
	u8 *src;
	int r = 0;

	if (bio_data_dir(dmreq->ctx->bio_in) == WRITE) {
		src = kmap_atomic(sg_page(&dmreq->sg_in));
		r = crypt_iv_lmk_one(cc, iv, dmreq, src + dmreq->sg_in.offset);
		kunmap_atomic(src);
	} else
		memset(iv, 0, cc->iv_size);

	return r;
}

static int crypt_iv_lmk_post(struct crypt_config *cc, u8 *iv,
			     struct dm_crypt_request *dmreq)
{
	u8 *dst;
	int r;

	if (bio_data_dir(dmreq->ctx->bio_in) == WRITE)
		return 0;

	dst = kmap_atomic(sg_page(&dmreq->sg_out));
	r = crypt_iv_lmk_one(cc, iv, dmreq, dst + dmreq->sg_out.offset);

	/* Tweak the first block of plaintext sector */
	if (!r)
		crypto_xor(dst + dmreq->sg_out.offset, iv, cc->iv_size);

	kunmap_atomic(dst);
	return r;
}

static struct crypt_iv_operations crypt_iv_plain_ops = {
	.generator = crypt_iv_plain_gen
};

static struct crypt_iv_operations crypt_iv_plain64_ops = {
	.generator = crypt_iv_plain64_gen
};

static struct crypt_iv_operations crypt_iv_essiv_ops = {
	.ctr       = crypt_iv_essiv_ctr,
	.dtr       = crypt_iv_essiv_dtr,
	.init      = crypt_iv_essiv_init,
	.wipe      = crypt_iv_essiv_wipe,
	.generator = crypt_iv_essiv_gen
};

static struct crypt_iv_operations crypt_iv_benbi_ops = {
	.ctr	   = crypt_iv_benbi_ctr,
	.dtr	   = crypt_iv_benbi_dtr,
	.generator = crypt_iv_benbi_gen
};

static struct crypt_iv_operations crypt_iv_null_ops = {
	.generator = crypt_iv_null_gen
};

static struct crypt_iv_operations crypt_iv_lmk_ops = {
	.ctr	   = crypt_iv_lmk_ctr,
	.dtr	   = crypt_iv_lmk_dtr,
	.init	   = crypt_iv_lmk_init,
	.wipe	   = crypt_iv_lmk_wipe,
	.generator = crypt_iv_lmk_gen,
	.post	   = crypt_iv_lmk_post
};

static void crypt_convert_init(struct crypt_config *cc,
			       struct convert_context *ctx,
			       struct bio *bio_out, struct bio *bio_in,
			       sector_t sector)
{
	ctx->bio_in = bio_in;
	ctx->bio_out = bio_out;
	ctx->offset_in = 0;
	ctx->offset_out = 0;
	ctx->idx_in = bio_in ? bio_in->bi_idx : 0;
	ctx->idx_out = bio_out ? bio_out->bi_idx : 0;
	ctx->cc_sector = sector + cc->iv_offset;
	init_completion(&ctx->restart);
}

static struct dm_crypt_request *dmreq_of_req(struct crypt_config *cc,
					     struct ablkcipher_request *req)
{
	return (struct dm_crypt_request *)((char *)req + cc->dmreq_start);
}

static struct ablkcipher_request *req_of_dmreq(struct crypt_config *cc,
					       struct dm_crypt_request *dmreq)
{
	return (struct ablkcipher_request *)((char *)dmreq - cc->dmreq_start);
}

static u8 *iv_of_dmreq(struct crypt_config *cc,
		       struct dm_crypt_request *dmreq)
{
	return (u8 *)ALIGN((unsigned long)(dmreq + 1),
		crypto_ablkcipher_alignmask(any_tfm(cc)) + 1);
}

static int crypt_convert_block(struct crypt_config *cc,
			       struct convert_context *ctx,
			       struct ablkcipher_request *req)
{
	struct bio_vec *bv_in = bio_iovec_idx(ctx->bio_in, ctx->idx_in);
	struct bio_vec *bv_out = bio_iovec_idx(ctx->bio_out, ctx->idx_out);
	struct dm_crypt_request *dmreq;
	u8 *iv;
	int r;

	dmreq = dmreq_of_req(cc, req);
	iv = iv_of_dmreq(cc, dmreq);

	dmreq->iv_sector = ctx->cc_sector;
	dmreq->ctx = ctx;
	sg_init_table(&dmreq->sg_in, 1);
	sg_set_page(&dmreq->sg_in, bv_in->bv_page, 1 << SECTOR_SHIFT,
		    bv_in->bv_offset + ctx->offset_in);

	sg_init_table(&dmreq->sg_out, 1);
	sg_set_page(&dmreq->sg_out, bv_out->bv_page, 1 << SECTOR_SHIFT,
		    bv_out->bv_offset + ctx->offset_out);

	ctx->offset_in += 1 << SECTOR_SHIFT;
	if (ctx->offset_in >= bv_in->bv_len) {
		ctx->offset_in = 0;
		ctx->idx_in++;
	}

	ctx->offset_out += 1 << SECTOR_SHIFT;
	if (ctx->offset_out >= bv_out->bv_len) {
		ctx->offset_out = 0;
		ctx->idx_out++;
	}

	if (cc->iv_gen_ops) {
		r = cc->iv_gen_ops->generator(cc, iv, dmreq);
		if (r < 0)
			return r;
	}

	ablkcipher_request_set_crypt(req, &dmreq->sg_in, &dmreq->sg_out,
				     1 << SECTOR_SHIFT, iv);

	if (bio_data_dir(ctx->bio_in) == WRITE)
		r = crypto_ablkcipher_encrypt(req);
	else
		r = crypto_ablkcipher_decrypt(req);

	if (!r && cc->iv_gen_ops && cc->iv_gen_ops->post)
		r = cc->iv_gen_ops->post(cc, iv, dmreq);

	return r;
}

static void kcryptd_async_done(struct crypto_async_request *async_req,
			       int error);

static void crypt_alloc_req(struct crypt_config *cc,
			    struct convert_context *ctx)
{
	unsigned key_index = ctx->cc_sector & (cc->tfms_count - 1);

	if (!ctx->req)
		ctx->req = mempool_alloc(cc->req_pool, GFP_NOIO);

	ablkcipher_request_set_tfm(ctx->req, cc->tfms[key_index]);
	ablkcipher_request_set_callback(ctx->req,
	    CRYPTO_TFM_REQ_MAY_BACKLOG | CRYPTO_TFM_REQ_MAY_SLEEP,
	    kcryptd_async_done, dmreq_of_req(cc, ctx->req));
<<<<<<< HEAD
}

static void crypt_free_req(struct crypt_config *cc,
			   struct ablkcipher_request *req, struct bio *base_bio)
{
	struct dm_crypt_io *io = dm_per_bio_data(base_bio, cc->per_bio_data_size);
	if ((struct ablkcipher_request *)(io + 1) != req)
		mempool_free(req, cc->req_pool);
=======
>>>>>>> ec55e7c2
}

/*
 * Encrypt / decrypt data from one bio to another one (can be the same one)
 */
static int crypt_convert(struct crypt_config *cc,
			 struct convert_context *ctx)
{
	int r;

	atomic_set(&ctx->cc_pending, 1);

	while(ctx->idx_in < ctx->bio_in->bi_vcnt &&
	      ctx->idx_out < ctx->bio_out->bi_vcnt) {

		crypt_alloc_req(cc, ctx);

		atomic_inc(&ctx->cc_pending);

		r = crypt_convert_block(cc, ctx, ctx->req);

		switch (r) {
		/* async */
		case -EBUSY:
			wait_for_completion(&ctx->restart);
			INIT_COMPLETION(ctx->restart);
			/* fall through*/
		case -EINPROGRESS:
			ctx->req = NULL;
			ctx->cc_sector++;
			continue;

		/* sync */
		case 0:
			atomic_dec(&ctx->cc_pending);
			ctx->cc_sector++;
			cond_resched();
			continue;

		/* error */
		default:
			atomic_dec(&ctx->cc_pending);
			return r;
		}
	}

	return 0;
}

static void crypt_free_buffer_pages(struct crypt_config *cc, struct bio *clone);

/*
 * Generate a new unfragmented bio with the given size
 * This should never violate the device limitations
 *
 * This function may be called concurrently. If we allocate from the mempool
 * concurrently, there is a possibility of deadlock. For example, if we have
 * mempool of 256 pages, two processes, each wanting 256, pages allocate from
 * the mempool concurrently, it may deadlock in a situation where both processes
 * have allocated 128 pages and the mempool is exhausted.
 *
 * In order to avoid this scenarios, we allocate the pages under a mutex.
 *
 * In order to not degrade performance with excessive locking, we try
 * non-blocking allocations without a mutex first and if it fails, we fallback
 * to a blocking allocation with a mutex.
 */
static struct bio *crypt_alloc_buffer(struct dm_crypt_io *io, unsigned size)
{
	struct crypt_config *cc = io->cc;
	struct bio *clone;
	unsigned int nr_iovecs = (size + PAGE_SIZE - 1) >> PAGE_SHIFT;
	gfp_t gfp_mask = GFP_NOWAIT | __GFP_HIGHMEM;
	unsigned i, len, remaining_size;
	struct page *page;
	struct bio_vec *bvec;

retry:
	if (unlikely(gfp_mask & __GFP_WAIT))
		mutex_lock(&cc->bio_alloc_lock);

	clone = bio_alloc_bioset(GFP_NOIO, nr_iovecs, cc->bs);
	if (!clone)
		goto return_clone;

	clone_init(io, clone);

	remaining_size = size;

	for (i = 0; i < nr_iovecs; i++) {
		page = mempool_alloc(cc->page_pool, gfp_mask);
		if (!page) {
			crypt_free_buffer_pages(cc, clone);
			bio_put(clone);
			gfp_mask |= __GFP_WAIT;
			goto retry;
		}

		len = (remaining_size > PAGE_SIZE) ? PAGE_SIZE : remaining_size;

		bvec = &clone->bi_io_vec[clone->bi_vcnt++];
		bvec->bv_page = page;
		bvec->bv_len = len;
		bvec->bv_offset = 0;

		clone->bi_size += len;

		remaining_size -= len;
	}

return_clone:
	if (unlikely(gfp_mask & __GFP_WAIT))
		mutex_unlock(&cc->bio_alloc_lock);

	return clone;
}

static void crypt_free_buffer_pages(struct crypt_config *cc, struct bio *clone)
{
	unsigned int i;
	struct bio_vec *bv;

	bio_for_each_segment_all(bv, clone, i) {
		BUG_ON(!bv->bv_page);
		mempool_free(bv->bv_page, cc->page_pool);
		bv->bv_page = NULL;
	}
}

static void crypt_io_init(struct dm_crypt_io *io, struct crypt_config *cc,
			  struct bio *bio, sector_t sector)
{
	io->cc = cc;
	io->base_bio = bio;
	io->sector = sector;
	io->error = 0;
<<<<<<< HEAD
=======
	io->base_io = NULL;
>>>>>>> ec55e7c2
	io->ctx.req = NULL;
	atomic_set(&io->io_pending, 0);
}

static void crypt_inc_pending(struct dm_crypt_io *io)
{
	atomic_inc(&io->io_pending);
}

/*
 * One of the bios was finished. Check for completion of
 * the whole request and correctly clean up the buffer.
 */
static void crypt_dec_pending(struct dm_crypt_io *io)
{
	struct crypt_config *cc = io->cc;
	struct bio *base_bio = io->base_bio;
	int error = io->error;

	if (!atomic_dec_and_test(&io->io_pending))
		return;

	if (io->ctx.req)
<<<<<<< HEAD
		crypt_free_req(cc, io->ctx.req, base_bio);
=======
		mempool_free(io->ctx.req, cc->req_pool);
	mempool_free(io, cc->io_pool);
>>>>>>> ec55e7c2

	bio_endio(base_bio, error);
}

/*
 * kcryptd/kcryptd_io:
 *
 * Needed because it would be very unwise to do decryption in an
 * interrupt context.
 *
 * kcryptd performs the actual encryption or decryption.
 *
 * kcryptd_io performs the IO submission.
 *
 * They must be separated as otherwise the final stages could be
 * starved by new requests which can block in the first stages due
 * to memory allocation.
 *
 * The work is done per CPU global for all dm-crypt instances.
 * They should not depend on each other and do not block.
 */
static void crypt_endio(struct bio *clone, int error)
{
	struct dm_crypt_io *io = clone->bi_private;
	struct crypt_config *cc = io->cc;
	unsigned rw = bio_data_dir(clone);

	if (unlikely(!bio_flagged(clone, BIO_UPTODATE) && !error))
		error = -EIO;

	/*
	 * free the processed pages
	 */
	if (rw == WRITE)
		crypt_free_buffer_pages(cc, clone);

	bio_put(clone);

	if (rw == READ && !error) {
		kcryptd_queue_crypt(io);
		return;
	}

	if (unlikely(error))
		io->error = error;

	crypt_dec_pending(io);
}

static void clone_init(struct dm_crypt_io *io, struct bio *clone)
{
	struct crypt_config *cc = io->cc;

	clone->bi_private = io;
	clone->bi_end_io  = crypt_endio;
	clone->bi_bdev    = cc->dev->bdev;
	clone->bi_rw      = io->base_bio->bi_rw;
}

static int kcryptd_io_read(struct dm_crypt_io *io, gfp_t gfp)
{
	struct crypt_config *cc = io->cc;
	struct bio *base_bio = io->base_bio;
	struct bio *clone;

	/*
	 * The block layer might modify the bvec array, so always
	 * copy the required bvecs because we need the original
	 * one in order to decrypt the whole bio data *afterwards*.
	 */
	clone = bio_clone_bioset(base_bio, gfp, cc->bs);
	if (!clone)
		return 1;

	crypt_inc_pending(io);

	clone_init(io, clone);
	clone->bi_sector = cc->start + io->sector;

	generic_make_request(clone);
	return 0;
}

static void kcryptd_io_read_work(struct work_struct *work)
{
	struct dm_crypt_io *io = container_of(work, struct dm_crypt_io, work);

	crypt_inc_pending(io);
	if (kcryptd_io_read(io, GFP_NOIO))
		io->error = -ENOMEM;
	crypt_dec_pending(io);
}

static void kcryptd_queue_read(struct dm_crypt_io *io)
{
	struct crypt_config *cc = io->cc;

	INIT_WORK(&io->work, kcryptd_io_read_work);
	queue_work(cc->io_queue, &io->work);
}

static void kcryptd_io_write(struct dm_crypt_io *io)
{
	struct bio *clone = io->ctx.bio_out;

	generic_make_request(clone);
}

static int dmcrypt_write(void *data)
{
	struct crypt_config *cc = data;
	while (1) {
		struct rb_root write_tree;
		struct blk_plug plug;

		DECLARE_WAITQUEUE(wait, current);

		spin_lock_irq(&cc->write_thread_wait.lock);
continue_locked:

		if (!RB_EMPTY_ROOT(&cc->write_tree))
			goto pop_from_list;

		__set_current_state(TASK_INTERRUPTIBLE);
		__add_wait_queue(&cc->write_thread_wait, &wait);

		spin_unlock_irq(&cc->write_thread_wait.lock);

		if (unlikely(kthread_should_stop())) {
			set_task_state(current, TASK_RUNNING);
			remove_wait_queue(&cc->write_thread_wait, &wait);
			break;
		}

		schedule();

		set_task_state(current, TASK_RUNNING);
		spin_lock_irq(&cc->write_thread_wait.lock);
		__remove_wait_queue(&cc->write_thread_wait, &wait);
		goto continue_locked;

pop_from_list:
		write_tree = cc->write_tree;
		cc->write_tree = RB_ROOT;
		spin_unlock_irq(&cc->write_thread_wait.lock);

		BUG_ON(rb_parent(write_tree.rb_node));

		/*
		 * Note: we cannot walk the tree here with rb_next because
		 * the structures may be freed when kcryptd_io_write is called.
		 */
		blk_start_plug(&plug);
		do {
			struct dm_crypt_io *io = rb_entry(rb_first(&write_tree),
						struct dm_crypt_io, rb_node);
			rb_erase(&io->rb_node, &write_tree);
			kcryptd_io_write(io);
		} while (!RB_EMPTY_ROOT(&write_tree));
		blk_finish_plug(&plug);
	}
	return 0;
}

static void kcryptd_crypt_write_io_submit(struct dm_crypt_io *io)
{
	struct bio *clone = io->ctx.bio_out;
	struct crypt_config *cc = io->cc;
	unsigned long flags;
	sector_t sector;
	struct rb_node **p, *parent;

	if (unlikely(io->error < 0)) {
		crypt_free_buffer_pages(cc, clone);
		bio_put(clone);
		crypt_dec_pending(io);
		return;
	}

	/* crypt_convert should have filled the clone bio */
	BUG_ON(io->ctx.idx_out < clone->bi_vcnt);

	clone->bi_sector = cc->start + io->sector;

	spin_lock_irqsave(&cc->write_thread_wait.lock, flags);
	p = &cc->write_tree.rb_node;
	parent = NULL;
	sector = io->sector;
	while (*p) {
		parent = *p;
#define io_node rb_entry(parent, struct dm_crypt_io, rb_node)
		if (sector < io_node->sector)
			p = &io_node->rb_node.rb_left;
		else
			p = &io_node->rb_node.rb_right;
#undef io_node
	}
	rb_link_node(&io->rb_node, parent, p);
	rb_insert_color(&io->rb_node, &cc->write_tree);

	wake_up_locked(&cc->write_thread_wait);
	spin_unlock_irqrestore(&cc->write_thread_wait.lock, flags);
}

static void kcryptd_crypt_write_convert(struct dm_crypt_io *io)
{
	struct crypt_config *cc = io->cc;
	struct bio *clone;
	int crypt_finished;
	sector_t sector = io->sector;
	int r;

	/*
	 * Prevent io from disappearing until this function completes.
	 */
	crypt_inc_pending(io);
	crypt_convert_init(cc, &io->ctx, NULL, io->base_bio, sector);

	clone = crypt_alloc_buffer(io, io->base_bio->bi_size);
	if (unlikely(!clone)) {
		io->error = -EIO;
		goto dec;
	}

	io->ctx.bio_out = clone;

	sector += bio_sectors(clone);

	crypt_inc_pending(io);
	r = crypt_convert(cc, &io->ctx);
	if (r)
		io->error = -EIO;
	crypt_finished = atomic_dec_and_test(&io->ctx.cc_pending);

	/* Encryption was already finished, submit io now */
	if (crypt_finished) {
		kcryptd_crypt_write_io_submit(io);
		io->sector = sector;
	}

dec:
	crypt_dec_pending(io);
}

static void kcryptd_crypt_read_done(struct dm_crypt_io *io)
{
	crypt_dec_pending(io);
}

static void kcryptd_crypt_read_convert(struct dm_crypt_io *io)
{
	struct crypt_config *cc = io->cc;
	int r = 0;

	crypt_inc_pending(io);

	crypt_convert_init(cc, &io->ctx, io->base_bio, io->base_bio,
			   io->sector);

	r = crypt_convert(cc, &io->ctx);
	if (r < 0)
		io->error = -EIO;

	if (atomic_dec_and_test(&io->ctx.cc_pending))
		kcryptd_crypt_read_done(io);

	crypt_dec_pending(io);
}

static void kcryptd_async_done(struct crypto_async_request *async_req,
			       int error)
{
	struct dm_crypt_request *dmreq = async_req->data;
	struct convert_context *ctx = dmreq->ctx;
	struct dm_crypt_io *io = container_of(ctx, struct dm_crypt_io, ctx);
	struct crypt_config *cc = io->cc;

	if (error == -EINPROGRESS) {
		complete(&ctx->restart);
		return;
	}

	if (!error && cc->iv_gen_ops && cc->iv_gen_ops->post)
		error = cc->iv_gen_ops->post(cc, iv_of_dmreq(cc, dmreq), dmreq);

	if (error < 0)
		io->error = -EIO;

	crypt_free_req(cc, req_of_dmreq(cc, dmreq), io->base_bio);

	if (!atomic_dec_and_test(&ctx->cc_pending))
		return;

	if (bio_data_dir(io->base_bio) == READ)
		kcryptd_crypt_read_done(io);
	else
		kcryptd_crypt_write_io_submit(io);
}

static void kcryptd_crypt(struct work_struct *work)
{
	struct dm_crypt_io *io = container_of(work, struct dm_crypt_io, work);

	if (bio_data_dir(io->base_bio) == READ)
		kcryptd_crypt_read_convert(io);
	else
		kcryptd_crypt_write_convert(io);
}

static void kcryptd_queue_crypt(struct dm_crypt_io *io)
{
	struct crypt_config *cc = io->cc;

	INIT_WORK(&io->work, kcryptd_crypt);
	queue_work(cc->crypt_queue, &io->work);
}

/*
 * Decode key from its hex representation
 */
static int crypt_decode_key(u8 *key, char *hex, unsigned int size)
{
	char buffer[3];
	unsigned int i;

	buffer[2] = '\0';

	for (i = 0; i < size; i++) {
		buffer[0] = *hex++;
		buffer[1] = *hex++;

		if (kstrtou8(buffer, 16, &key[i]))
			return -EINVAL;
	}

	if (*hex != '\0')
		return -EINVAL;

	return 0;
}

static void crypt_free_tfms(struct crypt_config *cc)
{
	unsigned i;

	if (!cc->tfms)
		return;

	for (i = 0; i < cc->tfms_count; i++)
		if (cc->tfms[i] && !IS_ERR(cc->tfms[i])) {
			crypto_free_ablkcipher(cc->tfms[i]);
			cc->tfms[i] = NULL;
		}

	kfree(cc->tfms);
	cc->tfms = NULL;
}

static int crypt_alloc_tfms(struct crypt_config *cc, char *ciphermode)
{
	unsigned i;
	int err;

	cc->tfms = kmalloc(cc->tfms_count * sizeof(struct crypto_ablkcipher *),
			   GFP_KERNEL);
	if (!cc->tfms)
		return -ENOMEM;

	for (i = 0; i < cc->tfms_count; i++) {
		cc->tfms[i] = crypto_alloc_ablkcipher(ciphermode, 0, 0);
		if (IS_ERR(cc->tfms[i])) {
			err = PTR_ERR(cc->tfms[i]);
			crypt_free_tfms(cc);
			return err;
		}
	}

	return 0;
}

static int crypt_setkey_allcpus(struct crypt_config *cc)
{
	unsigned subkey_size = cc->key_size >> ilog2(cc->tfms_count);
	int err = 0, i, r;

	for (i = 0; i < cc->tfms_count; i++) {
		r = crypto_ablkcipher_setkey(cc->tfms[i],
					     cc->key + (i * subkey_size),
					     subkey_size);
		if (r)
			err = r;
	}

	return err;
}

static int crypt_set_key(struct crypt_config *cc, char *key)
{
	int r = -EINVAL;
	int key_string_len = strlen(key);

	/* The key size may not be changed. */
	if (cc->key_size != (key_string_len >> 1))
		goto out;

	/* Hyphen (which gives a key_size of zero) means there is no key. */
	if (!cc->key_size && strcmp(key, "-"))
		goto out;

	if (cc->key_size && crypt_decode_key(cc->key, key, cc->key_size) < 0)
		goto out;

	set_bit(DM_CRYPT_KEY_VALID, &cc->flags);

	r = crypt_setkey_allcpus(cc);

out:
	/* Hex key string not needed after here, so wipe it. */
	memset(key, '0', key_string_len);

	return r;
}

static int crypt_wipe_key(struct crypt_config *cc)
{
	clear_bit(DM_CRYPT_KEY_VALID, &cc->flags);
	memset(&cc->key, 0, cc->key_size * sizeof(u8));

	return crypt_setkey_allcpus(cc);
}

static void crypt_dtr(struct dm_target *ti)
{
	struct crypt_config *cc = ti->private;

	ti->private = NULL;

	if (!cc)
		return;

	if (cc->write_thread)
		kthread_stop(cc->write_thread);

	if (cc->io_queue)
		destroy_workqueue(cc->io_queue);
	if (cc->crypt_queue)
		destroy_workqueue(cc->crypt_queue);

	crypt_free_tfms(cc);

	if (cc->bs)
		bioset_free(cc->bs);

	if (cc->page_pool)
		mempool_destroy(cc->page_pool);
	if (cc->req_pool)
		mempool_destroy(cc->req_pool);

	if (cc->iv_gen_ops && cc->iv_gen_ops->dtr)
		cc->iv_gen_ops->dtr(cc);

	if (cc->dev)
		dm_put_device(ti, cc->dev);

	kzfree(cc->cipher);
	kzfree(cc->cipher_string);

	/* Must zero key material before freeing */
	kzfree(cc);
}

static int crypt_ctr_cipher(struct dm_target *ti,
			    char *cipher_in, char *key)
{
	struct crypt_config *cc = ti->private;
	char *tmp, *cipher, *chainmode, *ivmode, *ivopts, *keycount;
	char *cipher_api = NULL;
	int ret = -EINVAL;
	char dummy;

	/* Convert to crypto api definition? */
	if (strchr(cipher_in, '(')) {
		ti->error = "Bad cipher specification";
		return -EINVAL;
	}

	cc->cipher_string = kstrdup(cipher_in, GFP_KERNEL);
	if (!cc->cipher_string)
		goto bad_mem;

	/*
	 * Legacy dm-crypt cipher specification
	 * cipher[:keycount]-mode-iv:ivopts
	 */
	tmp = cipher_in;
	keycount = strsep(&tmp, "-");
	cipher = strsep(&keycount, ":");

	if (!keycount)
		cc->tfms_count = 1;
	else if (sscanf(keycount, "%u%c", &cc->tfms_count, &dummy) != 1 ||
		 !is_power_of_2(cc->tfms_count)) {
		ti->error = "Bad cipher key count specification";
		return -EINVAL;
	}
	cc->key_parts = cc->tfms_count;

	cc->cipher = kstrdup(cipher, GFP_KERNEL);
	if (!cc->cipher)
		goto bad_mem;

	chainmode = strsep(&tmp, "-");
	ivopts = strsep(&tmp, "-");
	ivmode = strsep(&ivopts, ":");

	if (tmp)
		DMWARN("Ignoring unexpected additional cipher options");

	/*
	 * For compatibility with the original dm-crypt mapping format, if
	 * only the cipher name is supplied, use cbc-plain.
	 */
	if (!chainmode || (!strcmp(chainmode, "plain") && !ivmode)) {
		chainmode = "cbc";
		ivmode = "plain";
	}

	if (strcmp(chainmode, "ecb") && !ivmode) {
		ti->error = "IV mechanism required";
		return -EINVAL;
	}

	cipher_api = kmalloc(CRYPTO_MAX_ALG_NAME, GFP_KERNEL);
	if (!cipher_api)
		goto bad_mem;

	ret = snprintf(cipher_api, CRYPTO_MAX_ALG_NAME,
		       "%s(%s)", chainmode, cipher);
	if (ret < 0) {
		kfree(cipher_api);
		goto bad_mem;
	}

	/* Allocate cipher */
	ret = crypt_alloc_tfms(cc, cipher_api);
	if (ret < 0) {
		ti->error = "Error allocating crypto tfm";
		goto bad;
	}

	/* Initialize and set key */
	ret = crypt_set_key(cc, key);
	if (ret < 0) {
		ti->error = "Error decoding and setting key";
		goto bad;
	}

	/* Initialize IV */
	cc->iv_size = crypto_ablkcipher_ivsize(any_tfm(cc));
	if (cc->iv_size)
		/* at least a 64 bit sector number should fit in our buffer */
		cc->iv_size = max(cc->iv_size,
				  (unsigned int)(sizeof(u64) / sizeof(u8)));
	else if (ivmode) {
		DMWARN("Selected cipher does not support IVs");
		ivmode = NULL;
	}

	/* Choose ivmode, see comments at iv code. */
	if (ivmode == NULL)
		cc->iv_gen_ops = NULL;
	else if (strcmp(ivmode, "plain") == 0)
		cc->iv_gen_ops = &crypt_iv_plain_ops;
	else if (strcmp(ivmode, "plain64") == 0)
		cc->iv_gen_ops = &crypt_iv_plain64_ops;
	else if (strcmp(ivmode, "essiv") == 0)
		cc->iv_gen_ops = &crypt_iv_essiv_ops;
	else if (strcmp(ivmode, "benbi") == 0)
		cc->iv_gen_ops = &crypt_iv_benbi_ops;
	else if (strcmp(ivmode, "null") == 0)
		cc->iv_gen_ops = &crypt_iv_null_ops;
	else if (strcmp(ivmode, "lmk") == 0) {
		cc->iv_gen_ops = &crypt_iv_lmk_ops;
		/* Version 2 and 3 is recognised according
		 * to length of provided multi-key string.
		 * If present (version 3), last key is used as IV seed.
		 */
		if (cc->key_size % cc->key_parts)
			cc->key_parts++;
	} else {
		ret = -EINVAL;
		ti->error = "Invalid IV mode";
		goto bad;
	}

	/* Allocate IV */
	if (cc->iv_gen_ops && cc->iv_gen_ops->ctr) {
		ret = cc->iv_gen_ops->ctr(cc, ti, ivopts);
		if (ret < 0) {
			ti->error = "Error creating IV";
			goto bad;
		}
	}

	/* Initialize IV (set keys for ESSIV etc) */
	if (cc->iv_gen_ops && cc->iv_gen_ops->init) {
		ret = cc->iv_gen_ops->init(cc);
		if (ret < 0) {
			ti->error = "Error initialising IV";
			goto bad;
		}
	}

	ret = 0;
bad:
	kfree(cipher_api);
	return ret;

bad_mem:
	ti->error = "Cannot allocate cipher strings";
	return -ENOMEM;
}

/*
 * Construct an encryption mapping:
 * <cipher> <key> <iv_offset> <dev_path> <start>
 */
static int crypt_ctr(struct dm_target *ti, unsigned int argc, char **argv)
{
	struct crypt_config *cc;
	unsigned int key_size, opt_params;
	unsigned long long tmpll;
	int ret;
	size_t iv_size_padding;
	struct dm_arg_set as;
	const char *opt_string;
	char dummy;

	static struct dm_arg _args[] = {
		{0, 1, "Invalid number of feature args"},
	};

	if (argc < 5) {
		ti->error = "Not enough arguments";
		return -EINVAL;
	}

	key_size = strlen(argv[1]) >> 1;

	cc = kzalloc(sizeof(*cc) + key_size * sizeof(u8), GFP_KERNEL);
	if (!cc) {
		ti->error = "Cannot allocate encryption context";
		return -ENOMEM;
	}
	cc->key_size = key_size;

	ti->private = cc;
	ret = crypt_ctr_cipher(ti, argv[0], argv[1]);
	if (ret < 0)
		goto bad;

	cc->dmreq_start = sizeof(struct ablkcipher_request);
	cc->dmreq_start += crypto_ablkcipher_reqsize(any_tfm(cc));
	cc->dmreq_start = ALIGN(cc->dmreq_start, __alignof__(struct dm_crypt_request));

	if (crypto_ablkcipher_alignmask(any_tfm(cc)) < CRYPTO_MINALIGN) {
		/* Allocate the padding exactly */
		iv_size_padding = -(cc->dmreq_start + sizeof(struct dm_crypt_request))
				& crypto_ablkcipher_alignmask(any_tfm(cc));
	} else {
		/*
		 * If the cipher requires greater alignment than kmalloc
		 * alignment, we don't know the exact position of the
		 * initialization vector. We must assume worst case.
		 */
		iv_size_padding = crypto_ablkcipher_alignmask(any_tfm(cc));
	}

	ret = -ENOMEM;
	cc->req_pool = mempool_create_kmalloc_pool(MIN_IOS, cc->dmreq_start +
			sizeof(struct dm_crypt_request) + iv_size_padding + cc->iv_size);
	if (!cc->req_pool) {
		ti->error = "Cannot allocate crypt request mempool";
		goto bad;
	}

	cc->per_bio_data_size = ti->per_bio_data_size =
				sizeof(struct dm_crypt_io) + cc->dmreq_start +
				sizeof(struct dm_crypt_request) + cc->iv_size;

	cc->page_pool = mempool_create_page_pool(BIO_MAX_PAGES, 0);
	if (!cc->page_pool) {
		ti->error = "Cannot allocate page mempool";
		goto bad;
	}

	cc->bs = bioset_create(MIN_IOS, 0);
	if (!cc->bs) {
		ti->error = "Cannot allocate crypt bioset";
		goto bad;
	}

	mutex_init(&cc->bio_alloc_lock);

	ret = -EINVAL;
	if (sscanf(argv[2], "%llu%c", &tmpll, &dummy) != 1) {
		ti->error = "Invalid iv_offset sector";
		goto bad;
	}
	cc->iv_offset = tmpll;

	if (dm_get_device(ti, argv[3], dm_table_get_mode(ti->table), &cc->dev)) {
		ti->error = "Device lookup failed";
		goto bad;
	}

	if (sscanf(argv[4], "%llu%c", &tmpll, &dummy) != 1) {
		ti->error = "Invalid device sector";
		goto bad;
	}
	cc->start = tmpll;

	argv += 5;
	argc -= 5;

	/* Optional parameters */
	if (argc) {
		as.argc = argc;
		as.argv = argv;

		ret = dm_read_arg_group(_args, &as, &opt_params, &ti->error);
		if (ret)
			goto bad;

		opt_string = dm_shift_arg(&as);

		if (opt_params == 1 && opt_string &&
		    !strcasecmp(opt_string, "allow_discards"))
			ti->num_discard_bios = 1;
		else if (opt_params) {
			ret = -EINVAL;
			ti->error = "Invalid feature arguments";
			goto bad;
		}
	}

	ret = -ENOMEM;
	cc->io_queue = alloc_workqueue("kcryptd_io",
				       WQ_HIGHPRI |
				       WQ_NON_REENTRANT|
				       WQ_MEM_RECLAIM,
				       1);
	if (!cc->io_queue) {
		ti->error = "Couldn't create kcryptd io queue";
		goto bad;
	}

	cc->crypt_queue = alloc_workqueue("kcryptd",
					  WQ_HIGHPRI |
					  WQ_MEM_RECLAIM |
					  WQ_UNBOUND, num_online_cpus());
	if (!cc->crypt_queue) {
		ti->error = "Couldn't create kcryptd queue";
		goto bad;
	}

	init_waitqueue_head(&cc->write_thread_wait);
	cc->write_tree = RB_ROOT;

	cc->write_thread = kthread_create(dmcrypt_write, cc, "dmcrypt_write");
	if (IS_ERR(cc->write_thread)) {
		ret = PTR_ERR(cc->write_thread);
		cc->write_thread = NULL;
		ti->error = "Couldn't spawn write thread";
		goto bad;
	}
	wake_up_process(cc->write_thread);

	ti->num_flush_bios = 1;
	ti->discard_zeroes_data_unsupported = true;

	return 0;

bad:
	crypt_dtr(ti);
	return ret;
}

static int crypt_map(struct dm_target *ti, struct bio *bio)
{
	struct dm_crypt_io *io;
	struct crypt_config *cc = ti->private;

	/*
	 * If bio is REQ_FLUSH or REQ_DISCARD, just bypass crypt queues.
	 * - for REQ_FLUSH device-mapper core ensures that no IO is in-flight
	 * - for REQ_DISCARD caller must use flush if IO ordering matters
	 */
	if (unlikely(bio->bi_rw & (REQ_FLUSH | REQ_DISCARD))) {
		bio->bi_bdev = cc->dev->bdev;
		if (bio_sectors(bio))
			bio->bi_sector = cc->start + dm_target_offset(ti, bio->bi_sector);
		return DM_MAPIO_REMAPPED;
	}

	io = dm_per_bio_data(bio, cc->per_bio_data_size);
	crypt_io_init(io, cc, bio, dm_target_offset(ti, bio->bi_sector));
	io->ctx.req = (struct ablkcipher_request *)(io + 1);

	if (bio_data_dir(io->base_bio) == READ) {
		if (kcryptd_io_read(io, GFP_NOWAIT))
			kcryptd_queue_read(io);
	} else
		kcryptd_queue_crypt(io);

	return DM_MAPIO_SUBMITTED;
}

static void crypt_status(struct dm_target *ti, status_type_t type,
			 unsigned status_flags, char *result, unsigned maxlen)
{
	struct crypt_config *cc = ti->private;
	unsigned i, sz = 0;

	switch (type) {
	case STATUSTYPE_INFO:
		result[0] = '\0';
		break;

	case STATUSTYPE_TABLE:
		DMEMIT("%s ", cc->cipher_string);

		if (cc->key_size > 0)
			for (i = 0; i < cc->key_size; i++)
				DMEMIT("%02x", cc->key[i]);
		else
			DMEMIT("-");

		DMEMIT(" %llu %s %llu", (unsigned long long)cc->iv_offset,
				cc->dev->name, (unsigned long long)cc->start);

		if (ti->num_discard_bios)
			DMEMIT(" 1 allow_discards");

		break;
	}
}

static void crypt_postsuspend(struct dm_target *ti)
{
	struct crypt_config *cc = ti->private;

	set_bit(DM_CRYPT_SUSPENDED, &cc->flags);
}

static int crypt_preresume(struct dm_target *ti)
{
	struct crypt_config *cc = ti->private;

	if (!test_bit(DM_CRYPT_KEY_VALID, &cc->flags)) {
		DMERR("aborting resume - crypt key is not set.");
		return -EAGAIN;
	}

	return 0;
}

static void crypt_resume(struct dm_target *ti)
{
	struct crypt_config *cc = ti->private;

	clear_bit(DM_CRYPT_SUSPENDED, &cc->flags);
}

/* Message interface
 *	key set <key>
 *	key wipe
 */
static int crypt_message(struct dm_target *ti, unsigned argc, char **argv)
{
	struct crypt_config *cc = ti->private;
	int ret = -EINVAL;

	if (argc < 2)
		goto error;

	if (!strcasecmp(argv[0], "key")) {
		if (!test_bit(DM_CRYPT_SUSPENDED, &cc->flags)) {
			DMWARN("not suspended during key manipulation.");
			return -EINVAL;
		}
		if (argc == 3 && !strcasecmp(argv[1], "set")) {
			ret = crypt_set_key(cc, argv[2]);
			if (ret)
				return ret;
			if (cc->iv_gen_ops && cc->iv_gen_ops->init)
				ret = cc->iv_gen_ops->init(cc);
			return ret;
		}
		if (argc == 2 && !strcasecmp(argv[1], "wipe")) {
			if (cc->iv_gen_ops && cc->iv_gen_ops->wipe) {
				ret = cc->iv_gen_ops->wipe(cc);
				if (ret)
					return ret;
			}
			return crypt_wipe_key(cc);
		}
	}

error:
	DMWARN("unrecognised message received.");
	return -EINVAL;
}

static int crypt_merge(struct dm_target *ti, struct bvec_merge_data *bvm,
		       struct bio_vec *biovec, int max_size)
{
	struct crypt_config *cc = ti->private;
	struct request_queue *q = bdev_get_queue(cc->dev->bdev);

	if (!q->merge_bvec_fn)
		return max_size;

	bvm->bi_bdev = cc->dev->bdev;
	bvm->bi_sector = cc->start + dm_target_offset(ti, bvm->bi_sector);

	return min(max_size, q->merge_bvec_fn(q, bvm, biovec));
}

static int crypt_iterate_devices(struct dm_target *ti,
				 iterate_devices_callout_fn fn, void *data)
{
	struct crypt_config *cc = ti->private;

	return fn(ti, cc->dev, cc->start, ti->len, data);
}

static struct target_type crypt_target = {
	.name   = "crypt",
	.version = {1, 12, 1},
	.module = THIS_MODULE,
	.ctr    = crypt_ctr,
	.dtr    = crypt_dtr,
	.map    = crypt_map,
	.status = crypt_status,
	.postsuspend = crypt_postsuspend,
	.preresume = crypt_preresume,
	.resume = crypt_resume,
	.message = crypt_message,
	.merge  = crypt_merge,
	.iterate_devices = crypt_iterate_devices,
};

static int __init dm_crypt_init(void)
{
	int r;

	r = dm_register_target(&crypt_target);
	if (r < 0) {
		DMERR("register failed %d", r);
	}

	return r;
}

static void __exit dm_crypt_exit(void)
{
	dm_unregister_target(&crypt_target);
}

module_init(dm_crypt_init);
module_exit(dm_crypt_exit);

MODULE_AUTHOR("Christophe Saout <christophe@saout.de>");
MODULE_DESCRIPTION(DM_NAME " target for transparent encryption / decryption");
MODULE_LICENSE("GPL");<|MERGE_RESOLUTION|>--- conflicted
+++ resolved
@@ -734,7 +734,6 @@
 	ablkcipher_request_set_callback(ctx->req,
 	    CRYPTO_TFM_REQ_MAY_BACKLOG | CRYPTO_TFM_REQ_MAY_SLEEP,
 	    kcryptd_async_done, dmreq_of_req(cc, ctx->req));
-<<<<<<< HEAD
 }
 
 static void crypt_free_req(struct crypt_config *cc,
@@ -743,8 +742,6 @@
 	struct dm_crypt_io *io = dm_per_bio_data(base_bio, cc->per_bio_data_size);
 	if ((struct ablkcipher_request *)(io + 1) != req)
 		mempool_free(req, cc->req_pool);
-=======
->>>>>>> ec55e7c2
 }
 
 /*
@@ -881,10 +878,6 @@
 	io->base_bio = bio;
 	io->sector = sector;
 	io->error = 0;
-<<<<<<< HEAD
-=======
-	io->base_io = NULL;
->>>>>>> ec55e7c2
 	io->ctx.req = NULL;
 	atomic_set(&io->io_pending, 0);
 }
@@ -908,12 +901,7 @@
 		return;
 
 	if (io->ctx.req)
-<<<<<<< HEAD
 		crypt_free_req(cc, io->ctx.req, base_bio);
-=======
-		mempool_free(io->ctx.req, cc->req_pool);
-	mempool_free(io, cc->io_pool);
->>>>>>> ec55e7c2
 
 	bio_endio(base_bio, error);
 }
