/* drivers/serial/msm_serial_hs.c
 *
 * MSM 7k High speed uart driver
 *
 * Copyright (c) 2008 Google Inc.
 * Copyright (c) 2007-2014, The Linux Foundation. All rights reserved.
 * Modified: Nick Pelly <npelly@google.com>
 *
 * All source code in this file is licensed under the following license
 * except where indicated.
 *
 * This program is free software; you can redistribute it and/or
 * modify it under the terms of the GNU General Public License
 * version 2 as published by the Free Software Foundation.
 *
 * This program is distributed in the hope that it will be useful,
 * but WITHOUT ANY WARRANTY; without even the implied warranty of
 * MERCHANTABILITY or FITNESS FOR A PARTICULAR PURPOSE.
 * See the GNU General Public License for more details.
 *
 * Has optional support for uart power management independent of linux
 * suspend/resume:
 *
 * RX wakeup.
 * UART wakeup can be triggered by RX activity (using a wakeup GPIO on the
 * UART RX pin). This should only be used if there is not a wakeup
 * GPIO on the UART CTS, and the first RX byte is known (for example, with the
 * Bluetooth Texas Instruments HCILL protocol), since the first RX byte will
 * always be lost. RTS will be asserted even while the UART is off in this mode
 * of operation. See msm_serial_hs_platform_data.rx_wakeup_irq.
 */

#include <linux/module.h>

#include <linux/serial.h>
#include <linux/serial_core.h>
#include <linux/slab.h>
#include <linux/init.h>
#include <linux/interrupt.h>
#include <linux/irq.h>
#include <linux/io.h>
#include <linux/ioport.h>
#include <linux/atomic.h>
#include <linux/kernel.h>
#include <linux/timer.h>
#include <linux/clk.h>
#include <linux/platform_device.h>
#include <linux/pm_runtime.h>
#include <linux/dma-mapping.h>
#include <linux/dmapool.h>
#include <linux/tty_flip.h>
#include <linux/wait.h>
#include <linux/sysfs.h>
#include <linux/stat.h>
#include <linux/device.h>
#include <linux/wakelock.h>
#include <linux/debugfs.h>
#include <linux/of.h>
#include <linux/of_device.h>
#include <linux/of_gpio.h>
#include <linux/gpio.h>
#include <linux/ipc_logging.h>
#include <asm/atomic.h>
#include <asm/irq.h>

#include <mach/hardware.h>
#include <mach/dma.h>
#include <linux/msm-sps.h>
#include <mach/msm_serial_hs.h>
#include <mach/msm_bus.h>

#include "msm_serial_hs_hwreg.h"
#define UART_SPS_CONS_PERIPHERAL 0
#define UART_SPS_PROD_PERIPHERAL 1

static void *ipc_msm_hs_log_ctxt;
#define IPC_MSM_HS_LOG_PAGES 5

/* If the debug_mask gets set to FATAL_LEV,
 * a fatal error has happened and further IPC logging
 * is disabled so that this problem can be detected
 */
enum {
	FATAL_LEV = 0U,
	ERR_LEV = 1U,
	WARN_LEV = 2U,
	INFO_LEV = 3U,
	DBG_LEV = 4U,
};

/* Default IPC log level INFO */
static int hs_serial_debug_mask = INFO_LEV;
module_param_named(debug_mask, hs_serial_debug_mask,
		   int, S_IRUGO | S_IWUSR | S_IWGRP);

#define MSM_HS_DBG(x...) do { \
	if (hs_serial_debug_mask >= DBG_LEV) { \
		if (ipc_msm_hs_log_ctxt) \
			ipc_log_string(ipc_msm_hs_log_ctxt, x); \
	} \
} while (0)

#define MSM_HS_INFO(x...) do { \
	if (hs_serial_debug_mask >= INFO_LEV) {\
		if (ipc_msm_hs_log_ctxt) \
			ipc_log_string(ipc_msm_hs_log_ctxt, x); \
	} \
} while (0)

/* warnings and errors show up on console always */
#define MSM_HS_WARN(x...) do { \
	pr_warn(x); \
	if (ipc_msm_hs_log_ctxt && hs_serial_debug_mask >= WARN_LEV) \
		ipc_log_string(ipc_msm_hs_log_ctxt, x); \
} while (0)

/* ERROR condition in the driver sets the hs_serial_debug_mask
 * to ERR_FATAL level, so that this message can be seen
 * in IPC logging. Further errors continue to log on the console
 */
#define MSM_HS_ERR(x...) do { \
	pr_err(x); \
	if (ipc_msm_hs_log_ctxt && hs_serial_debug_mask >= ERR_LEV) { \
		ipc_log_string(ipc_msm_hs_log_ctxt, x); \
		hs_serial_debug_mask = FATAL_LEV; \
	} \
} while (0)

/*
 * There are 3 different kind of UART Core available on MSM.
 * High Speed UART (i.e. Legacy HSUART), GSBI based HSUART
 * and BSLP based HSUART.
 */
enum uart_core_type {
	LEGACY_HSUART,
	GSBI_HSUART,
	BLSP_HSUART,
};

enum flush_reason {
	FLUSH_NONE,
	FLUSH_DATA_READY,
	FLUSH_DATA_INVALID,  /* values after this indicate invalid data */
	FLUSH_IGNORE,
	FLUSH_STOP,
	FLUSH_SHUTDOWN,
};

enum msm_hs_clk_states_e {
	MSM_HS_CLK_PORT_OFF,     /* port not in use */
	MSM_HS_CLK_OFF,          /* clock disabled */
	MSM_HS_CLK_REQUEST_OFF,  /* disable after TX and RX flushed */
	MSM_HS_CLK_ON,           /* clock enabled */
};

/* Track the forced RXSTALE flush during clock off sequence.
 * These states are only valid during MSM_HS_CLK_REQUEST_OFF */
enum msm_hs_clk_req_off_state_e {
	CLK_REQ_OFF_START,
	CLK_REQ_OFF_RXSTALE_ISSUED,
	CLK_REQ_OFF_FLUSH_ISSUED,
	CLK_REQ_OFF_RXSTALE_FLUSHED,
};

/* SPS data structures to support HSUART with BAM
 * @sps_pipe - This struct defines BAM pipe descriptor
 * @sps_connect - This struct defines a connection's end point
 * @sps_register - This struct defines a event registration parameters
 */
struct msm_hs_sps_ep_conn_data {
	struct sps_pipe *pipe_handle;
	struct sps_connect config;
	struct sps_register_event event;
};

struct msm_hs_tx {
	unsigned int tx_ready_int_en;  /* ok to dma more tx */
	unsigned int dma_in_flight;    /* tx dma in progress */
	enum flush_reason flush;
	wait_queue_head_t wait;
	struct msm_dmov_cmd xfer;
	dmov_box *command_ptr;
	u32 *command_ptr_ptr;
	dma_addr_t mapped_cmd_ptr;
	dma_addr_t mapped_cmd_ptr_ptr;
	int tx_count;
	dma_addr_t dma_base;
	struct tasklet_struct tlet;
	struct msm_hs_sps_ep_conn_data cons;
};

struct msm_hs_rx {
	enum flush_reason flush;
	struct msm_dmov_cmd xfer;
	dma_addr_t cmdptr_dmaaddr;
	dmov_box *command_ptr;
	u32 *command_ptr_ptr;
	dma_addr_t mapped_cmd_ptr;
	wait_queue_head_t wait;
	dma_addr_t rbuffer;
	unsigned char *buffer;
	unsigned int buffer_pending;
	struct dma_pool *pool;
	struct wake_lock wake_lock;
	struct delayed_work flip_insert_work;
	struct tasklet_struct tlet;
	struct msm_hs_sps_ep_conn_data prod;
	bool rx_cmd_queued;
	bool rx_cmd_exec;
};
enum buffer_states {
	NONE_PENDING = 0x0,
	FIFO_OVERRUN = 0x1,
	PARITY_ERROR = 0x2,
	CHARS_NORMAL = 0x4,
};

/* optional low power wakeup, typically on a GPIO RX irq */
struct msm_hs_wakeup {
	int irq;  /* < 0 indicates low power wakeup disabled */
	unsigned char ignore;  /* bool */

	/* bool: inject char into rx tty on wakeup */
	unsigned char inject_rx;
	char rx_to_inject;
};

struct msm_hs_port {
	struct uart_port uport;
	unsigned long imr_reg;  /* shadow value of UARTDM_IMR */
	struct clk *clk;
	struct clk *pclk;
	struct msm_hs_tx tx;
	struct msm_hs_rx rx;
	/* gsbi uarts have to do additional writes to gsbi memory */
	/* block and top control status block. The following pointers */
	/* keep a handle to these blocks. */
	unsigned char __iomem	*mapped_gsbi;
	int dma_tx_channel;
	int dma_rx_channel;
	int dma_tx_crci;
	int dma_rx_crci;
	struct hrtimer clk_off_timer;  /* to poll TXEMT before clock off */
	ktime_t clk_off_delay;
	enum msm_hs_clk_states_e clk_state;
	enum msm_hs_clk_req_off_state_e clk_req_off_state;
	atomic_t clk_count;
	struct msm_hs_wakeup wakeup;
	struct wake_lock dma_wake_lock;  /* held while any DMA active */

	struct dentry *loopback_dir;
	struct work_struct clock_off_w; /* work for actual clock off */
	struct workqueue_struct *hsuart_wq; /* hsuart workqueue */
	struct mutex clk_mutex; /* mutex to guard against clock off/clock on */
	struct work_struct disconnect_rx_endpoint; /* disconnect rx_endpoint */
	bool tty_flush_receive;
	enum uart_core_type uart_type;
	unsigned long bam_handle;
	resource_size_t bam_mem;
	int bam_irq;
	unsigned char __iomem *bam_base;
	unsigned int bam_tx_ep_pipe_index;
	unsigned int bam_rx_ep_pipe_index;
	/* struct sps_event_notify is an argument passed when triggering a
	 * callback event object registered for an SPS connection end point.
	 */
	struct sps_event_notify notify;
	/* bus client handler */
	u32 bus_perf_client;
	/* BLSP UART required BUS Scaling data */
	struct msm_bus_scale_pdata *bus_scale_table;
	bool rx_discard_flush_issued;
	int rx_count_callback;
	bool rx_bam_inprogress;
	unsigned int *reg_ptr;
	wait_queue_head_t bam_disconnect_wait;

};

unsigned int regmap_nonblsp[UART_DM_LAST] = {
		[UART_DM_MR1] = UARTDM_MR1_ADDR,
		[UART_DM_MR2] = UARTDM_MR2_ADDR,
		[UART_DM_IMR] = UARTDM_IMR_ADDR,
		[UART_DM_SR] = UARTDM_SR_ADDR,
		[UART_DM_CR] = UARTDM_CR_ADDR,
		[UART_DM_CSR] = UARTDM_CSR_ADDR,
		[UART_DM_IPR] = UARTDM_IPR_ADDR,
		[UART_DM_ISR] = UARTDM_ISR_ADDR,
		[UART_DM_RX_TOTAL_SNAP] = UARTDM_RX_TOTAL_SNAP_ADDR,
		[UART_DM_TFWR] = UARTDM_TFWR_ADDR,
		[UART_DM_RFWR] = UARTDM_RFWR_ADDR,
		[UART_DM_RF] = UARTDM_RF_ADDR,
		[UART_DM_TF] = UARTDM_TF_ADDR,
		[UART_DM_MISR] = UARTDM_MISR_ADDR,
		[UART_DM_DMRX] = UARTDM_DMRX_ADDR,
		[UART_DM_NCF_TX] = UARTDM_NCF_TX_ADDR,
		[UART_DM_DMEN] = UARTDM_DMEN_ADDR,
		[UART_DM_TXFS] = UARTDM_TXFS_ADDR,
		[UART_DM_RXFS] = UARTDM_RXFS_ADDR,
		[UART_DM_RX_TRANS_CTRL] = UARTDM_RX_TRANS_CTRL_ADDR,
};

unsigned int regmap_blsp[UART_DM_LAST] = {
		[UART_DM_MR1] = 0x0,
		[UART_DM_MR2] = 0x4,
		[UART_DM_IMR] = 0xb0,
		[UART_DM_SR] = 0xa4,
		[UART_DM_CR] = 0xa8,
		[UART_DM_CSR] = 0xa0,
		[UART_DM_IPR] = 0x18,
		[UART_DM_ISR] = 0xb4,
		[UART_DM_RX_TOTAL_SNAP] = 0xbc,
		[UART_DM_TFWR] = 0x1c,
		[UART_DM_RFWR] = 0x20,
		[UART_DM_RF] = 0x140,
		[UART_DM_TF] = 0x100,
		[UART_DM_MISR] = 0xac,
		[UART_DM_DMRX] = 0x34,
		[UART_DM_NCF_TX] = 0x40,
		[UART_DM_DMEN] = 0x3c,
		[UART_DM_TXFS] = 0x4c,
		[UART_DM_RXFS] = 0x50,
		[UART_DM_RX_TRANS_CTRL] = 0xcc,
};

static struct of_device_id msm_hs_match_table[] = {
	{ .compatible = "qcom,msm-hsuart-v14",
	  .data = regmap_blsp
	},
	{
	  .compatible = "qcom,msm-hsuart-v13",
	  .data = regmap_nonblsp
	},
	{}
};


#define MSM_UARTDM_BURST_SIZE 16   /* DM burst size (in bytes) */
#define UARTDM_TX_BUF_SIZE UART_XMIT_SIZE
#define UARTDM_RX_BUF_SIZE 512
#define RETRY_TIMEOUT 5
#define UARTDM_NR 256
#define BAM_PIPE_MIN 0
#define BAM_PIPE_MAX 11
#define BUS_SCALING 1
#define BUS_RESET 0
#define RX_FLUSH_COMPLETE_TIMEOUT 300 /* In jiffies */
#define BLSP_UART_CLK_FMAX 63160000

static struct dentry *debug_base;
static struct platform_driver msm_serial_hs_platform_driver;
static struct uart_driver msm_hs_driver;
static struct uart_ops msm_hs_ops;
static void msm_hs_start_rx_locked(struct uart_port *uport);
static void msm_serial_hs_rx_tlet(unsigned long tlet_ptr);
static void flip_insert_work(struct work_struct *work);
static void msm_hs_bus_voting(struct msm_hs_port *msm_uport, unsigned int vote);
static struct msm_hs_port *msm_hs_get_hs_port(int port_index);

#define UARTDM_TO_MSM(uart_port) \
	container_of((uart_port), struct msm_hs_port, uport)


static int msm_hs_ioctl(struct uart_port *uport, unsigned int cmd,
						unsigned long arg)
{
	int ret = 0, state = 1;
	enum msm_hs_clk_states_e clk_state;
	unsigned long flags;
	struct msm_hs_port *msm_uport = UARTDM_TO_MSM(uport);

	switch (cmd) {
	case MSM_ENABLE_UART_CLOCK: {
		MSM_HS_DBG("%s():ENABLE UART CLOCK: cmd=%d\n", __func__, cmd);
		msm_hs_request_clock_on(&msm_uport->uport);
		break;
	}
	case MSM_DISABLE_UART_CLOCK: {
		MSM_HS_DBG("%s():DISABLE UART CLOCK: cmd=%d\n", __func__, cmd);
		msm_hs_request_clock_off(&msm_uport->uport);
		break;
	}
	case MSM_GET_UART_CLOCK_STATUS: {
		/* Return value 0 - UART CLOCK is OFF
		 * Return value 1 - UART CLOCK is ON */
		MSM_HS_DBG("%s():GET UART CLOCK STATUS: cmd=%d\n", __func__,
			 cmd);
		spin_lock_irqsave(&msm_uport->uport.lock, flags);
		clk_state = msm_uport->clk_state;
		spin_unlock_irqrestore(&msm_uport->uport.lock, flags);
		if (clk_state <= MSM_HS_CLK_OFF)
			state = 0;
		ret = state;
		break;
	}
	default: {
		MSM_HS_DBG("%s():Unknown cmd specified: cmd=%d\n", __func__,
			   cmd);
		ret = -ENOIOCTLCMD;
		break;
	}
	}

	return ret;
}

static int msm_hs_clock_vote(struct msm_hs_port *msm_uport)
{
	int rc = 0;

	if (1 == atomic_inc_return(&msm_uport->clk_count)) {
		msm_hs_bus_voting(msm_uport, BUS_SCALING);
		/* Turn on core clk and iface clk */
		rc = clk_prepare_enable(msm_uport->clk);
		if (rc) {
			atomic_dec(&msm_uport->clk_count);
			dev_err(msm_uport->uport.dev,
				"%s: Could not turn on core clk [%d]\n",
				__func__, rc);
			return rc;
		}

		if (msm_uport->pclk) {
			rc = clk_prepare_enable(msm_uport->pclk);
			if (rc) {
				clk_disable_unprepare(msm_uport->clk);
				atomic_dec(&msm_uport->clk_count);
				dev_err(msm_uport->uport.dev,
					"%s: Could not turn on pclk [%d]\n",
					__func__, rc);
				return rc;
			}
		}
		msm_uport->clk_state = MSM_HS_CLK_ON;
		MSM_HS_DBG("%s: Clock ON successful\n", __func__);
	}


	return rc;
}

static void msm_hs_clock_unvote(struct msm_hs_port *msm_uport)
{
<<<<<<< HEAD
	if (1 == __atomic_add_unless(&msm_uport->clk_count, -1, 0)) {
		msm_hs_bus_voting(msm_uport, BUS_RESET);
=======
	int rc = atomic_read(&msm_uport->clk_count);

	if (rc <= 0) {
		WARN(rc, "msm_uport->clk_count < 0!");
		dev_err(msm_uport->uport.dev,
			"%s: Clocks count invalid  [%d]\n", __func__, rc);
		return;
	}

	rc = atomic_dec_return(&msm_uport->clk_count);
	if (0 == rc) {
>>>>>>> bc45092a
		/* Turn off the core clk and iface clk*/
		clk_disable_unprepare(msm_uport->clk);
		if (msm_uport->pclk)
			clk_disable_unprepare(msm_uport->pclk);
		/* Unvote the PNOC clock */
		msm_hs_bus_voting(msm_uport, BUS_RESET);
		msm_uport->clk_state = MSM_HS_CLK_OFF;
		MSM_HS_DBG("%s: Clock OFF successful\n", __func__);
	}
}

/* Check if the uport line number matches with user id stored in pdata.
 * User id information is stored during initialization. This function
 * ensues that the same device is selected */

static struct msm_hs_port *get_matching_hs_port(struct platform_device *pdev)
{
	struct msm_serial_hs_platform_data *pdata = pdev->dev.platform_data;
	struct msm_hs_port *msm_uport = msm_hs_get_hs_port(pdev->id);

	if ((!msm_uport) || (msm_uport->uport.line != pdev->id
	   && msm_uport->uport.line != pdata->userid)) {
		MSM_HS_ERR("uport line number mismatch!");
		WARN_ON(1);
		return NULL;
	}

	return msm_uport;
}

static ssize_t show_clock(struct device *dev, struct device_attribute *attr,
			  char *buf)
{
	int state = 1;
	ssize_t ret = 0;
	enum msm_hs_clk_states_e clk_state;
	unsigned long flags;
	struct platform_device *pdev = container_of(dev, struct
						    platform_device, dev);
	struct msm_hs_port *msm_uport = get_matching_hs_port(pdev);

	/* This check should not fail */
	if (msm_uport) {
		spin_lock_irqsave(&msm_uport->uport.lock, flags);
		clk_state = msm_uport->clk_state;
		spin_unlock_irqrestore(&msm_uport->uport.lock, flags);

		if (clk_state <= MSM_HS_CLK_OFF)
			state = 0;
		ret = snprintf(buf, PAGE_SIZE, "%d\n", state);
	}

	return ret;
}

static ssize_t set_clock(struct device *dev, struct device_attribute *attr,
			 const char *buf, size_t count)
{
	int state;
	ssize_t ret = 0;
	struct platform_device *pdev = container_of(dev, struct
						    platform_device, dev);
	struct msm_hs_port *msm_uport = get_matching_hs_port(pdev);

	/* This check should not fail */
	if (msm_uport) {
		state = buf[0] - '0';
		switch (state) {
		case 0:
			msm_hs_request_clock_off(&msm_uport->uport);
			ret = count;
			break;
		case 1:
			msm_hs_request_clock_on(&msm_uport->uport);
			ret = count;
			break;
		default:
			ret = -EINVAL;
		}
	}
	return ret;
}

static DEVICE_ATTR(clock, S_IWUSR | S_IRUGO, show_clock, set_clock);

static inline unsigned int use_low_power_wakeup(struct msm_hs_port *msm_uport)
{
	return (msm_uport->wakeup.irq > 0);
}

static inline int is_gsbi_uart(struct msm_hs_port *msm_uport)
{
	/* assume gsbi uart if gsbi resource found in pdata */
	return ((msm_uport->mapped_gsbi != NULL));
}
static unsigned int is_blsp_uart(struct msm_hs_port *msm_uport)
{
	return (msm_uport->uart_type == BLSP_HSUART);
}

static void msm_hs_bus_voting(struct msm_hs_port *msm_uport, unsigned int vote)
{
	int ret;

	if (is_blsp_uart(msm_uport) && msm_uport->bus_perf_client) {
		MSM_HS_DBG("Bus voting:%d\n", vote);
		ret = msm_bus_scale_client_update_request(
				msm_uport->bus_perf_client, vote);
		if (ret)
			MSM_HS_ERR("%s(): Failed for Bus voting: %d\n",
							__func__, vote);
	}
}

static inline unsigned int msm_hs_read(struct uart_port *uport,
				       unsigned int index)
{
	struct msm_hs_port *msm_uport = UARTDM_TO_MSM(uport);
	unsigned int offset;

	offset = *(msm_uport->reg_ptr + index);

	return readl_relaxed(uport->membase + offset);
}

static inline void msm_hs_write(struct uart_port *uport, unsigned int index,
				 unsigned int value)
{
	struct msm_hs_port *msm_uport = UARTDM_TO_MSM(uport);
	unsigned int offset;

	offset = *(msm_uport->reg_ptr + index);
	writel_relaxed(value, uport->membase + offset);
}

static int sps_rx_disconnect(struct sps_pipe *sps_pipe_handler)
{
	struct sps_connect config;
	int ret;

	ret = sps_get_config(sps_pipe_handler, &config);
	if (ret) {
		pr_err("%s: sps_get_config() failed ret %d\n", __func__, ret);
		return ret;
	}
	config.options |= SPS_O_POLL;
	ret = sps_set_config(sps_pipe_handler, &config);
	if (ret) {
		pr_err("%s: sps_set_config() failed ret %d\n", __func__, ret);
		return ret;
	}
	return sps_disconnect(sps_pipe_handler);
}

static void hex_dump_ipc(char *prefix, char *string, int size)
{
	char linebuf[512];

	hex_dump_to_buffer(string, size, 16, 1, linebuf, sizeof(linebuf), 1);
	MSM_HS_DBG("%s : %s", prefix, linebuf);
}

/*
 * This API read and provides UART Core registers information.
*/
static void dump_uart_hs_registers(struct msm_hs_port *msm_uport)
{
	struct uart_port *uport = &(msm_uport->uport);
	if (msm_uport->clk_state != MSM_HS_CLK_ON) {
		MSM_HS_WARN("%s: Failed.Clocks are OFF\n", __func__);
		return;
	}

	MSM_HS_DBG(
	"MR1:%x MR2:%x TFWR:%x RFWR:%x DMEN:%x IMR:%x MISR:%x NCF_TX:%x\n",
	msm_hs_read(uport, UART_DM_MR1),
	msm_hs_read(uport, UART_DM_MR2),
	msm_hs_read(uport, UART_DM_TFWR),
	msm_hs_read(uport, UART_DM_RFWR),
	msm_hs_read(uport, UART_DM_DMEN),
	msm_hs_read(uport, UART_DM_IMR),
	msm_hs_read(uport, UART_DM_MISR),
	msm_hs_read(uport, UART_DM_NCF_TX));
	MSM_HS_INFO("SR:%x ISR:%x DMRX:%x RX_SNAP:%x TXFS:%x RXFS:%x\n",
	msm_hs_read(uport, UART_DM_SR),
	msm_hs_read(uport, UART_DM_ISR),
	msm_hs_read(uport, UART_DM_DMRX),
	msm_hs_read(uport, UART_DM_RX_TOTAL_SNAP),
	msm_hs_read(uport, UART_DM_TXFS),
	msm_hs_read(uport, UART_DM_RXFS));
	MSM_HS_DBG("clk_req_state:0x%x rx.flush:%u\n",
				msm_uport->clk_req_off_state,
					msm_uport->rx.flush);
	MSM_HS_DBG("clk_state:%d", msm_uport->clk_state);
}

static void msm_hs_release_port(struct uart_port *port)
{
	struct msm_hs_port *msm_uport = UARTDM_TO_MSM(port);
	struct platform_device *pdev = to_platform_device(port->dev);
	struct resource *gsbi_resource;
	resource_size_t size;

	if (is_gsbi_uart(msm_uport)) {
		iowrite32(GSBI_PROTOCOL_IDLE, msm_uport->mapped_gsbi +
			  GSBI_CONTROL_ADDR);
		gsbi_resource = platform_get_resource_byname(pdev,
							     IORESOURCE_MEM,
							     "gsbi_resource");
		if (unlikely(!gsbi_resource))
			return;

		size = resource_size(gsbi_resource);
		release_mem_region(gsbi_resource->start, size);
		iounmap(msm_uport->mapped_gsbi);
		msm_uport->mapped_gsbi = NULL;
	}
}

static int msm_hs_request_port(struct uart_port *port)
{
	struct msm_hs_port *msm_uport = UARTDM_TO_MSM(port);
	struct platform_device *pdev = to_platform_device(port->dev);
	struct resource *gsbi_resource;
	resource_size_t size;

	gsbi_resource = platform_get_resource_byname(pdev,
						     IORESOURCE_MEM,
						     "gsbi_resource");
	if (gsbi_resource) {
		size = resource_size(gsbi_resource);
		if (unlikely(!request_mem_region(gsbi_resource->start, size,
						 "msm_serial_hs")))
			return -EBUSY;
		msm_uport->mapped_gsbi = ioremap(gsbi_resource->start,
						 size);
		if (!msm_uport->mapped_gsbi) {
			release_mem_region(gsbi_resource->start, size);
			return -EBUSY;
		}
	}
	/* no gsbi uart */
	return 0;
}

static int msm_serial_loopback_enable_set(void *data, u64 val)
{
	struct msm_hs_port *msm_uport = data;
	struct uart_port *uport = &(msm_uport->uport);
	unsigned long flags;
	int ret = 0;

	ret = msm_hs_clock_vote(msm_uport);
	if (ret) {
		MSM_HS_ERR("%s(): Error could not turn on UART clk\n",
				__func__);
		return ret;
	}

	if (val) {
		spin_lock_irqsave(&uport->lock, flags);
		ret = msm_hs_read(uport, UART_DM_MR2);
		if (is_blsp_uart(msm_uport))
			ret |= (UARTDM_MR2_LOOP_MODE_BMSK |
				UARTDM_MR2_RFR_CTS_LOOP_MODE_BMSK);
		else
			ret |= UARTDM_MR2_LOOP_MODE_BMSK;
		msm_hs_write(uport, UART_DM_MR2, ret);
		spin_unlock_irqrestore(&uport->lock, flags);
	} else {
		spin_lock_irqsave(&uport->lock, flags);
		ret = msm_hs_read(uport, UART_DM_MR2);
		if (is_blsp_uart(msm_uport))
			ret &= ~(UARTDM_MR2_LOOP_MODE_BMSK |
				UARTDM_MR2_RFR_CTS_LOOP_MODE_BMSK);
		else
			ret &= ~UARTDM_MR2_LOOP_MODE_BMSK;
		msm_hs_write(uport, UART_DM_MR2, ret);
		spin_unlock_irqrestore(&uport->lock, flags);
	}
	/* Calling CLOCK API. Hence mb() requires here. */
	mb();

	msm_hs_clock_unvote(msm_uport);
	return 0;
}

static int msm_serial_loopback_enable_get(void *data, u64 *val)
{
	struct msm_hs_port *msm_uport = data;
	struct uart_port *uport = &(msm_uport->uport);
	unsigned long flags;
	int ret = 0;

	ret = msm_hs_clock_vote(msm_uport);
	if (ret) {
		MSM_HS_ERR("%s(): Error could not turn on UART clk\n",
				__func__);
		return ret;
	}

	spin_lock_irqsave(&uport->lock, flags);
	ret = msm_hs_read(&msm_uport->uport, UART_DM_MR2);
	spin_unlock_irqrestore(&uport->lock, flags);

	msm_hs_clock_unvote(msm_uport);

	*val = (ret & UARTDM_MR2_LOOP_MODE_BMSK) ? 1 : 0;

	return 0;
}
DEFINE_SIMPLE_ATTRIBUTE(loopback_enable_fops, msm_serial_loopback_enable_get,
			msm_serial_loopback_enable_set, "%llu\n");

/*
 * msm_serial_hs debugfs node: <debugfs_root>/msm_serial_hs/loopback.<id>
 * writing 1 turns on internal loopback mode in HW. Useful for automation
 * test scripts.
 * writing 0 disables the internal loopback mode. Default is disabled.
 */
static void msm_serial_debugfs_init(struct msm_hs_port *msm_uport,
					   int id)
{
	char node_name[15];
	snprintf(node_name, sizeof(node_name), "loopback.%d", id);
	msm_uport->loopback_dir = debugfs_create_file(node_name,
						S_IRUGO | S_IWUSR,
						debug_base,
						msm_uport,
						&loopback_enable_fops);

	if (IS_ERR_OR_NULL(msm_uport->loopback_dir))
		MSM_HS_ERR("%s(): Cannot create loopback.%d debug entry",
							__func__, id);
}

static int msm_hs_remove(struct platform_device *pdev)
{

	struct msm_hs_port *msm_uport;
	struct device *dev;

	if (pdev->id < 0 || pdev->id >= UARTDM_NR) {
		MSM_HS_ERR("Invalid plaform device ID = %d\n", pdev->id);
		return -EINVAL;
	}

	msm_uport = get_matching_hs_port(pdev);
	if (!msm_uport)
		return -EINVAL;

	dev = msm_uport->uport.dev;
	sysfs_remove_file(&pdev->dev.kobj, &dev_attr_clock.attr);
	debugfs_remove(msm_uport->loopback_dir);

	dma_unmap_single(dev, msm_uport->rx.mapped_cmd_ptr, sizeof(dmov_box),
			 DMA_TO_DEVICE);
	dma_pool_free(msm_uport->rx.pool, msm_uport->rx.buffer,
		      msm_uport->rx.rbuffer);
	dma_pool_destroy(msm_uport->rx.pool);

	dma_unmap_single(dev, msm_uport->rx.cmdptr_dmaaddr, sizeof(u32),
			 DMA_TO_DEVICE);
	dma_unmap_single(dev, msm_uport->tx.mapped_cmd_ptr_ptr, sizeof(u32),
			 DMA_TO_DEVICE);
	dma_unmap_single(dev, msm_uport->tx.mapped_cmd_ptr, sizeof(dmov_box),
			 DMA_TO_DEVICE);

	wake_lock_destroy(&msm_uport->rx.wake_lock);
	wake_lock_destroy(&msm_uport->dma_wake_lock);
	destroy_workqueue(msm_uport->hsuart_wq);
	mutex_destroy(&msm_uport->clk_mutex);

	uart_remove_one_port(&msm_hs_driver, &msm_uport->uport);
	clk_put(msm_uport->clk);
	if (msm_uport->pclk)
		clk_put(msm_uport->pclk);

	/* Free the tx resources */
	kfree(msm_uport->tx.command_ptr);
	kfree(msm_uport->tx.command_ptr_ptr);

	/* Free the rx resources */
	kfree(msm_uport->rx.command_ptr);
	kfree(msm_uport->rx.command_ptr_ptr);

	iounmap(msm_uport->uport.membase);

	return 0;
}

static int msm_hs_init_clk(struct uart_port *uport)
{
	int ret;
	struct msm_hs_port *msm_uport = UARTDM_TO_MSM(uport);

	/* Set up the MREG/NREG/DREG/MNDREG */
	ret = clk_set_rate(msm_uport->clk, uport->uartclk);
	if (ret) {
		MSM_HS_WARN("Error setting clock rate on UART\n");
		return ret;
	}

	ret = msm_hs_clock_vote(msm_uport);
	if (ret) {
		MSM_HS_ERR("Error could not turn on UART clk\n");
		return ret;
	}

	return 0;
}


/* Connect a UART peripheral's SPS endpoint(consumer endpoint)
 *
 * Also registers a SPS callback function for the consumer
 * process with the SPS driver
 *
 * @uport - Pointer to uart uport structure
 *
 * @return - 0 if successful else negative value.
 *
 */

static int msm_hs_spsconnect_tx(struct uart_port *uport)
{
	int ret;
	struct msm_hs_port *msm_uport = UARTDM_TO_MSM(uport);
	struct msm_hs_tx *tx = &msm_uport->tx;
	struct sps_pipe *sps_pipe_handle = tx->cons.pipe_handle;
	struct sps_connect *sps_config = &tx->cons.config;
	struct sps_register_event *sps_event = &tx->cons.event;

	/* Establish connection between peripheral and memory endpoint */
	ret = sps_connect(sps_pipe_handle, sps_config);
	if (ret) {
		MSM_HS_ERR("msm_serial_hs: sps_connect() failed for tx!!\n"
		"pipe_handle=0x%x ret=%d", (u32)sps_pipe_handle, ret);
		return ret;
	}
	/* Register callback event for EOT (End of transfer) event. */
	ret = sps_register_event(sps_pipe_handle, sps_event);
	if (ret) {
		MSM_HS_ERR("msm_serial_hs: sps_connect() failed for tx!!\n"
		"pipe_handle=0x%x ret=%d", (u32)sps_pipe_handle, ret);
		goto reg_event_err;
	}
	return 0;

reg_event_err:
	sps_disconnect(sps_pipe_handle);
	return ret;
}

/* Connect a UART peripheral's SPS endpoint(producer endpoint)
 *
 * Also registers a SPS callback function for the producer
 * process with the SPS driver
 *
 * @uport - Pointer to uart uport structure
 *
 * @return - 0 if successful else negative value.
 *
 */

static int msm_hs_spsconnect_rx(struct uart_port *uport)
{
	int ret;
	struct msm_hs_port *msm_uport = UARTDM_TO_MSM(uport);
	struct msm_hs_rx *rx = &msm_uport->rx;
	struct sps_pipe *sps_pipe_handle = rx->prod.pipe_handle;
	struct sps_connect *sps_config = &rx->prod.config;
	struct sps_register_event *sps_event = &rx->prod.event;

	/* Establish connection between peripheral and memory endpoint */
	ret = sps_connect(sps_pipe_handle, sps_config);
	if (ret) {
		MSM_HS_ERR("msm_serial_hs: sps_connect() failed for rx!!\n"
		"pipe_handle=0x%x ret=%d", (u32)sps_pipe_handle, ret);
		return ret;
	}
	/* Register callback event for DESC_DONE event. */
	ret = sps_register_event(sps_pipe_handle, sps_event);
	if (ret) {
		MSM_HS_ERR("msm_serial_hs: sps_connect() failed for rx!!\n"
		"pipe_handle=0x%x ret=%d", (u32)sps_pipe_handle, ret);
		goto reg_event_err;
	}
	return 0;

reg_event_err:
	sps_disconnect(sps_pipe_handle);
	return ret;
}

/*
 * programs the UARTDM_CSR register with correct bit rates
 *
 * Interrupts should be disabled before we are called, as
 * we modify Set Baud rate
 * Set receive stale interrupt level, dependant on Bit Rate
 * Goal is to have around 8 ms before indicate stale.
 * roundup (((Bit Rate * .008) / 10) + 1
 */
static void msm_hs_set_bps_locked(struct uart_port *uport,
			       unsigned int bps)
{
	unsigned long rxstale;
	unsigned long data;
	struct msm_hs_port *msm_uport = UARTDM_TO_MSM(uport);

	switch (bps) {
	case 300:
		msm_hs_write(uport, UART_DM_CSR, 0x00);
		rxstale = 1;
		break;
	case 600:
		msm_hs_write(uport, UART_DM_CSR, 0x11);
		rxstale = 1;
		break;
	case 1200:
		msm_hs_write(uport, UART_DM_CSR, 0x22);
		rxstale = 1;
		break;
	case 2400:
		msm_hs_write(uport, UART_DM_CSR, 0x33);
		rxstale = 1;
		break;
	case 4800:
		msm_hs_write(uport, UART_DM_CSR, 0x44);
		rxstale = 1;
		break;
	case 9600:
		msm_hs_write(uport, UART_DM_CSR, 0x55);
		rxstale = 2;
		break;
	case 14400:
		msm_hs_write(uport, UART_DM_CSR, 0x66);
		rxstale = 3;
		break;
	case 19200:
		msm_hs_write(uport, UART_DM_CSR, 0x77);
		rxstale = 4;
		break;
	case 28800:
		msm_hs_write(uport, UART_DM_CSR, 0x88);
		rxstale = 6;
		break;
	case 38400:
		msm_hs_write(uport, UART_DM_CSR, 0x99);
		rxstale = 8;
		break;
	case 57600:
		msm_hs_write(uport, UART_DM_CSR, 0xaa);
		rxstale = 16;
		break;
	case 76800:
		msm_hs_write(uport, UART_DM_CSR, 0xbb);
		rxstale = 16;
		break;
	case 115200:
		msm_hs_write(uport, UART_DM_CSR, 0xcc);
		rxstale = 31;
		break;
	case 230400:
		msm_hs_write(uport, UART_DM_CSR, 0xee);
		rxstale = 31;
		break;
	case 460800:
		msm_hs_write(uport, UART_DM_CSR, 0xff);
		rxstale = 31;
		break;
	case 4000000:
	case 3686400:
	case 3200000:
	case 3500000:
	case 3000000:
	case 2500000:
	case 1500000:
	case 1152000:
	case 1000000:
	case 921600:
		msm_hs_write(uport, UART_DM_CSR, 0xff);
		rxstale = 31;
		break;
	default:
		msm_hs_write(uport, UART_DM_CSR, 0xff);
		/* default to 9600 */
		bps = 9600;
		rxstale = 2;
		break;
	}
	/*
	 * uart baud rate depends on CSR and MND Values
	 * we are updating CSR before and then calling
	 * clk_set_rate which updates MND Values. Hence
	 * dsb requires here.
	 */
	mb();
	if (bps > 460800) {
		uport->uartclk = bps * 16;
		if (is_blsp_uart(msm_uport)) {
			/* BLSP based UART supports maximum clock frequency
			 * of 63.16 Mhz. With this (63.16 Mhz) clock frequency
			 * UART can support baud rate of 3.94 Mbps which is
			 * equivalent to 4 Mbps.
			 * UART hardware is robust enough to handle this
			 * deviation to achieve baud rate ~4 Mbps.
			 */
			if (bps == 4000000)
				uport->uartclk = BLSP_UART_CLK_FMAX;
		}
	} else {
		uport->uartclk = 7372800;
	}

	if (clk_set_rate(msm_uport->clk, uport->uartclk)) {
		MSM_HS_WARN("Error setting clock rate on UART\n");
		WARN_ON(1);
	}

	data = rxstale & UARTDM_IPR_STALE_LSB_BMSK;
	data |= UARTDM_IPR_STALE_TIMEOUT_MSB_BMSK & (rxstale << 2);

	msm_hs_write(uport, UART_DM_IPR, data);
	/*
	 * It is suggested to do reset of transmitter and receiver after
	 * changing any protocol configuration. Here Baud rate and stale
	 * timeout are getting updated. Hence reset transmitter and receiver.
	 */
	msm_hs_write(uport, UART_DM_CR, RESET_TX);
	msm_hs_write(uport, UART_DM_CR, RESET_RX);
}


static void msm_hs_set_std_bps_locked(struct uart_port *uport,
			       unsigned int bps)
{
	unsigned long rxstale;
	unsigned long data;

	switch (bps) {
	case 9600:
		msm_hs_write(uport, UART_DM_CSR, 0x99);
		rxstale = 2;
		break;
	case 14400:
		msm_hs_write(uport, UART_DM_CSR, 0xaa);
		rxstale = 3;
		break;
	case 19200:
		msm_hs_write(uport, UART_DM_CSR, 0xbb);
		rxstale = 4;
		break;
	case 28800:
		msm_hs_write(uport, UART_DM_CSR, 0xcc);
		rxstale = 6;
		break;
	case 38400:
		msm_hs_write(uport, UART_DM_CSR, 0xdd);
		rxstale = 8;
		break;
	case 57600:
		msm_hs_write(uport, UART_DM_CSR, 0xee);
		rxstale = 16;
		break;
	case 115200:
		msm_hs_write(uport, UART_DM_CSR, 0xff);
		rxstale = 31;
		break;
	default:
		msm_hs_write(uport, UART_DM_CSR, 0x99);
		/* default to 9600 */
		bps = 9600;
		rxstale = 2;
		break;
	}

	data = rxstale & UARTDM_IPR_STALE_LSB_BMSK;
	data |= UARTDM_IPR_STALE_TIMEOUT_MSB_BMSK & (rxstale << 2);

	msm_hs_write(uport, UART_DM_IPR, data);
}


/*
 * termios :  new ktermios
 * oldtermios:  old ktermios previous setting
 *
 * Configure the serial port
 */
static void msm_hs_set_termios(struct uart_port *uport,
				   struct ktermios *termios,
				   struct ktermios *oldtermios)
{
	unsigned int bps;
	unsigned long data;
	int ret;
	unsigned int c_cflag = termios->c_cflag;
	struct msm_hs_port *msm_uport = UARTDM_TO_MSM(uport);
	struct msm_hs_rx *rx = &msm_uport->rx;
	struct sps_pipe *sps_pipe_handle = rx->prod.pipe_handle;

<<<<<<< HEAD
	ret = msm_hs_clock_vote(msm_uport);
	if (ret) {
		MSM_HS_ERR("%s(): Error could not turn on UART clk\n",
				__func__);
		return;
	}

=======
	if (msm_uport->clk_state != MSM_HS_CLK_ON) {
		MSM_HS_WARN("%s: Failed.Clocks are OFF\n", __func__);
		return;
	}
>>>>>>> bc45092a
	mutex_lock(&msm_uport->clk_mutex);
	msm_hs_write(uport, UART_DM_IMR, 0);

	MSM_HS_DBG("Entering %s\n", __func__);
	dump_uart_hs_registers(msm_uport);

	/* Clear the Rx Ready Ctl bit - This ensures that
	* flow control lines stop the other side from sending
	* data while we change the parameters
	*/
	data = msm_hs_read(uport, UART_DM_MR1);
	data &= ~UARTDM_MR1_RX_RDY_CTL_BMSK;
	msm_hs_write(uport, UART_DM_MR1, data);
	/* set RFR_N to high */
	msm_hs_write(uport, UART_DM_CR, RFR_HIGH);

	/*
	 * Disable Rx channel of UARTDM
	 * DMA Rx Stall happens if enqueue and flush of Rx command happens
	 * concurrently. Hence before changing the baud rate/protocol
	 * configuration and sending flush command to ADM, disable the Rx
	 * channel of UARTDM.
	 * Note: should not reset the receiver here immediately as it is not
	 * suggested to do disable/reset or reset/disable at the same time.
	 */
	data = msm_hs_read(uport, UART_DM_DMEN);
	if (is_blsp_uart(msm_uport)) {
		/* Disable UARTDM RX BAM Interface */
		data &= ~UARTDM_RX_BAM_ENABLE_BMSK;
	} else {
		data &= ~UARTDM_RX_DM_EN_BMSK;
	}

	msm_hs_write(uport, UART_DM_DMEN, data);

	/* 300 is the minimum baud support by the driver  */
	bps = uart_get_baud_rate(uport, termios, oldtermios, 200, 4000000);

	/* Temporary remapping  200 BAUD to 3.2 mbps */
	if (bps == 200)
		bps = 3200000;

	uport->uartclk = clk_get_rate(msm_uport->clk);
	if (!uport->uartclk)
		msm_hs_set_std_bps_locked(uport, bps);
	else
		msm_hs_set_bps_locked(uport, bps);

	data = msm_hs_read(uport, UART_DM_MR2);
	data &= ~UARTDM_MR2_PARITY_MODE_BMSK;
	/* set parity */
	if (PARENB == (c_cflag & PARENB)) {
		if (PARODD == (c_cflag & PARODD)) {
			data |= ODD_PARITY;
		} else if (CMSPAR == (c_cflag & CMSPAR)) {
			data |= SPACE_PARITY;
		} else {
			data |= EVEN_PARITY;
		}
	}

	/* Set bits per char */
	data &= ~UARTDM_MR2_BITS_PER_CHAR_BMSK;

	switch (c_cflag & CSIZE) {
	case CS5:
		data |= FIVE_BPC;
		break;
	case CS6:
		data |= SIX_BPC;
		break;
	case CS7:
		data |= SEVEN_BPC;
		break;
	default:
		data |= EIGHT_BPC;
		break;
	}
	/* stop bits */
	if (c_cflag & CSTOPB) {
		data |= STOP_BIT_TWO;
	} else {
		/* otherwise 1 stop bit */
		data |= STOP_BIT_ONE;
	}
	data |= UARTDM_MR2_ERROR_MODE_BMSK;
	/* write parity/bits per char/stop bit configuration */
	msm_hs_write(uport, UART_DM_MR2, data);

	uport->ignore_status_mask = termios->c_iflag & INPCK;
	uport->ignore_status_mask |= termios->c_iflag & IGNPAR;
	uport->ignore_status_mask |= termios->c_iflag & IGNBRK;

	uport->read_status_mask = (termios->c_cflag & CREAD);


	/* Set Transmit software time out */
	uart_update_timeout(uport, c_cflag, bps);

	msm_hs_write(uport, UART_DM_CR, RESET_RX);
	msm_hs_write(uport, UART_DM_CR, RESET_TX);
	/* Issue TX BAM Start IFC command */
	msm_hs_write(uport, UART_DM_CR, START_TX_BAM_IFC);

	if (msm_uport->rx.flush == FLUSH_NONE) {
		wake_lock(&msm_uport->rx.wake_lock);
		msm_uport->rx.flush = FLUSH_DATA_INVALID;
		/*
		 * Before using dmov APIs make sure that
		 * previous writel are completed. Hence
		 * dsb requires here.
		 */
		mb();
		if (is_blsp_uart(msm_uport)) {
			if (msm_uport->rx_bam_inprogress)
				ret = wait_event_timeout(msm_uport->rx.wait,
					msm_uport->rx_bam_inprogress == false,
					RX_FLUSH_COMPLETE_TIMEOUT);
			ret = sps_rx_disconnect(sps_pipe_handle);
			if (ret)
				MSM_HS_ERR("%s(): sps_disconnect failed\n",
							__func__);
			msm_hs_spsconnect_rx(uport);
			msm_uport->rx.flush = FLUSH_IGNORE;
			msm_serial_hs_rx_tlet((unsigned long) &rx->tlet);
		} else {
			msm_uport->rx_discard_flush_issued = true;
			/* do discard flush */
			msm_dmov_flush(msm_uport->dma_rx_channel, 0);
			MSM_HS_DBG("%s(): wainting for flush completion.\n",
								__func__);
			ret = wait_event_timeout(msm_uport->rx.wait,
				msm_uport->rx_discard_flush_issued == false,
				RX_FLUSH_COMPLETE_TIMEOUT);
			if (!ret)
				MSM_HS_ERR("%s(): Discard flush pending.\n",
								__func__);
		}
	}

	/* Configure HW flow control
	 * UART Core would see status of CTS line when it is sending data
	 * to remote uart to confirm that it can receive or not.
	 * UART Core would trigger RFR if it is not having any space with
	 * RX FIFO.
	 */
	/* Pulling RFR line high */
	msm_hs_write(uport, UART_DM_CR, RFR_LOW);
	data = msm_hs_read(uport, UART_DM_MR1);
	data &= ~(UARTDM_MR1_CTS_CTL_BMSK | UARTDM_MR1_RX_RDY_CTL_BMSK);
		data |= UARTDM_MR1_CTS_CTL_BMSK;
		data |= UARTDM_MR1_RX_RDY_CTL_BMSK;
	msm_hs_write(uport, UART_DM_MR1, data);

	msm_hs_write(uport, UART_DM_IMR, msm_uport->imr_reg);
	mb();
	mutex_unlock(&msm_uport->clk_mutex);

	MSM_HS_DBG("Exit %s\n", __func__);
	dump_uart_hs_registers(msm_uport);

	msm_hs_clock_unvote(msm_uport);
}

/*
 *  Standard API, Transmitter
 *  Any character in the transmit shift register is sent
 */
unsigned int msm_hs_tx_empty(struct uart_port *uport)
{
	unsigned int data;
	unsigned int ret = 0;
	struct msm_hs_port *msm_uport = UARTDM_TO_MSM(uport);

	ret = msm_hs_clock_vote(msm_uport);
	if (ret) {
		MSM_HS_ERR("%s(): Error could not turn on UART clk\n",
				__func__);
		return ret;
	}
	data = msm_hs_read(uport, UART_DM_SR);
	msm_hs_clock_unvote(msm_uport);
	MSM_HS_DBG("%s(): SR Reg Read 0x%x", __func__, data);

	if (data & UARTDM_SR_TXEMT_BMSK)
		ret = TIOCSER_TEMT;

	return ret;
}
EXPORT_SYMBOL(msm_hs_tx_empty);

/*
 *  Standard API, Stop transmitter.
 *  Any character in the transmit shift register is sent as
 *  well as the current data mover transfer .
 */
static void msm_hs_stop_tx_locked(struct uart_port *uport)
{
	struct msm_hs_port *msm_uport = UARTDM_TO_MSM(uport);

	msm_uport->tx.tx_ready_int_en = 0;
}

/* Disconnect BAM RX Endpoint Pipe Index from workqueue context*/
static void hsuart_disconnect_rx_endpoint_work(struct work_struct *w)
{
	struct msm_hs_port *msm_uport = container_of(w, struct msm_hs_port,
						disconnect_rx_endpoint);
	struct uart_port *uport = &msm_uport->uport;
	struct msm_hs_rx *rx = &msm_uport->rx;
	struct sps_pipe *sps_pipe_handle = rx->prod.pipe_handle;
	struct platform_device *pdev = to_platform_device(uport->dev);
	const struct msm_serial_hs_platform_data *pdata =
					pdev->dev.platform_data;
	int ret = 0;

	ret = sps_rx_disconnect(sps_pipe_handle);
	if (ret)
		MSM_HS_ERR("%s(): sps_disconnect failed\n", __func__);
	if (pdata->no_suspend_delay)
		wake_unlock(&msm_uport->rx.wake_lock);
	else
		wake_lock_timeout(&msm_uport->rx.wake_lock,
						HZ / 2);
	msm_uport->rx.flush = FLUSH_SHUTDOWN;
	MSM_HS_DBG("%s: Calling Completion\n", __func__);
	wake_up(&msm_uport->bam_disconnect_wait);
	MSM_HS_DBG("%s: Done Completion\n", __func__);
	wake_up(&msm_uport->rx.wait);
}

/*
 *  Standard API, Stop receiver as soon as possible.
 *
 *  Function immediately terminates the operation of the
 *  channel receiver and any incoming characters are lost. None
 *  of the receiver status bits are affected by this command and
 *  characters that are already in the receive FIFO there.
 */
static void msm_hs_stop_rx_locked(struct uart_port *uport)
{
	struct msm_hs_port *msm_uport = UARTDM_TO_MSM(uport);
	unsigned int data;

<<<<<<< HEAD
	if (msm_uport->clk_state <= MSM_HS_CLK_OFF)
		return;

	/* disable dlink */
	data = msm_hs_read(uport, UART_DM_DMEN);
	if (is_blsp_uart(msm_uport))
		data &= ~UARTDM_RX_BAM_ENABLE_BMSK;
	else
		data &= ~UARTDM_RX_DM_EN_BMSK;
	msm_hs_write(uport, UART_DM_DMEN, data);
=======
	MSM_HS_DBG("In %s():\n", __func__);
	if (msm_uport->clk_state != MSM_HS_CLK_OFF) {
		/* disable dlink */
		data = msm_hs_read(uport, UART_DM_DMEN);
		if (is_blsp_uart(msm_uport))
			data &= ~UARTDM_RX_BAM_ENABLE_BMSK;
		else
			data &= ~UARTDM_RX_DM_EN_BMSK;
		msm_hs_write(uport, UART_DM_DMEN, data);
>>>>>>> bc45092a

		/* calling DMOV or CLOCK API. Hence mb() */
		mb();
	}
	/* Disable the receiver */
	if (msm_uport->rx.flush == FLUSH_NONE) {
		wake_lock(&msm_uport->rx.wake_lock);
		if (is_blsp_uart(msm_uport)) {
			msm_uport->rx.flush = FLUSH_STOP;
			/* workqueue for BAM rx endpoint disconnect */
			queue_work(msm_uport->hsuart_wq,
				&msm_uport->disconnect_rx_endpoint);
		} else {
			/* do discard flush */
			msm_dmov_flush(msm_uport->dma_rx_channel, 0);
		}
	}
	if (!is_blsp_uart(msm_uport) && msm_uport->rx.flush != FLUSH_SHUTDOWN)
		msm_uport->rx.flush = FLUSH_STOP;

}

/*  Transmit the next chunk of data */
static void msm_hs_submit_tx_locked(struct uart_port *uport)
{
	int left;
	int tx_count;
	int aligned_tx_count;
	dma_addr_t src_addr;
	dma_addr_t aligned_src_addr;
	u32 flags = SPS_IOVEC_FLAG_EOT | SPS_IOVEC_FLAG_INT;
	struct msm_hs_port *msm_uport = UARTDM_TO_MSM(uport);
	struct msm_hs_tx *tx = &msm_uport->tx;
	struct circ_buf *tx_buf = &msm_uport->uport.state->xmit;
	struct sps_pipe *sps_pipe_handle;

	if (uart_circ_empty(tx_buf) || uport->state->port.tty->stopped) {
		msm_hs_stop_tx_locked(uport);
		if (msm_uport->clk_state == MSM_HS_CLK_REQUEST_OFF) {
			MSM_HS_DBG("%s(): Clock off requested calling WQ",
								__func__);
			queue_work(msm_uport->hsuart_wq,
						&msm_uport->clock_off_w);
		}
		return;
	}

	tx->dma_in_flight = 1;

	tx_count = uart_circ_chars_pending(tx_buf);

	if (UARTDM_TX_BUF_SIZE < tx_count)
		tx_count = UARTDM_TX_BUF_SIZE;

	left = UART_XMIT_SIZE - tx_buf->tail;

	if (tx_count > left)
		tx_count = left;
	MSM_HS_DBG("%s(): [UART_TX]<%d>\n", __func__, tx_count);
	hex_dump_ipc("HSUART write: ", &tx_buf->buf[tx_buf->tail], tx_count);
	src_addr = tx->dma_base + tx_buf->tail;
	/* Mask the src_addr to align on a cache
	 * and add those bytes to tx_count */
	aligned_src_addr = src_addr & ~(dma_get_cache_alignment() - 1);
	aligned_tx_count = tx_count + src_addr - aligned_src_addr;

	dma_sync_single_for_device(uport->dev, aligned_src_addr,
			aligned_tx_count, DMA_TO_DEVICE);

	if (is_blsp_uart(msm_uport))
		tx->tx_count = tx_count;
	else {
		tx->command_ptr->num_rows =
				(((tx_count + 15) >> 4) << 16) |
				((tx_count + 15) >> 4);
		tx->command_ptr->src_row_addr = src_addr;

		dma_sync_single_for_device(uport->dev, tx->mapped_cmd_ptr,
				sizeof(dmov_box), DMA_TO_DEVICE);

		*tx->command_ptr_ptr = CMD_PTR_LP |
				DMOV_CMD_ADDR(tx->mapped_cmd_ptr);
		/* Save tx_count to use in Callback */
		tx->tx_count = tx_count;
		msm_hs_write(uport, UART_DM_NCF_TX, tx_count);
		msm_uport->imr_reg &= ~UARTDM_ISR_TX_READY_BMSK;
		msm_hs_write(uport, UART_DM_IMR, msm_uport->imr_reg);
		/* Calling next DMOV API. Hence mb() here. */
		mb();

	}

	msm_uport->tx.flush = FLUSH_NONE;

	if (is_blsp_uart(msm_uport)) {
		sps_pipe_handle = tx->cons.pipe_handle;
		/* Queue transfer request to SPS */
		sps_transfer_one(sps_pipe_handle, src_addr, tx_count,
					msm_uport, flags);
	} else {
		dma_sync_single_for_device(uport->dev, tx->mapped_cmd_ptr_ptr,
			sizeof(u32), DMA_TO_DEVICE);

		msm_dmov_enqueue_cmd(msm_uport->dma_tx_channel, &tx->xfer);
	}
	MSM_HS_DBG("%s:Enqueue Tx Cmd\n", __func__);
	dump_uart_hs_registers(msm_uport);
}

/* Start to receive the next chunk of data */
static void msm_hs_start_rx_locked(struct uart_port *uport)
{
	struct msm_hs_port *msm_uport = UARTDM_TO_MSM(uport);
	struct msm_hs_rx *rx = &msm_uport->rx;
	struct sps_pipe *sps_pipe_handle;
	u32 flags = SPS_IOVEC_FLAG_INT;
	unsigned int buffer_pending = msm_uport->rx.buffer_pending;
	unsigned int data;

	if (msm_uport->clk_state != MSM_HS_CLK_ON) {
		MSM_HS_WARN("%s: Failed.Clocks are OFF\n", __func__);
		return;
	}
	if (rx->rx_cmd_exec) {
		MSM_HS_DBG("%s: Rx Cmd got executed, wait for rx_tlet\n",
								 __func__);
		rx->flush = FLUSH_IGNORE;
		return;
	}
	msm_uport->rx.buffer_pending = 0;
	if (buffer_pending)
		MSM_HS_ERR("Error: rx started in buffer state =%x",
			buffer_pending);

	msm_hs_write(uport, UART_DM_CR, RESET_STALE_INT);
	msm_hs_write(uport, UART_DM_DMRX, UARTDM_RX_BUF_SIZE);
	msm_hs_write(uport, UART_DM_CR, STALE_EVENT_ENABLE);
	/*
	 * Enable UARTDM Rx Interface as previously it has been
	 * disable in set_termios before configuring baud rate.
	 */
	data = msm_hs_read(uport, UART_DM_DMEN);
	if (is_blsp_uart(msm_uport)) {
		/* Enable UARTDM Rx BAM Interface */
		data |= UARTDM_RX_BAM_ENABLE_BMSK;
	} else {
		data |= UARTDM_RX_DM_EN_BMSK;
	}

	msm_hs_write(uport, UART_DM_DMEN, data);
	msm_hs_write(uport, UART_DM_IMR, msm_uport->imr_reg);
	/* Calling next DMOV API. Hence mb() here. */
	mb();

	if (is_blsp_uart(msm_uport)) {
		/*
		 * RX-transfer will be automatically re-activated
		 * after last data of previous transfer was read.
		 */
		data = (RX_STALE_AUTO_RE_EN | RX_TRANS_AUTO_RE_ACTIVATE |
					RX_DMRX_CYCLIC_EN);
		msm_hs_write(uport, UART_DM_RX_TRANS_CTRL, data);
		/* Issue RX BAM Start IFC command */
		msm_hs_write(uport, UART_DM_CR, START_RX_BAM_IFC);
		mb();
	}

	msm_uport->rx.flush = FLUSH_NONE;

	if (is_blsp_uart(msm_uport)) {
		msm_uport->rx_bam_inprogress = true;
		sps_pipe_handle = rx->prod.pipe_handle;
		/* Queue transfer request to SPS */
		sps_transfer_one(sps_pipe_handle, rx->rbuffer,
			UARTDM_RX_BUF_SIZE, msm_uport, flags);
		msm_uport->rx_bam_inprogress = false;
		msm_uport->rx.rx_cmd_queued = true;
		wake_up(&msm_uport->rx.wait);
	}
	MSM_HS_DBG("%s:Enqueue Rx Cmd\n", __func__);
	dump_uart_hs_registers(msm_uport);
}

static void flip_insert_work(struct work_struct *work)
{
	unsigned long flags;
	int retval;
	struct msm_hs_port *msm_uport =
		container_of(work, struct msm_hs_port,
			     rx.flip_insert_work.work);
	struct tty_struct *tty = msm_uport->uport.state->port.tty;

	spin_lock_irqsave(&msm_uport->uport.lock, flags);
	if (msm_uport->rx.buffer_pending == NONE_PENDING) {
		MSM_HS_ERR("Error: No buffer pending in %s", __func__);
		return;
	}
	if (msm_uport->rx.buffer_pending & FIFO_OVERRUN) {
		retval = tty_insert_flip_char(tty->port, 0, TTY_OVERRUN);
		if (retval)
			msm_uport->rx.buffer_pending &= ~FIFO_OVERRUN;
	}
	if (msm_uport->rx.buffer_pending & PARITY_ERROR) {
		retval = tty_insert_flip_char(tty->port, 0, TTY_PARITY);
		if (retval)
			msm_uport->rx.buffer_pending &= ~PARITY_ERROR;
	}
	if (msm_uport->rx.buffer_pending & CHARS_NORMAL) {
		int rx_count, rx_offset;
		rx_count = (msm_uport->rx.buffer_pending & 0xFFFF0000) >> 16;
		rx_offset = (msm_uport->rx.buffer_pending & 0xFFD0) >> 5;
		retval = tty_insert_flip_string(tty->port,
						msm_uport->rx.buffer +
						rx_offset, rx_count);
		msm_uport->rx.buffer_pending &= (FIFO_OVERRUN |
						 PARITY_ERROR);
		if (retval != rx_count)
			msm_uport->rx.buffer_pending |= CHARS_NORMAL |
				retval << 8 | (rx_count - retval) << 16;
	}
	if (msm_uport->rx.buffer_pending)
		schedule_delayed_work(&msm_uport->rx.flip_insert_work,
				      msecs_to_jiffies(RETRY_TIMEOUT));
	else if ((msm_uport->clk_state == MSM_HS_CLK_ON) &&
		 (msm_uport->rx.flush <= FLUSH_IGNORE)) {
			MSM_HS_WARN("Pending buffers cleared, restarting");
			msm_hs_start_rx_locked(&msm_uport->uport);
		}
	spin_unlock_irqrestore(&msm_uport->uport.lock, flags);
	tty_flip_buffer_push(tty->port);
}

static void msm_serial_hs_rx_tlet(unsigned long tlet_ptr)
{
	int retval;
	int rx_count = 0;
	unsigned long status;
	unsigned long flags;
	unsigned int error_f = 0;
	struct uart_port *uport;
	struct msm_hs_port *msm_uport;
	unsigned int flush;
	struct tty_struct *tty;
	struct sps_event_notify *notify;
	struct msm_hs_rx *rx;
	struct sps_pipe *sps_pipe_handle;
	u32 sps_flags = SPS_IOVEC_FLAG_INT;
	struct platform_device *pdev;
	const struct msm_serial_hs_platform_data *pdata;

	msm_uport = container_of((struct tasklet_struct *)tlet_ptr,
				 struct msm_hs_port, rx.tlet);
	uport = &msm_uport->uport;
	tty = uport->state->port.tty;
	notify = &msm_uport->notify;
	rx = &msm_uport->rx;
	pdev = to_platform_device(uport->dev);
	pdata = pdev->dev.platform_data;

	msm_uport->rx.rx_cmd_queued = false;
	msm_uport->rx.rx_cmd_exec = false;

	status = msm_hs_read(uport, UART_DM_SR);

	spin_lock_irqsave(&uport->lock, flags);

	if (!is_blsp_uart(msm_uport))
		msm_hs_write(uport, UART_DM_CR, STALE_EVENT_DISABLE);

	MSM_HS_DBG("In %s\n", __func__);
	dump_uart_hs_registers(msm_uport);

	/* overflow is not connect to data in a FIFO */
	if (unlikely((status & UARTDM_SR_OVERRUN_BMSK) &&
		     (uport->read_status_mask & CREAD))) {
		retval = tty_insert_flip_char(tty->port, 0, TTY_OVERRUN);
		if (!retval)
			msm_uport->rx.buffer_pending |= TTY_OVERRUN;
		uport->icount.buf_overrun++;
		error_f = 1;
	}

	if (!(uport->ignore_status_mask & INPCK))
		status = status & ~(UARTDM_SR_PAR_FRAME_BMSK);

	if (unlikely(status & UARTDM_SR_PAR_FRAME_BMSK)) {
		/* Can not tell difference between parity & frame error */
		MSM_HS_WARN("msm_serial_hs: parity error\n");
		uport->icount.parity++;
		error_f = 1;
		if (!(uport->ignore_status_mask & IGNPAR)) {
			retval = tty_insert_flip_char(tty->port, 0, TTY_PARITY);
			if (!retval)
				msm_uport->rx.buffer_pending |= TTY_PARITY;
		}
	}

	if (unlikely(status & UARTDM_SR_RX_BREAK_BMSK)) {
		MSM_HS_WARN("msm_serial_hs: Rx break\n");
		uport->icount.brk++;
		error_f = 1;
		if (!(uport->ignore_status_mask & IGNBRK)) {
			retval = tty_insert_flip_char(tty->port, 0, TTY_BREAK);
			if (!retval)
				msm_uport->rx.buffer_pending |= TTY_BREAK;
		}
	}

	if (error_f) {
		if (msm_uport->clk_state == MSM_HS_CLK_ON)
			msm_hs_write(uport, UART_DM_CR, RESET_ERROR_STATUS);
		else
			MSM_HS_WARN("%s: Failed.Clocks are OFF\n", __func__);
	}
	flush = msm_uport->rx.flush;
	if (flush == FLUSH_IGNORE)
		if (!msm_uport->rx.buffer_pending) {
			MSM_HS_DBG("%s: calling start_rx_locked\n", __func__);
			msm_hs_start_rx_locked(uport);
		}
	if (flush >= FLUSH_DATA_INVALID)
		goto out;

	if (is_blsp_uart(msm_uport)) {
		rx_count = msm_uport->rx_count_callback;
	} else {
		if (msm_uport->clk_state == MSM_HS_CLK_ON) {
			rx_count = msm_hs_read(uport, UART_DM_RX_TOTAL_SNAP);
			/* order the read of rx.buffer */
			rmb();
		} else
			MSM_HS_WARN("%s: Failed.Clocks are OFF\n", __func__);
	}

	MSM_HS_DBG("%s():[UART_RX]<%d>\n", __func__, rx_count);
	hex_dump_ipc("HSUART Read: ", msm_uport->rx.buffer, rx_count);

	if (0 != (uport->read_status_mask & CREAD)) {
		retval = tty_insert_flip_string(tty->port, msm_uport->rx.buffer,
						rx_count);
		if (retval != rx_count) {
			MSM_HS_DBG("%s(): retval %d rx_count %d", __func__,
				retval, rx_count);
			msm_uport->rx.buffer_pending |= CHARS_NORMAL |
				retval << 5 | (rx_count - retval) << 16;
		}
	}
	if (!msm_uport->rx.buffer_pending && !msm_uport->rx.rx_cmd_queued) {
		if (is_blsp_uart(msm_uport)) {
			msm_uport->rx.flush = FLUSH_NONE;
			msm_uport->rx_bam_inprogress = true;
			sps_pipe_handle = rx->prod.pipe_handle;
			MSM_HS_DBG("Queing bam descriptor\n");
			/* Queue transfer request to SPS */
			sps_transfer_one(sps_pipe_handle, rx->rbuffer,
				UARTDM_RX_BUF_SIZE, msm_uport, sps_flags);
			msm_uport->rx_bam_inprogress = false;
			msm_uport->rx.rx_cmd_queued = true;
			wake_up(&msm_uport->rx.wait);

		} else
			msm_hs_start_rx_locked(uport);
	}
out:
	if (msm_uport->rx.buffer_pending) {
		MSM_HS_WARN("tty buffer exhausted. Stalling\n");
		schedule_delayed_work(&msm_uport->rx.flip_insert_work
				      , msecs_to_jiffies(RETRY_TIMEOUT));
	}
	/* release wakelock in 500ms, not immediately, because higher layers
	 * don't always take wakelocks when they should
	 */
	if (pdata->no_suspend_delay)
		wake_unlock(&msm_uport->rx.wake_lock);
	else
		wake_lock_timeout(&msm_uport->rx.wake_lock, HZ / 2);
	/* tty_flip_buffer_push() might call msm_hs_start(), so unlock */
	spin_unlock_irqrestore(&uport->lock, flags);
	if (flush < FLUSH_DATA_INVALID)
		tty_flip_buffer_push(tty->port);
}

/* Enable the transmitter Interrupt */
static void msm_hs_start_tx_locked(struct uart_port *uport )
{
	struct msm_hs_port *msm_uport = UARTDM_TO_MSM(uport);

<<<<<<< HEAD
	if (msm_uport->clk_state <= MSM_HS_CLK_OFF)
		return;

=======
	if (msm_uport->clk_state != MSM_HS_CLK_ON) {
		MSM_HS_WARN("%s: Failed.Clocks are OFF\n", __func__);
	}
>>>>>>> bc45092a
	if (msm_uport->tx.tx_ready_int_en == 0) {
		if (!is_blsp_uart(msm_uport))
			msm_uport->tx.tx_ready_int_en = 1;
		if (msm_uport->tx.dma_in_flight == 0)
			msm_hs_submit_tx_locked(uport);
	}
}

/**
 * Callback notification from SPS driver
 *
 * This callback function gets triggered called from
 * SPS driver when requested SPS data transfer is
 * completed.
 *
 */

static void msm_hs_sps_tx_callback(struct sps_event_notify *notify)
{
	struct msm_hs_port *msm_uport =
		(struct msm_hs_port *)
		((struct sps_event_notify *)notify)->user;

	msm_uport->notify = *notify;
	MSM_HS_DBG("%s: ev_id=%d, addr=0x%x, size=0x%x, flags=0x%x, line=%d\n",
			__func__, notify->event_id,
	notify->data.transfer.iovec.addr,
	notify->data.transfer.iovec.size,
	notify->data.transfer.iovec.flags,
	msm_uport->uport.line);

	tasklet_schedule(&msm_uport->tx.tlet);
}

/*
 *  This routine is called when we are done with a DMA transfer
 *
 *  This routine is registered with Data mover when we set
 *  up a Data Mover transfer. It is called from Data mover ISR
 *  when the DMA transfer is done.
 */
static void msm_hs_dmov_tx_callback(struct msm_dmov_cmd *cmd_ptr,
					unsigned int result,
					struct msm_dmov_errdata *err)
{
	struct msm_hs_port *msm_uport;

	msm_uport = container_of(cmd_ptr, struct msm_hs_port, tx.xfer);
	if (msm_uport->tx.flush == FLUSH_STOP)
		/* DMA FLUSH unsuccesfful */
		WARN_ON(!(result & DMOV_RSLT_FLUSH));
	else
		/* DMA did not finish properly */
		WARN_ON(!(result & DMOV_RSLT_DONE));

	tasklet_schedule(&msm_uport->tx.tlet);
}

static void msm_serial_hs_tx_tlet(unsigned long tlet_ptr)
{
	unsigned long flags;
	struct msm_hs_port *msm_uport = container_of((struct tasklet_struct *)
				tlet_ptr, struct msm_hs_port, tx.tlet);
	struct uart_port *uport = &msm_uport->uport;
	struct circ_buf *tx_buf = &uport->state->xmit;
	struct msm_hs_tx *tx = &msm_uport->tx;

	/*
	 * Do the work buffer related work in BAM
	 * mode that is equivalent to legacy mode
	 */

	if (!msm_uport->tty_flush_receive)
		tx_buf->tail = (tx_buf->tail +
		tx->tx_count) & ~UART_XMIT_SIZE;
	else
		msm_uport->tty_flush_receive = false;

	tx->dma_in_flight = 0;

	uport->icount.tx += tx->tx_count;

	/*
	 * Calling to send next chunk of data
	 * If the circ buffer is empty, we stop
	 * If the clock off was requested, the clock
	 * off sequence is kicked off
	 */
	 msm_hs_submit_tx_locked(uport);

	if (uart_circ_chars_pending(tx_buf) < WAKEUP_CHARS)
		uart_write_wakeup(uport);

	spin_lock_irqsave(&(msm_uport->uport.lock), flags);
	if (msm_uport->tx.flush == FLUSH_STOP) {
		msm_uport->tx.flush = FLUSH_SHUTDOWN;
		wake_up(&msm_uport->tx.wait);
		spin_unlock_irqrestore(&(msm_uport->uport.lock), flags);
		return;
	}

	/* TX_READY_BMSK only if non BAM mode */
	if (!is_blsp_uart(msm_uport)) {
		msm_uport->imr_reg |= UARTDM_ISR_TX_READY_BMSK;
		msm_hs_write(&(msm_uport->uport), UART_DM_IMR,
					msm_uport->imr_reg);
		/* Calling clk API. Hence mb() requires. */
		mb();
	}

	spin_unlock_irqrestore(&(msm_uport->uport.lock), flags);
	MSM_HS_DBG("In %s()\n", __func__);
	dump_uart_hs_registers(msm_uport);
}

/**
 * Callback notification from SPS driver
 *
 * This callback function gets triggered called from
 * SPS driver when requested SPS data transfer is
 * completed.
 *
 */

static void msm_hs_sps_rx_callback(struct sps_event_notify *notify)
{

	struct msm_hs_port *msm_uport =
		(struct msm_hs_port *)
		((struct sps_event_notify *)notify)->user;
	struct uart_port *uport;
	unsigned long flags;

	uport = &(msm_uport->uport);
	msm_uport->notify = *notify;
	MSM_HS_DBG("%s: sps ev_id=%d, addr=0x%x, size=0x%x, flags=0x%x\n",
		__func__, notify->event_id,
		notify->data.transfer.iovec.addr,
		notify->data.transfer.iovec.size,
		notify->data.transfer.iovec.flags);

	if (msm_uport->rx.flush == FLUSH_NONE) {
		spin_lock_irqsave(&uport->lock, flags);
		msm_uport->rx_count_callback = notify->data.transfer.iovec.size;
		msm_uport->rx.rx_cmd_exec = true;
		spin_unlock_irqrestore(&uport->lock, flags);
		tasklet_schedule(&msm_uport->rx.tlet);
	}
}

/*
 * This routine is called when we are done with a DMA transfer or the
 * a flush has been sent to the data mover driver.
 *
 * This routine is registered with Data mover when we set up a Data Mover
 *  transfer. It is called from Data mover ISR when the DMA transfer is done.
 */
static void msm_hs_dmov_rx_callback(struct msm_dmov_cmd *cmd_ptr,
					unsigned int result,
					struct msm_dmov_errdata *err)
{
	struct msm_hs_port *msm_uport;
	struct uart_port *uport;
	unsigned long flags;

	msm_uport = container_of(cmd_ptr, struct msm_hs_port, rx.xfer);
	uport = &(msm_uport->uport);

	MSM_HS_DBG("%s(): called result:%x\n", __func__, result);
	if (!(result & DMOV_RSLT_ERROR)) {
		if (result & DMOV_RSLT_FLUSH) {
			if (msm_uport->rx_discard_flush_issued) {
				spin_lock_irqsave(&uport->lock, flags);
				msm_uport->rx_discard_flush_issued = false;
				spin_unlock_irqrestore(&uport->lock, flags);
				wake_up(&msm_uport->rx.wait);
			}
		}
	}

	tasklet_schedule(&msm_uport->rx.tlet);
}

/*
 *  Standard API, Current states of modem control inputs
 *
 * Since CTS can be handled entirely by HARDWARE we always
 * indicate clear to send and count on the TX FIFO to block when
 * it fills up.
 *
 * - TIOCM_DCD
 * - TIOCM_CTS
 * - TIOCM_DSR
 * - TIOCM_RI
 *  (Unsupported) DCD and DSR will return them high. RI will return low.
 */
static unsigned int msm_hs_get_mctrl_locked(struct uart_port *uport)
{
	return TIOCM_DSR | TIOCM_CAR | TIOCM_CTS;
}

/*
 *  Standard API, Set or clear RFR_signal
 *
 * Set RFR high, (Indicate we are not ready for data), we disable auto
 * ready for receiving and then set RFR_N high. To set RFR to low we just turn
 * back auto ready for receiving and it should lower RFR signal
 * when hardware is ready
 */
void msm_hs_set_mctrl_locked(struct uart_port *uport,
				    unsigned int mctrl)
{
	unsigned int set_rts;
	unsigned int data;
	struct msm_hs_port *msm_uport = UARTDM_TO_MSM(uport);
<<<<<<< HEAD

	if (msm_uport->clk_state <= MSM_HS_CLK_OFF)
		return;
=======
>>>>>>> bc45092a

	if (msm_uport->clk_state != MSM_HS_CLK_ON) {
		MSM_HS_WARN("%s:Failed.Clocks are OFF\n", __func__);
		return;
	}
	/* RTS is active low */
	set_rts = TIOCM_RTS & mctrl ? 0 : 1;

	data = msm_hs_read(uport, UART_DM_MR1);
	if (set_rts) {
		/*disable auto ready-for-receiving */
		data &= ~UARTDM_MR1_RX_RDY_CTL_BMSK;
		msm_hs_write(uport, UART_DM_MR1, data);
		/* set RFR_N to high */
		msm_hs_write(uport, UART_DM_CR, RFR_HIGH);
	} else {
		/* Enable auto ready-for-receiving */
		data |= UARTDM_MR1_RX_RDY_CTL_BMSK;
		msm_hs_write(uport, UART_DM_MR1, data);
	}
	mb();
}

void msm_hs_set_mctrl(struct uart_port *uport,
				    unsigned int mctrl)
{
	unsigned long flags;
	struct msm_hs_port *msm_uport = UARTDM_TO_MSM(uport);
	int ret;

	ret = msm_hs_clock_vote(msm_uport);
	if (ret) {
		MSM_HS_ERR("%s(): Error could not turn on UART clk\n",
				__func__);
		return;
	}

	spin_lock_irqsave(&uport->lock, flags);
	msm_hs_set_mctrl_locked(uport, mctrl);
	spin_unlock_irqrestore(&uport->lock, flags);
	msm_hs_clock_unvote(msm_uport);
}
EXPORT_SYMBOL(msm_hs_set_mctrl);

/* Standard API, Enable modem status (CTS) interrupt  */
static void msm_hs_enable_ms_locked(struct uart_port *uport)
{
	struct msm_hs_port *msm_uport = UARTDM_TO_MSM(uport);

<<<<<<< HEAD
	if (msm_uport->clk_state <= MSM_HS_CLK_OFF)
		return;
=======
	if (msm_uport->clk_state != MSM_HS_CLK_ON) {
		MSM_HS_WARN("%s:Failed.Clocks are OFF\n", __func__);
		return;
	}
>>>>>>> bc45092a

	/* Enable DELTA_CTS Interrupt */
	msm_uport->imr_reg |= UARTDM_ISR_DELTA_CTS_BMSK;
	msm_hs_write(uport, UART_DM_IMR, msm_uport->imr_reg);
	mb();

}

static void msm_hs_flush_buffer(struct uart_port *uport)
{
	struct msm_hs_port *msm_uport = UARTDM_TO_MSM(uport);

	if (msm_uport->tx.dma_in_flight)
		msm_uport->tty_flush_receive = true;
}

/*
 *  Standard API, Break Signal
 *
 * Control the transmission of a break signal. ctl eq 0 => break
 * signal terminate ctl ne 0 => start break signal
 */
static void msm_hs_break_ctl(struct uart_port *uport, int ctl)
{
	unsigned long flags;
	struct msm_hs_port *msm_uport = UARTDM_TO_MSM(uport);
<<<<<<< HEAD
	int ret;

	ret = msm_hs_clock_vote(msm_uport);
	if (ret) {
		MSM_HS_ERR("%s(): Error could not turn on UART clk\n",
				__func__);
=======

	if (msm_uport->clk_state != MSM_HS_CLK_ON) {
		MSM_HS_WARN("%s: Failed.Clocks are OFF\n", __func__);
>>>>>>> bc45092a
		return;
	}

	spin_lock_irqsave(&uport->lock, flags);
	msm_hs_write(uport, UART_DM_CR, ctl ? START_BREAK : STOP_BREAK);
	mb();
	spin_unlock_irqrestore(&uport->lock, flags);

	msm_hs_clock_unvote(msm_uport);
}

static void msm_hs_config_port(struct uart_port *uport, int cfg_flags)
{
	unsigned long flags;
	struct msm_hs_port *msm_uport = UARTDM_TO_MSM(uport);

	if (cfg_flags & UART_CONFIG_TYPE) {
		uport->type = PORT_MSM;
		msm_hs_request_port(uport);
	}

	if (is_gsbi_uart(msm_uport)) {
		if (msm_uport->pclk)
			clk_prepare_enable(msm_uport->pclk);
		spin_lock_irqsave(&uport->lock, flags);
		iowrite32(GSBI_PROTOCOL_UART, msm_uport->mapped_gsbi +
			  GSBI_CONTROL_ADDR);
		spin_unlock_irqrestore(&uport->lock, flags);
		if (msm_uport->pclk)
			clk_disable_unprepare(msm_uport->pclk);
	}
}

/*  Handle CTS changes (Called from interrupt handler) */
static void msm_hs_handle_delta_cts_locked(struct uart_port *uport)
{
	struct msm_hs_port *msm_uport = UARTDM_TO_MSM(uport);

	if (msm_uport->clk_state != MSM_HS_CLK_ON) {
		MSM_HS_WARN("%s: Failed.Clocks are OFF\n", __func__);
		return;
	}
	/* clear interrupt */
	msm_hs_write(uport, UART_DM_CR, RESET_CTS);
	/* Calling CLOCK API. Hence mb() requires here. */
	mb();
	uport->icount.cts++;

	/* clear the IOCTL TIOCMIWAIT if called */
	wake_up_interruptible(&uport->state->port.delta_msr_wait);
}

/* check if the TX path is flushed, and if so clock off
 * returns 0 did not clock off, need to retry (still sending final byte)
 *        -1 did not clock off, do not retry
 *         1 if we clocked off
 */
static int msm_hs_check_clock_off(struct uart_port *uport)
{
	unsigned long sr_status;
	unsigned long flags;
	unsigned int data;
	struct msm_hs_port *msm_uport = UARTDM_TO_MSM(uport);
	struct circ_buf *tx_buf = &uport->state->xmit;

	mutex_lock(&msm_uport->clk_mutex);
	spin_lock_irqsave(&uport->lock, flags);

	MSM_HS_DBG("In %s:\n", __func__);
	/* Cancel if tx tty buffer is not empty, dma is in flight,
	 * or tx fifo is not empty
	 */
	if (msm_uport->clk_state != MSM_HS_CLK_REQUEST_OFF ||
	    !uart_circ_empty(tx_buf) || msm_uport->tx.dma_in_flight ||
	    msm_uport->imr_reg & UARTDM_ISR_TXLEV_BMSK) {
		spin_unlock_irqrestore(&uport->lock, flags);
		mutex_unlock(&msm_uport->clk_mutex);
		if (msm_uport->clk_state == MSM_HS_CLK_REQUEST_OFF) {
			msm_uport->clk_state = MSM_HS_CLK_ON;
			/* Pulling RFR line high */
			msm_hs_write(uport, UART_DM_CR, RFR_LOW);
			/* Enable auto RFR */
			data = msm_hs_read(uport, UART_DM_MR1);
			data |= UARTDM_MR1_RX_RDY_CTL_BMSK;
			msm_hs_write(uport, UART_DM_MR1, data);
			mb();
		}
		MSM_HS_DBG("%s(): clkstate %d", __func__, msm_uport->clk_state);
		return -1;
	}

	/* Make sure the uart is finished with the last byte,
	 * use BFamily Register
	 */
	sr_status = msm_hs_read(uport, UART_DM_SR);
	if (!(sr_status & UARTDM_SR_TXEMT_BMSK)) {
		spin_unlock_irqrestore(&uport->lock, flags);
		mutex_unlock(&msm_uport->clk_mutex);
		MSM_HS_DBG("%s(): SR TXEMT fail %lx", __func__, sr_status);
		return 0;  /* retry */
	}

	if (msm_uport->rx.flush != FLUSH_SHUTDOWN) {
		if (msm_uport->rx.flush == FLUSH_NONE) {
			msm_hs_stop_rx_locked(uport);
			if (!is_blsp_uart(msm_uport))
				msm_uport->rx_discard_flush_issued = true;
		}

		MSM_HS_DBG("%s: rx.flush %d clk_state %d\n", __func__,
			msm_uport->rx.flush, msm_uport->clk_state);
		spin_unlock_irqrestore(&uport->lock, flags);
		mutex_unlock(&msm_uport->clk_mutex);
		return 0;  /* come back later to really clock off */
	}

	spin_unlock_irqrestore(&uport->lock, flags);

	/* Pulling RFR line high */
	msm_hs_write(uport, UART_DM_CR, RFR_LOW);
	/* Enable auto RFR */
	data = msm_hs_read(uport, UART_DM_MR1);
	data |= UARTDM_MR1_RX_RDY_CTL_BMSK;
	msm_hs_write(uport, UART_DM_MR1, data);
	mb();

	/* we really want to clock off */
	msm_hs_clock_unvote(msm_uport);

	spin_lock_irqsave(&uport->lock, flags);
	if (use_low_power_wakeup(msm_uport)) {
		msm_uport->wakeup.ignore = 1;
		enable_irq(msm_uport->wakeup.irq);
	}
	wake_unlock(&msm_uport->dma_wake_lock);

	spin_unlock_irqrestore(&uport->lock, flags);

	mutex_unlock(&msm_uport->clk_mutex);

	return 1;
}

static void hsuart_clock_off_work(struct work_struct *w)
{
	struct msm_hs_port *msm_uport = container_of(w, struct msm_hs_port,
							clock_off_w);
	struct uart_port *uport = &msm_uport->uport;

	if (!msm_hs_check_clock_off(uport)) {
		hrtimer_start(&msm_uport->clk_off_timer,
				msm_uport->clk_off_delay,
				HRTIMER_MODE_REL);
	}
}

static enum hrtimer_restart msm_hs_clk_off_retry(struct hrtimer *timer)
{
	struct msm_hs_port *msm_uport = container_of(timer, struct msm_hs_port,
							clk_off_timer);

	queue_work(msm_uport->hsuart_wq, &msm_uport->clock_off_w);
	return HRTIMER_NORESTART;
}

static irqreturn_t msm_hs_isr(int irq, void *dev)
{
	unsigned long flags;
	unsigned long isr_status;
	struct msm_hs_port *msm_uport = (struct msm_hs_port *)dev;
	struct uart_port *uport = &msm_uport->uport;
	struct circ_buf *tx_buf = &uport->state->xmit;
	struct msm_hs_tx *tx = &msm_uport->tx;
	struct msm_hs_rx *rx = &msm_uport->rx;

	spin_lock_irqsave(&uport->lock, flags);

	isr_status = msm_hs_read(uport, UART_DM_MISR);
	MSM_HS_DBG("%s:UART_DM_MISR %lx", __func__, isr_status);
	dump_uart_hs_registers(msm_uport);

	/* Uart RX starting */
	if (isr_status & UARTDM_ISR_RXLEV_BMSK) {
		wake_lock(&rx->wake_lock);  /* hold wakelock while rx dma */
		MSM_HS_DBG("%s:UARTDM_ISR_RXLEV_BMSK\n", __func__);
		msm_uport->imr_reg &= ~UARTDM_ISR_RXLEV_BMSK;
		msm_hs_write(uport, UART_DM_IMR, msm_uport->imr_reg);
		/* Complete device write for IMR. Hence mb() requires. */
		mb();
	}
	/* Stale rx interrupt */
	if (isr_status & UARTDM_ISR_RXSTALE_BMSK) {
		msm_hs_write(uport, UART_DM_CR, STALE_EVENT_DISABLE);
		msm_hs_write(uport, UART_DM_CR, RESET_STALE_INT);
		/*
		 * Complete device write before calling DMOV API. Hence
		 * mb() requires here.
		 */
		mb();
		MSM_HS_DBG("%s:Stal Interrupt\n", __func__);

		if (!is_blsp_uart(msm_uport) && (rx->flush == FLUSH_NONE)) {
			rx->flush = FLUSH_DATA_READY;
			msm_dmov_flush(msm_uport->dma_rx_channel, 1);
		}
	}
	/* tx ready interrupt */
	if (isr_status & UARTDM_ISR_TX_READY_BMSK) {
		MSM_HS_DBG("%s: ISR_TX_READY Interrupt\n", __func__);
		/* Clear  TX Ready */
		msm_hs_write(uport, UART_DM_CR, CLEAR_TX_READY);

		if (msm_uport->clk_state == MSM_HS_CLK_REQUEST_OFF) {
			msm_uport->imr_reg |= UARTDM_ISR_TXLEV_BMSK;
			msm_hs_write(uport, UART_DM_IMR, msm_uport->imr_reg);
		}
		/*
		 * Complete both writes before starting new TX.
		 * Hence mb() requires here.
		 */
		mb();
		/* Complete DMA TX transactions and submit new transactions */

		/* Do not update tx_buf.tail if uart_flush_buffer already
		 * called in serial core
		 */
		if (!msm_uport->tty_flush_receive)
			tx_buf->tail = (tx_buf->tail +
					tx->tx_count) & ~UART_XMIT_SIZE;
		else
			msm_uport->tty_flush_receive = false;

		tx->dma_in_flight = 0;

		uport->icount.tx += tx->tx_count;
		if (tx->tx_ready_int_en)
			msm_hs_submit_tx_locked(uport);

		if (uart_circ_chars_pending(tx_buf) < WAKEUP_CHARS)
			uart_write_wakeup(uport);
	}
	if (isr_status & UARTDM_ISR_TXLEV_BMSK) {
		/* TX FIFO is empty */
		msm_uport->imr_reg &= ~UARTDM_ISR_TXLEV_BMSK;
		msm_hs_write(uport, UART_DM_IMR, msm_uport->imr_reg);
		/*
		 * Complete device write before starting clock_off request.
		 * Hence mb() requires here.
		 */
		mb();
		queue_work(msm_uport->hsuart_wq, &msm_uport->clock_off_w);
	}

	/* Change in CTS interrupt */
	if (isr_status & UARTDM_ISR_DELTA_CTS_BMSK)
		msm_hs_handle_delta_cts_locked(uport);

	spin_unlock_irqrestore(&uport->lock, flags);

	return IRQ_HANDLED;
}

/* The following two functions provide interfaces to get the underlying
 * port structure (struct uart_port or struct msm_hs_port) given
 * the port index. msm_hs_get_uart port is called by clients.
 * The function msm_hs_get_hs_port is for internal use
 */

struct uart_port *msm_hs_get_uart_port(int port_index)
{
	struct uart_state *state = msm_hs_driver.state + port_index;

	/* The uart_driver structure stores the states in an array.
	 * Thus the corresponding offset from the drv->state returns
	 * the state for the uart_port that is requested
	 */
	if (port_index == state->uart_port->line)
		return state->uart_port;

	return NULL;
}
EXPORT_SYMBOL(msm_hs_get_uart_port);

static struct msm_hs_port *msm_hs_get_hs_port(int port_index)
{
	struct uart_port *uport = msm_hs_get_uart_port(port_index);
	if (uport)
		return UARTDM_TO_MSM(uport);
	return NULL;
}

/* request to turn off uart clock once pending TX is flushed */
void msm_hs_request_clock_off(struct uart_port *uport) {
	unsigned long flags;
	struct msm_hs_port *msm_uport = UARTDM_TO_MSM(uport);
	int data;

	spin_lock_irqsave(&uport->lock, flags);
	if (msm_uport->clk_state == MSM_HS_CLK_ON) {
		msm_uport->clk_state = MSM_HS_CLK_REQUEST_OFF;
		data = msm_hs_read(uport, UART_DM_MR1);
		/*disable auto ready-for-receiving */
		data &= ~UARTDM_MR1_RX_RDY_CTL_BMSK;
		msm_hs_write(uport, UART_DM_MR1, data);
		mb();
		/* set RFR_N to high */
		msm_hs_write(uport, UART_DM_CR, RFR_HIGH);

		data = msm_hs_read(uport, UART_DM_SR);
		MSM_HS_DBG("%s(): TXEMT, queuing clock off work\n",
			__func__);
		queue_work(msm_uport->hsuart_wq, &msm_uport->clock_off_w);

		mb();
	}
	spin_unlock_irqrestore(&uport->lock, flags);
}
EXPORT_SYMBOL(msm_hs_request_clock_off);

void msm_hs_request_clock_on(struct uart_port *uport)
{
	struct msm_hs_port *msm_uport = UARTDM_TO_MSM(uport);
	unsigned long flags;
	unsigned int data;
	int ret = 0;

	mutex_lock(&msm_uport->clk_mutex);
	spin_lock_irqsave(&uport->lock, flags);

	if (msm_uport->clk_state == MSM_HS_CLK_REQUEST_OFF) {
		/* Pulling RFR line high */
		msm_hs_write(uport, UART_DM_CR, RFR_LOW);
		/* Enable auto RFR */
		data = msm_hs_read(uport, UART_DM_MR1);
		data |= UARTDM_MR1_RX_RDY_CTL_BMSK;
		msm_hs_write(uport, UART_DM_MR1, data);
		mb();
	}
	switch (msm_uport->clk_state) {
	case MSM_HS_CLK_OFF:
		wake_lock(&msm_uport->dma_wake_lock);
		if (use_low_power_wakeup(msm_uport))
			disable_irq_nosync(msm_uport->wakeup.irq);
		spin_unlock_irqrestore(&uport->lock, flags);

		ret = msm_hs_clock_vote(msm_uport);
		if (ret) {
			MSM_HS_INFO("Clock ON Failure"
			"For UART CLK Stalling HSUART\n");
			break;
		}

		spin_lock_irqsave(&uport->lock, flags);
		/* else fall-through */
	case MSM_HS_CLK_REQUEST_OFF:
		hrtimer_cancel(&msm_uport->clk_off_timer);
		if (msm_uport->rx.flush == FLUSH_STOP) {
			spin_unlock_irqrestore(&uport->lock, flags);
			MSM_HS_DBG("%s:Calling wait forxcompletion\n",
					__func__);
			ret = wait_event_timeout(msm_uport->bam_disconnect_wait,
				msm_uport->rx.flush == FLUSH_SHUTDOWN, 300);
			if (!ret)
				MSM_HS_ERR("BAM Disconnect not happened\n");
			spin_lock_irqsave(&uport->lock, flags);
			MSM_HS_DBG("%s:DONE wait for completion\n", __func__);
		}
		MSM_HS_DBG("%s:clock state %d\n\n", __func__,
				msm_uport->clk_state);
		if (msm_uport->clk_state == MSM_HS_CLK_REQUEST_OFF)
				msm_uport->clk_state = MSM_HS_CLK_ON;
		if (msm_uport->rx.flush == FLUSH_STOP ||
		    msm_uport->rx.flush == FLUSH_SHUTDOWN) {
			msm_hs_write(uport, UART_DM_CR, RESET_RX);
			data = msm_hs_read(uport, UART_DM_DMEN);
			if (is_blsp_uart(msm_uport))
				data |= UARTDM_RX_BAM_ENABLE_BMSK;
			else
				data |= UARTDM_RX_DM_EN_BMSK;
			msm_hs_write(uport, UART_DM_DMEN, data);
			/* Complete above device write. Hence mb() here. */
			mb();
		}

		MSM_HS_DBG("%s: rx.flush %d\n", __func__, msm_uport->rx.flush);
		if (msm_uport->rx.flush == FLUSH_SHUTDOWN) {
			if (is_blsp_uart(msm_uport)) {
				spin_unlock_irqrestore(&uport->lock, flags);
				msm_hs_spsconnect_rx(uport);
				spin_lock_irqsave(&uport->lock, flags);
			}
			msm_hs_start_rx_locked(uport);
		}
		if (msm_uport->rx.flush == FLUSH_STOP)
			msm_uport->rx.flush = FLUSH_IGNORE;

		break;
	case MSM_HS_CLK_ON:
		break;
	case MSM_HS_CLK_PORT_OFF:
		break;
	}

	spin_unlock_irqrestore(&uport->lock, flags);
	mutex_unlock(&msm_uport->clk_mutex);
}
EXPORT_SYMBOL(msm_hs_request_clock_on);

static irqreturn_t msm_hs_wakeup_isr(int irq, void *dev)
{
	unsigned int wakeup = 0;
	unsigned long flags;
	struct msm_hs_port *msm_uport = (struct msm_hs_port *)dev;
	struct uart_port *uport = &msm_uport->uport;
	struct tty_struct *tty = NULL;

	spin_lock_irqsave(&uport->lock, flags);
	if (msm_uport->clk_state == MSM_HS_CLK_OFF)  {
		/* ignore the first irq - it is a pending irq that occured
		 * before enable_irq()
		 */
		if (msm_uport->wakeup.ignore)
			msm_uport->wakeup.ignore = 0;
		else
			wakeup = 1;
	}

	if (wakeup) {
		/* the uart was clocked off during an rx, wake up and
		 * optionally inject char into tty rx
		 */
		spin_unlock_irqrestore(&uport->lock, flags);
		msm_hs_request_clock_on(uport);
		spin_lock_irqsave(&uport->lock, flags);
		if (msm_uport->wakeup.inject_rx) {
			tty = uport->state->port.tty;
			tty_insert_flip_char(tty->port,
					     msm_uport->wakeup.rx_to_inject,
					     TTY_NORMAL);
		}
	}

	spin_unlock_irqrestore(&uport->lock, flags);

	if (wakeup && msm_uport->wakeup.inject_rx)
		tty_flip_buffer_push(tty->port);
	return IRQ_HANDLED;
}

static const char *msm_hs_type(struct uart_port *port)
{
	return ("MSM HS UART");
}

/**
 * msm_hs_unconfig_uart_gpios: Unconfigures UART GPIOs
 * @uport: uart port
 */
static void msm_hs_unconfig_uart_gpios(struct uart_port *uport)
{
	struct platform_device *pdev = to_platform_device(uport->dev);
	const struct msm_serial_hs_platform_data *pdata =
					pdev->dev.platform_data;

	if (pdata) {
		if (gpio_is_valid(pdata->uart_tx_gpio))
			gpio_free(pdata->uart_tx_gpio);
		if (gpio_is_valid(pdata->uart_rx_gpio))
			gpio_free(pdata->uart_rx_gpio);
		if (gpio_is_valid(pdata->uart_cts_gpio))
			gpio_free(pdata->uart_cts_gpio);
		if (gpio_is_valid(pdata->uart_rfr_gpio))
			gpio_free(pdata->uart_rfr_gpio);
	} else
		MSM_HS_ERR("Error:Pdata is NULL.\n");
}

/**
 * msm_hs_config_uart_gpios - Configures UART GPIOs
 * @uport: uart port
 */
static int msm_hs_config_uart_gpios(struct uart_port *uport)
{
	struct platform_device *pdev = to_platform_device(uport->dev);
	const struct msm_serial_hs_platform_data *pdata =
					pdev->dev.platform_data;
	int ret = 0;

	if (pdata) {
		if (gpio_is_valid(pdata->uart_tx_gpio)) {
			ret = gpio_request(pdata->uart_tx_gpio,
							"UART_TX_GPIO");
			if (unlikely(ret)) {
				MSM_HS_ERR("gpio request failed for:%d\n",
					pdata->uart_tx_gpio);
				goto exit_uart_config;
			}
		}

		if (gpio_is_valid(pdata->uart_rx_gpio)) {
			ret = gpio_request(pdata->uart_rx_gpio,
							"UART_RX_GPIO");
			if (unlikely(ret)) {
				MSM_HS_ERR("gpio request failed for:%d\n",
					pdata->uart_rx_gpio);
				goto uart_tx_unconfig;
			}
		}

		if (gpio_is_valid(pdata->uart_cts_gpio)) {
			ret = gpio_request(pdata->uart_cts_gpio,
							"UART_CTS_GPIO");
			if (unlikely(ret)) {
				MSM_HS_ERR("gpio request failed for:%d\n",
					pdata->uart_cts_gpio);
				goto uart_rx_unconfig;
			}
		}

		if (gpio_is_valid(pdata->uart_rfr_gpio)) {
			ret = gpio_request(pdata->uart_rfr_gpio,
							"UART_RFR_GPIO");
			if (unlikely(ret)) {
				MSM_HS_ERR("gpio request failed for:%d\n",
					pdata->uart_rfr_gpio);
				goto uart_cts_unconfig;
			}
		}
	} else {
		MSM_HS_ERR("Pdata is NULL.\n");
		ret = -EINVAL;
	}
	return ret;

uart_cts_unconfig:
	if (gpio_is_valid(pdata->uart_cts_gpio))
		gpio_free(pdata->uart_cts_gpio);
uart_rx_unconfig:
	if (gpio_is_valid(pdata->uart_rx_gpio))
		gpio_free(pdata->uart_rx_gpio);
uart_tx_unconfig:
	if (gpio_is_valid(pdata->uart_tx_gpio))
		gpio_free(pdata->uart_tx_gpio);
exit_uart_config:
	return ret;
}

/* Called when port is opened */
static int msm_hs_startup(struct uart_port *uport)
{
	int ret;
	int rfr_level;
	unsigned long flags;
	unsigned int data;
	struct msm_hs_port *msm_uport = UARTDM_TO_MSM(uport);
	struct platform_device *pdev = to_platform_device(uport->dev);
	const struct msm_serial_hs_platform_data *pdata =
					pdev->dev.platform_data;
	struct circ_buf *tx_buf = &uport->state->xmit;
	struct msm_hs_tx *tx = &msm_uport->tx;
	struct msm_hs_rx *rx = &msm_uport->rx;
	struct sps_pipe *sps_pipe_handle_tx = tx->cons.pipe_handle;
	struct sps_pipe *sps_pipe_handle_rx = rx->prod.pipe_handle;

	rfr_level = uport->fifosize;
	if (rfr_level > 16)
		rfr_level -= 16;

	tx->dma_base = dma_map_single(uport->dev, tx_buf->buf, UART_XMIT_SIZE,
				      DMA_TO_DEVICE);

	wake_lock(&msm_uport->dma_wake_lock);
	/* turn on uart clk */
	ret = msm_hs_init_clk(uport);
	if (unlikely(ret)) {
		MSM_HS_ERR("Turning ON uartclk error\n");
		wake_unlock(&msm_uport->dma_wake_lock);
		return ret;
	}

	if (is_blsp_uart(msm_uport)) {
		ret = msm_hs_config_uart_gpios(uport);
		if (ret) {
			MSM_HS_ERR("Uart GPIO request failed\n");
			goto deinit_uart_clk;
		}
	} else {
		if (pdata && pdata->gpio_config)
			if (unlikely(pdata->gpio_config(1)))
				dev_err(uport->dev, "Cannot configure gpios\n");
	}

	/* SPS Connect for BAM endpoints */
	if (is_blsp_uart(msm_uport)) {
		/* SPS connect for TX */
		ret = msm_hs_spsconnect_tx(uport);
		if (ret) {
			MSM_HS_ERR("msm_serial_hs: SPS connect failed for TX");
			goto unconfig_uart_gpios;
		}

		/* SPS connect for RX */
		ret = msm_hs_spsconnect_rx(uport);
		if (ret) {
			MSM_HS_ERR("msm_serial_hs: SPS connect failed for RX");
			goto sps_disconnect_tx;
		}
	}

	msm_hs_write(uport, UARTDM_BCR_ADDR, 0x003F);
	/* Set auto RFR Level */
	data = msm_hs_read(uport, UART_DM_MR1);
	data &= ~UARTDM_MR1_AUTO_RFR_LEVEL1_BMSK;
	data &= ~UARTDM_MR1_AUTO_RFR_LEVEL0_BMSK;
	data |= (UARTDM_MR1_AUTO_RFR_LEVEL1_BMSK & (rfr_level << 2));
	data |= (UARTDM_MR1_AUTO_RFR_LEVEL0_BMSK & rfr_level);
	msm_hs_write(uport, UART_DM_MR1, data);

	/* Make sure RXSTALE count is non-zero */
	data = msm_hs_read(uport, UART_DM_IPR);
	if (!data) {
		data |= 0x1f & UARTDM_IPR_STALE_LSB_BMSK;
		msm_hs_write(uport, UART_DM_IPR, data);
	}

	if (is_blsp_uart(msm_uport)) {
		/* Enable BAM mode */
		data  = UARTDM_TX_BAM_ENABLE_BMSK | UARTDM_RX_BAM_ENABLE_BMSK;
	} else {
		/* Enable Data Mover Mode */
		data = UARTDM_TX_DM_EN_BMSK | UARTDM_RX_DM_EN_BMSK;
	}
	msm_hs_write(uport, UART_DM_DMEN, data);

	/* Reset TX */
	msm_hs_write(uport, UART_DM_CR, RESET_TX);
	msm_hs_write(uport, UART_DM_CR, RESET_RX);
	msm_hs_write(uport, UART_DM_CR, RESET_ERROR_STATUS);
	msm_hs_write(uport, UART_DM_CR, RESET_BREAK_INT);
	msm_hs_write(uport, UART_DM_CR, RESET_STALE_INT);
	msm_hs_write(uport, UART_DM_CR, RESET_CTS);
	msm_hs_write(uport, UART_DM_CR, RFR_LOW);
	/* Turn on Uart Receiver */
	msm_hs_write(uport, UART_DM_CR, UARTDM_CR_RX_EN_BMSK);

	/* Turn on Uart Transmitter */
	msm_hs_write(uport, UART_DM_CR, UARTDM_CR_TX_EN_BMSK);

	/* Initialize the tx */
	tx->tx_ready_int_en = 0;
	tx->dma_in_flight = 0;
	rx->rx_cmd_exec = false;
	msm_uport->tty_flush_receive = false;
	MSM_HS_DBG("%s: Setting tty_flush_receive to false\n", __func__);

	if (!is_blsp_uart(msm_uport)) {
		tx->xfer.complete_func = msm_hs_dmov_tx_callback;

		tx->command_ptr->cmd = CMD_LC |
			CMD_DST_CRCI(msm_uport->dma_tx_crci) | CMD_MODE_BOX;

		tx->command_ptr->src_dst_len = (MSM_UARTDM_BURST_SIZE << 16)
					   | (MSM_UARTDM_BURST_SIZE);

		tx->command_ptr->row_offset = (MSM_UARTDM_BURST_SIZE << 16);

		tx->command_ptr->dst_row_addr =
			msm_uport->uport.mapbase + UARTDM_TF_ADDR;

		msm_uport->imr_reg |= UARTDM_ISR_RXSTALE_BMSK;
	}

	/* Enable reading the current CTS, no harm even if CTS is ignored */
	msm_uport->imr_reg |= UARTDM_ISR_CURRENT_CTS_BMSK;

	/* TXLEV on empty TX fifo */
	msm_hs_write(uport, UART_DM_TFWR, 4);
	/*
	 * Complete all device write related configuration before
	 * queuing RX request. Hence mb() requires here.
	 */
	mb();

	if (use_low_power_wakeup(msm_uport)) {
		ret = irq_set_irq_wake(msm_uport->wakeup.irq, 1);
		if (unlikely(ret)) {
			MSM_HS_ERR("%s():Err setting wakeup irq\n", __func__);
			goto sps_disconnect_rx;
		}
	}

	ret = request_irq(uport->irq, msm_hs_isr, IRQF_TRIGGER_HIGH,
			  "msm_hs_uart", msm_uport);
	if (unlikely(ret)) {
		MSM_HS_ERR("%s():Error getting uart irq\n", __func__);
		goto free_wake_irq;
	}
	if (use_low_power_wakeup(msm_uport)) {

		ret = request_threaded_irq(msm_uport->wakeup.irq, NULL,
					msm_hs_wakeup_isr,
					IRQF_TRIGGER_FALLING | IRQF_ONESHOT,
					"msm_hs_wakeup", msm_uport);

		if (unlikely(ret)) {
			MSM_HS_ERR("%s():Err getting uart wakeup_irq\n",
				  __func__);
			goto free_uart_irq;
		}
		disable_irq(msm_uport->wakeup.irq);
	}
<<<<<<< HEAD

	ret = msm_hs_clock_vote(msm_uport);
	if (ret) {
		MSM_HS_ERR("%s(): Error could not turn on UART clk\n",
				__func__);
		goto free_uart_irq;
	}

=======
>>>>>>> bc45092a
	spin_lock_irqsave(&uport->lock, flags);

	msm_hs_start_rx_locked(uport);

	spin_unlock_irqrestore(&uport->lock, flags);

	pm_runtime_enable(uport->dev);

	return 0;

free_uart_irq:
	free_irq(uport->irq, msm_uport);
free_wake_irq:
	if (use_low_power_wakeup(msm_uport))
		irq_set_irq_wake(msm_uport->wakeup.irq, 0);
sps_disconnect_rx:
	if (is_blsp_uart(msm_uport))
		sps_disconnect(sps_pipe_handle_rx);
sps_disconnect_tx:
	if (is_blsp_uart(msm_uport))
		sps_disconnect(sps_pipe_handle_tx);
unconfig_uart_gpios:
	if (is_blsp_uart(msm_uport))
		msm_hs_unconfig_uart_gpios(uport);
deinit_uart_clk:
	msm_hs_clock_unvote(msm_uport);
	wake_unlock(&msm_uport->dma_wake_lock);

	return ret;
}

/* Initialize tx and rx data structures */
static int uartdm_init_port(struct uart_port *uport)
{
	int ret = 0;
	struct msm_hs_port *msm_uport = UARTDM_TO_MSM(uport);
	struct msm_hs_tx *tx = &msm_uport->tx;
	struct msm_hs_rx *rx = &msm_uport->rx;

	init_waitqueue_head(&rx->wait);
	init_waitqueue_head(&tx->wait);
	init_waitqueue_head(&msm_uport->bam_disconnect_wait);
	wake_lock_init(&rx->wake_lock, WAKE_LOCK_SUSPEND, "msm_serial_hs_rx");
	wake_lock_init(&msm_uport->dma_wake_lock, WAKE_LOCK_SUSPEND,
		       "msm_serial_hs_dma");

	tasklet_init(&rx->tlet, msm_serial_hs_rx_tlet,
			(unsigned long) &rx->tlet);
	tasklet_init(&tx->tlet, msm_serial_hs_tx_tlet,
			(unsigned long) &tx->tlet);

	rx->pool = dma_pool_create("rx_buffer_pool", uport->dev,
				   UARTDM_RX_BUF_SIZE, 16, 0);
	if (!rx->pool) {
		MSM_HS_ERR("%s(): cannot allocate rx_buffer_pool", __func__);
		ret = -ENOMEM;
		goto exit_tasket_init;
	}

	rx->buffer = dma_pool_alloc(rx->pool, GFP_KERNEL, &rx->rbuffer);
	if (!rx->buffer) {
		MSM_HS_ERR("%s(): cannot allocate rx->buffer", __func__);
		ret = -ENOMEM;
		goto free_pool;
	}

	/* Set up Uart Receive */
	if (is_blsp_uart(msm_uport))
		msm_hs_write(uport, UART_DM_RFWR, 32);
	else
		msm_hs_write(uport, UART_DM_RFWR, 0);

	INIT_DELAYED_WORK(&rx->flip_insert_work, flip_insert_work);

	if (is_blsp_uart(msm_uport))
		return ret;

	/* Allocate the command pointer. Needs to be 64 bit aligned */
	tx->command_ptr = kmalloc(sizeof(dmov_box), GFP_KERNEL | __GFP_DMA);
	if (!tx->command_ptr) {
		return -ENOMEM;
		goto free_rx_buffer;
	}

	tx->command_ptr_ptr = kmalloc(sizeof(u32), GFP_KERNEL | __GFP_DMA);
	if (!tx->command_ptr_ptr) {
		ret = -ENOMEM;
		goto free_tx_command_ptr;
	}

	tx->mapped_cmd_ptr = dma_map_single(uport->dev, tx->command_ptr,
					sizeof(dmov_box), DMA_TO_DEVICE);
	tx->mapped_cmd_ptr_ptr = dma_map_single(uport->dev,
						tx->command_ptr_ptr,
						sizeof(u32), DMA_TO_DEVICE);
	tx->xfer.cmdptr = DMOV_CMD_ADDR(tx->mapped_cmd_ptr_ptr);

	/* Allocate the command pointer. Needs to be 64 bit aligned */
	rx->command_ptr = kmalloc(sizeof(dmov_box), GFP_KERNEL | __GFP_DMA);
	if (!rx->command_ptr) {
		MSM_HS_ERR("%s(): cannot allocate rx->command_ptr", __func__);
		ret = -ENOMEM;
		goto free_tx_command_ptr_ptr;
	}

	rx->command_ptr_ptr = kmalloc(sizeof(u32), GFP_KERNEL | __GFP_DMA);
	if (!rx->command_ptr_ptr) {
		MSM_HS_ERR("%s(): cannot allocate rx->command_ptr_ptr",
			  __func__);
		ret = -ENOMEM;
		goto free_rx_command_ptr;
	}

	rx->command_ptr->num_rows = ((UARTDM_RX_BUF_SIZE >> 4) << 16) |
					 (UARTDM_RX_BUF_SIZE >> 4);

	rx->command_ptr->dst_row_addr = rx->rbuffer;

	rx->xfer.complete_func = msm_hs_dmov_rx_callback;

	rx->command_ptr->cmd = CMD_LC |
	    CMD_SRC_CRCI(msm_uport->dma_rx_crci) | CMD_MODE_BOX;

	rx->command_ptr->src_dst_len = (MSM_UARTDM_BURST_SIZE << 16)
					   | (MSM_UARTDM_BURST_SIZE);
	rx->command_ptr->row_offset =  MSM_UARTDM_BURST_SIZE;
	rx->command_ptr->src_row_addr = uport->mapbase + UARTDM_RF_ADDR;

	rx->mapped_cmd_ptr = dma_map_single(uport->dev, rx->command_ptr,
					    sizeof(dmov_box), DMA_TO_DEVICE);

	*rx->command_ptr_ptr = CMD_PTR_LP | DMOV_CMD_ADDR(rx->mapped_cmd_ptr);

	rx->cmdptr_dmaaddr = dma_map_single(uport->dev, rx->command_ptr_ptr,
					    sizeof(u32), DMA_TO_DEVICE);
	rx->xfer.cmdptr = DMOV_CMD_ADDR(rx->cmdptr_dmaaddr);

	return ret;

free_rx_command_ptr:
	kfree(rx->command_ptr);

free_tx_command_ptr_ptr:
	kfree(msm_uport->tx.command_ptr_ptr);
	dma_unmap_single(uport->dev, msm_uport->tx.mapped_cmd_ptr_ptr,
			sizeof(u32), DMA_TO_DEVICE);
	dma_unmap_single(uport->dev, msm_uport->tx.mapped_cmd_ptr,
			sizeof(dmov_box), DMA_TO_DEVICE);

free_tx_command_ptr:
	kfree(msm_uport->tx.command_ptr);

free_rx_buffer:
	dma_pool_free(msm_uport->rx.pool, msm_uport->rx.buffer,
			msm_uport->rx.rbuffer);

free_pool:
	dma_pool_destroy(msm_uport->rx.pool);

exit_tasket_init:
	wake_lock_destroy(&msm_uport->rx.wake_lock);
	wake_lock_destroy(&msm_uport->dma_wake_lock);
	tasklet_kill(&msm_uport->tx.tlet);
	tasklet_kill(&msm_uport->rx.tlet);
	return ret;
}

struct msm_serial_hs_platform_data
	*msm_hs_dt_to_pdata(struct platform_device *pdev)
{
	struct device_node *node = pdev->dev.of_node;
	struct msm_serial_hs_platform_data *pdata;
	int rx_to_inject, ret;

	pdata = devm_kzalloc(&pdev->dev, sizeof(*pdata), GFP_KERNEL);
	if (!pdata) {
		MSM_HS_ERR("unable to allocate memory for platform data\n");
		return ERR_PTR(-ENOMEM);
	}

	pdev->id = of_alias_get_id(pdev->dev.of_node, "uart");
	/* UART TX GPIO */
	pdata->uart_tx_gpio = of_get_named_gpio(node,
					"qcom,tx-gpio", 0);
	if (pdata->uart_tx_gpio < 0)
		MSM_HS_DBG("uart_tx_gpio is not available\n");

	/* UART RX GPIO */
	pdata->uart_rx_gpio = of_get_named_gpio(node,
					"qcom,rx-gpio", 0);
	if (pdata->uart_rx_gpio < 0)
		MSM_HS_DBG("uart_rx_gpio is not available\n");

	/* UART CTS GPIO */
	pdata->uart_cts_gpio = of_get_named_gpio(node,
					"qcom,cts-gpio", 0);
	if (pdata->uart_cts_gpio < 0)
		MSM_HS_DBG("uart_cts_gpio is not available\n");

	/* UART RFR GPIO */
	pdata->uart_rfr_gpio = of_get_named_gpio(node,
					"qcom,rfr-gpio", 0);
	if (pdata->uart_rfr_gpio < 0)
		MSM_HS_DBG("uart_rfr_gpio is not available\n");

	pdata->no_suspend_delay = of_property_read_bool(node,
				"qcom,no-suspend-delay");

	pdata->inject_rx_on_wakeup = of_property_read_bool(node,
				"qcom,inject-rx-on-wakeup");

	if (pdata->inject_rx_on_wakeup) {
		ret = of_property_read_u32(node, "qcom,rx-char-to-inject",
						&rx_to_inject);
		if (ret < 0) {
			MSM_HS_ERR("Error: Rx_char_to_inject not specified.\n");
			return ERR_PTR(ret);
		}
		pdata->rx_to_inject = (char)rx_to_inject;
	}

	ret = of_property_read_u32(node, "qcom,bam-tx-ep-pipe-index",
				&pdata->bam_tx_ep_pipe_index);
	if (ret < 0) {
		MSM_HS_ERR("Error: Getting UART BAM TX EP Pipe Index.\n");
		return ERR_PTR(ret);
	}

	if (!(pdata->bam_tx_ep_pipe_index >= BAM_PIPE_MIN &&
		pdata->bam_tx_ep_pipe_index <= BAM_PIPE_MAX)) {
		MSM_HS_ERR("Error: Invalid UART BAM TX EP Pipe Index.\n");
		return ERR_PTR(-EINVAL);
	}

	ret = of_property_read_u32(node, "qcom,bam-rx-ep-pipe-index",
					&pdata->bam_rx_ep_pipe_index);
	if (ret < 0) {
		MSM_HS_ERR("Error: Getting UART BAM RX EP Pipe Index.\n");
		return ERR_PTR(ret);
	}

	if (!(pdata->bam_rx_ep_pipe_index >= BAM_PIPE_MIN &&
		pdata->bam_rx_ep_pipe_index <= BAM_PIPE_MAX)) {
		MSM_HS_ERR("Error: Invalid UART BAM RX EP Pipe Index.\n");
		return ERR_PTR(-EINVAL);
	}

	MSM_HS_DBG("tx_ep_pipe_index:%d rx_ep_pipe_index:%d\n"
		"tx_gpio:%d rx_gpio:%d rfr_gpio:%d cts_gpio:%d",
		pdata->bam_tx_ep_pipe_index, pdata->bam_rx_ep_pipe_index,
		pdata->uart_tx_gpio, pdata->uart_rx_gpio, pdata->uart_cts_gpio,
		pdata->uart_rfr_gpio);

	return pdata;
}


/**
 * Deallocate UART peripheral's SPS endpoint
 * @msm_uport - Pointer to msm_hs_port structure
 * @ep - Pointer to sps endpoint data structure
 */

static void msm_hs_exit_ep_conn(struct msm_hs_port *msm_uport,
				struct msm_hs_sps_ep_conn_data *ep)
{
	struct sps_pipe *sps_pipe_handle = ep->pipe_handle;
	struct sps_connect *sps_config = &ep->config;

	dma_free_coherent(msm_uport->uport.dev,
			sps_config->desc.size,
			&sps_config->desc.phys_base,
			GFP_KERNEL);
	sps_free_endpoint(sps_pipe_handle);
}


/**
 * Allocate UART peripheral's SPS endpoint
 *
 * This function allocates endpoint context
 * by calling appropriate SPS driver APIs.
 *
 * @msm_uport - Pointer to msm_hs_port structure
 * @ep - Pointer to sps endpoint data structure
 * @is_produce - 1 means Producer endpoint
 *             - 0 means Consumer endpoint
 *
 * @return - 0 if successful else negative value
 */

static int msm_hs_sps_init_ep_conn(struct msm_hs_port *msm_uport,
				struct msm_hs_sps_ep_conn_data *ep,
				bool is_producer)
{
	int rc = 0;
	struct sps_pipe *sps_pipe_handle;
	struct sps_connect *sps_config = &ep->config;
	struct sps_register_event *sps_event = &ep->event;

	/* Allocate endpoint context */
	sps_pipe_handle = sps_alloc_endpoint();
	if (!sps_pipe_handle) {
		MSM_HS_ERR("msm_serial_hs: sps_alloc_endpoint() failed!!\n"
			"is_producer=%d", is_producer);
		rc = -ENOMEM;
		goto out;
	}

	/* Get default connection configuration for an endpoint */
	rc = sps_get_config(sps_pipe_handle, sps_config);
	if (rc) {
		MSM_HS_ERR("msm_serial_hs: sps_get_config() failed!!\n"
		"pipe_handle=0x%x rc=%d", (u32)sps_pipe_handle, rc);
		goto get_config_err;
	}

	/* Modify the default connection configuration */
	if (is_producer) {
		/* For UART producer transfer, source is UART peripheral
		where as destination is system memory */
		sps_config->source = msm_uport->bam_handle;
		sps_config->destination = SPS_DEV_HANDLE_MEM;
		sps_config->mode = SPS_MODE_SRC;
		sps_config->src_pipe_index = msm_uport->bam_rx_ep_pipe_index;
		sps_config->dest_pipe_index = 0;
	} else {
		/* For UART consumer transfer, source is system memory
		where as destination is UART peripheral */
		sps_config->source = SPS_DEV_HANDLE_MEM;
		sps_config->destination = msm_uport->bam_handle;
		sps_config->mode = SPS_MODE_DEST;
		sps_config->src_pipe_index = 0;
		sps_config->dest_pipe_index = msm_uport->bam_tx_ep_pipe_index;
	}

	sps_config->options = SPS_O_EOT | SPS_O_DESC_DONE | SPS_O_AUTO_ENABLE;
	sps_config->event_thresh = 0x10;

	/* Allocate maximum descriptor fifo size */
	sps_config->desc.size = 65532;
	sps_config->desc.base = dma_alloc_coherent(msm_uport->uport.dev,
						sps_config->desc.size,
						&sps_config->desc.phys_base,
						GFP_KERNEL);
	if (!sps_config->desc.base) {
		rc = -ENOMEM;
		MSM_HS_ERR("msm_serial_hs: dma_alloc_coherent() failed!!\n");
		goto get_config_err;
	}
	memset(sps_config->desc.base, 0x00, sps_config->desc.size);

	sps_event->mode = SPS_TRIGGER_CALLBACK;

	if (is_producer) {
		sps_event->callback = msm_hs_sps_rx_callback;
	} else {
		sps_event->callback = msm_hs_sps_tx_callback;
	}

	sps_event->options = SPS_O_DESC_DONE | SPS_O_EOT;
	sps_event->user = (void *)msm_uport;

	/* Now save the sps pipe handle */
	ep->pipe_handle = sps_pipe_handle;
	pr_debug("msm_serial_hs: success !! %s: pipe_handle=0x%x\n"
		"desc_fifo.phys_base=0x%llx\n",
		is_producer ? "READ" : "WRITE",
		(u32) sps_pipe_handle, (u64) sps_config->desc.phys_base);
	return 0;

get_config_err:
	sps_free_endpoint(sps_pipe_handle);
out:
	return rc;
}

/**
 * Initialize SPS HW connected with UART core
 *
 * This function register BAM HW resources with
 * SPS driver and then initialize 2 SPS endpoints
 *
 * msm_uport - Pointer to msm_hs_port structure
 *
 * @return - 0 if successful else negative value
 */

static int msm_hs_sps_init(struct msm_hs_port *msm_uport)
{
	int rc = 0;
	struct sps_bam_props bam = {0};
	unsigned long bam_handle;

	rc = sps_phy2h(msm_uport->bam_mem, &bam_handle);
	if (rc || !bam_handle) {
		bam.phys_addr = msm_uport->bam_mem;
		bam.virt_addr = msm_uport->bam_base;
		/*
		 * This event thresold value is only significant for BAM-to-BAM
		 * transfer. It's ignored for BAM-to-System mode transfer.
		 */
		bam.event_threshold = 0x10;	/* Pipe event threshold */
		bam.summing_threshold = 1;	/* BAM event threshold */

		/* SPS driver wll handle the UART BAM IRQ */
		bam.irq = (u32)msm_uport->bam_irq;
		bam.manage = SPS_BAM_MGR_DEVICE_REMOTE;

		MSM_HS_DBG("msm_serial_hs: bam physical base=0x%x\n",
							(u32)bam.phys_addr);
		MSM_HS_DBG("msm_serial_hs: bam virtual base=0x%x\n",
							(u32)bam.virt_addr);

		/* Register UART Peripheral BAM device to SPS driver */
		rc = sps_register_bam_device(&bam, &bam_handle);
		if (rc) {
			MSM_HS_ERR("%s: BAM device register failed\n",
				  __func__);
			return rc;
		}
		MSM_HS_DBG("%s:BAM device registered. bam_handle=0x%lx",
			   __func__, msm_uport->bam_handle);
	}
	msm_uport->bam_handle = bam_handle;

	rc = msm_hs_sps_init_ep_conn(msm_uport, &msm_uport->rx.prod,
				UART_SPS_PROD_PERIPHERAL);
	if (rc) {
		MSM_HS_ERR("%s: Failed to Init Producer BAM-pipe", __func__);
		goto deregister_bam;
	}

	rc = msm_hs_sps_init_ep_conn(msm_uport, &msm_uport->tx.cons,
				UART_SPS_CONS_PERIPHERAL);
	if (rc) {
		MSM_HS_ERR("%s: Failed to Init Consumer BAM-pipe", __func__);
		goto deinit_ep_conn_prod;
	}
	return 0;

deinit_ep_conn_prod:
	msm_hs_exit_ep_conn(msm_uport, &msm_uport->rx.prod);
deregister_bam:
	sps_deregister_bam_device(msm_uport->bam_handle);
	return rc;
}


static bool deviceid[UARTDM_NR] = {0};
/*
 * The mutex synchronizes grabbing next free device number
 * both in case of an alias being used or not. When alias is
 * used, the msm_hs_dt_to_pdata gets it and the boolean array
 * is accordingly updated with device_id_set_used. If no alias
 * is used, then device_id_grab_next_free sets that array.
 */
static DEFINE_MUTEX(mutex_next_device_id);

static int device_id_grab_next_free(void)
{
	int i;
	int ret = -ENODEV;
	mutex_lock(&mutex_next_device_id);
	for (i = 0; i < UARTDM_NR; i++)
		if (!deviceid[i]) {
			ret = i;
			deviceid[i] = true;
			break;
		}
	mutex_unlock(&mutex_next_device_id);
	return ret;
}

static int device_id_set_used(int index)
{
	int ret = 0;
	mutex_lock(&mutex_next_device_id);
	if (deviceid[index])
		ret = -ENODEV;
	else
		deviceid[index] = true;
	mutex_unlock(&mutex_next_device_id);
	return ret;
}

static int msm_hs_probe(struct platform_device *pdev)
{
	int ret = 0;
	struct uart_port *uport;
	struct msm_hs_port *msm_uport;
	struct resource *core_resource;
	struct resource *bam_resource;
	struct resource *resource;
	int core_irqres, bam_irqres, wakeup_irqres;
	struct msm_serial_hs_platform_data *pdata = pdev->dev.platform_data;
	const struct of_device_id *match;
	unsigned long data;

	if (pdev->dev.of_node) {
		dev_dbg(&pdev->dev, "device tree enabled\n");
		pdata = msm_hs_dt_to_pdata(pdev);
		if (IS_ERR(pdata))
			return PTR_ERR(pdata);

		if (pdev->id < 0) {
			pdev->id = device_id_grab_next_free();
			if (pdev->id < 0) {
				dev_err(&pdev->dev,
					"Error grabbing next free device id");
				return pdev->id;
			}
		} else {
			ret = device_id_set_used(pdev->id);
			if (ret < 0) {
				dev_err(&pdev->dev, "%d alias taken",
					pdev->id);
				return ret;
			}
		}
		pdev->dev.platform_data = pdata;
	}

	if (pdev->id < 0 || pdev->id >= UARTDM_NR) {
		MSM_HS_ERR("Invalid plaform device ID = %d\n", pdev->id);
		return -EINVAL;
	}

	msm_uport = devm_kzalloc(&pdev->dev, sizeof(struct msm_hs_port),
			GFP_KERNEL);
	msm_uport->uport.type = PORT_UNKNOWN;
	uport = &msm_uport->uport;
	uport->dev = &pdev->dev;

	match = of_match_device(msm_hs_match_table, &pdev->dev);
	if (match)
		msm_uport->reg_ptr = (unsigned int *)match->data;
	else if (is_gsbi_uart(msm_uport))
		msm_uport->reg_ptr = regmap_nonblsp;

	if (pdev->dev.of_node)
		msm_uport->uart_type = BLSP_HSUART;

	/* Get required resources for BAM HSUART */
	if (is_blsp_uart(msm_uport)) {
		core_resource = platform_get_resource_byname(pdev,
					IORESOURCE_MEM, "core_mem");
		if (!core_resource) {
			MSM_HS_ERR("Invalid core HSUART Resources.\n");
			return -ENXIO;
		}
		bam_resource = platform_get_resource_byname(pdev,
					IORESOURCE_MEM, "bam_mem");
		if (!bam_resource) {
			MSM_HS_ERR("Invalid BAM HSUART Resources.\n");
			return -ENXIO;
		}
		core_irqres = platform_get_irq_byname(pdev, "core_irq");
		if (core_irqres < 0) {
			MSM_HS_ERR("Invalid core irqres Resources.\n");
			return -ENXIO;
		}
		bam_irqres = platform_get_irq_byname(pdev, "bam_irq");
		if (bam_irqres < 0) {
			MSM_HS_ERR("Invalid bam irqres Resources.\n");
			return -ENXIO;
		}
		wakeup_irqres = platform_get_irq_byname(pdev, "wakeup_irq");
		if (wakeup_irqres < 0) {
			wakeup_irqres = -1;
			MSM_HS_DBG("Wakeup irq not specified.\n");
		}

		uport->mapbase = core_resource->start;

		uport->membase = ioremap(uport->mapbase,
					resource_size(core_resource));
		if (unlikely(!uport->membase)) {
			MSM_HS_ERR("UART Resource ioremap Failed.\n");
			return -ENOMEM;
		}
		msm_uport->bam_mem = bam_resource->start;
		msm_uport->bam_base = ioremap(msm_uport->bam_mem,
					resource_size(bam_resource));
		if (unlikely(!msm_uport->bam_base)) {
			MSM_HS_ERR("UART BAM Resource ioremap Failed.\n");
			iounmap(uport->membase);
			return -ENOMEM;
		}

		uport->irq = core_irqres;
		msm_uport->bam_irq = bam_irqres;
		pdata->wakeup_irq = wakeup_irqres;

		msm_uport->bus_scale_table = msm_bus_cl_get_pdata(pdev);
		if (!msm_uport->bus_scale_table) {
			MSM_HS_ERR("BLSP UART: Bus scaling is disabled.\n");
		} else {
			msm_uport->bus_perf_client =
				msm_bus_scale_register_client
					(msm_uport->bus_scale_table);
			if (IS_ERR(&msm_uport->bus_perf_client)) {
				MSM_HS_ERR("%s():Bus client register failed\n",
					   __func__);
				ret = -EINVAL;
				goto unmap_memory;
			}
		}
	} else {

		resource = platform_get_resource(pdev, IORESOURCE_MEM, 0);
		if (unlikely(!resource))
			return -ENXIO;
		uport->mapbase = resource->start;
		uport->membase = ioremap(uport->mapbase,
					resource_size(resource));
		if (unlikely(!uport->membase))
			return -ENOMEM;

		uport->irq = platform_get_irq(pdev, 0);
		if (unlikely((int)uport->irq < 0)) {
			MSM_HS_ERR("UART IRQ Failed.\n");
			iounmap(uport->membase);
			return -ENXIO;
		}
	}

	if (pdata == NULL)
		msm_uport->wakeup.irq = -1;
	else {
		msm_uport->wakeup.irq = pdata->wakeup_irq;
		msm_uport->wakeup.ignore = 1;
		msm_uport->wakeup.inject_rx = pdata->inject_rx_on_wakeup;
		msm_uport->wakeup.rx_to_inject = pdata->rx_to_inject;

		if (is_blsp_uart(msm_uport)) {
			msm_uport->bam_tx_ep_pipe_index =
					pdata->bam_tx_ep_pipe_index;
			msm_uport->bam_rx_ep_pipe_index =
					pdata->bam_rx_ep_pipe_index;
		}
	}

	if (!is_blsp_uart(msm_uport)) {

		resource = platform_get_resource_byname(pdev,
					IORESOURCE_DMA, "uartdm_channels");
		if (unlikely(!resource)) {
			ret =  -ENXIO;
			goto deregister_bus_client;
		}

		msm_uport->dma_tx_channel = resource->start;
		msm_uport->dma_rx_channel = resource->end;

		resource = platform_get_resource_byname(pdev,
					IORESOURCE_DMA, "uartdm_crci");
		if (unlikely(!resource)) {
			ret = -ENXIO;
			goto deregister_bus_client;
		}

		msm_uport->dma_tx_crci = resource->start;
		msm_uport->dma_rx_crci = resource->end;
	}

	uport->iotype = UPIO_MEM;
	uport->fifosize = 64;
	uport->ops = &msm_hs_ops;
	uport->flags = UPF_BOOT_AUTOCONF;
	uport->uartclk = 7372800;
	msm_uport->imr_reg = 0x0;

	msm_uport->clk = clk_get(&pdev->dev, "core_clk");
	if (IS_ERR(msm_uport->clk)) {
		ret = PTR_ERR(msm_uport->clk);
		goto deregister_bus_client;
	}

	msm_uport->pclk = clk_get(&pdev->dev, "iface_clk");
	/*
	 * Some configurations do not require explicit pclk control so
	 * do not flag error on pclk get failure.
	 */
	if (IS_ERR(msm_uport->pclk))
		msm_uport->pclk = NULL;

	ret = clk_set_rate(msm_uport->clk, uport->uartclk);
	if (ret) {
		MSM_HS_WARN("Error setting clock rate on UART\n");
		goto put_clk;
	}

	msm_uport->hsuart_wq = alloc_workqueue("k_hsuart",
					WQ_UNBOUND | WQ_MEM_RECLAIM, 1);
	if (!msm_uport->hsuart_wq) {
		MSM_HS_ERR("%s(): Unable to create workqueue hsuart_wq\n",
								__func__);
		ret =  -ENOMEM;
		goto put_clk;
	}

	INIT_WORK(&msm_uport->clock_off_w, hsuart_clock_off_work);

	/* Init work for sps_disconnect in stop_rx_locked */
	INIT_WORK(&msm_uport->disconnect_rx_endpoint,
				hsuart_disconnect_rx_endpoint_work);
	mutex_init(&msm_uport->clk_mutex);
	atomic_set(&msm_uport->clk_count, 0);


	/* Initialize SPS HW connected with UART core */
	if (is_blsp_uart(msm_uport)) {
		ret = msm_hs_sps_init(msm_uport);
		if (unlikely(ret)) {
			MSM_HS_ERR("SPS Initialization failed ! err=%d", ret);
			goto destroy_mutex;
		}
	}

	ret = msm_hs_clock_vote(msm_uport);
	if (ret) {
		MSM_HS_ERR("%s(): Error could not turn on UART clk\n",
				__func__);
		goto destroy_mutex;
	}

	ret = uartdm_init_port(uport);
	if (unlikely(ret)) {
		goto err_clock;
	}

	/* configure the CR Protection to Enable */
	msm_hs_write(uport, UART_DM_CR, CR_PROTECTION_EN);

	/*
	 * Enable Command register protection before going ahead as this hw
	 * configuration makes sure that issued cmd to CR register gets complete
	 * before next issued cmd start. Hence mb() requires here.
	 */
	mb();

	/*
	* Set RX_BREAK_ZERO_CHAR_OFF and RX_ERROR_CHAR_OFF
	* so any rx_break and character having parity of framing
	* error don't enter inside UART RX FIFO.
	*/
	data = msm_hs_read(uport, UART_DM_MR2);
	data |= (UARTDM_MR2_RX_BREAK_ZERO_CHAR_OFF |
			UARTDM_MR2_RX_ERROR_CHAR_OFF);
	msm_hs_write(uport, UART_DM_MR2, data);
	mb();

	msm_uport->clk_state = MSM_HS_CLK_PORT_OFF;
	hrtimer_init(&msm_uport->clk_off_timer, CLOCK_MONOTONIC,
		     HRTIMER_MODE_REL);
	msm_uport->clk_off_timer.function = msm_hs_clk_off_retry;
	msm_uport->clk_off_delay = ktime_set(0, 1000000);  /* 1ms */

	ret = sysfs_create_file(&pdev->dev.kobj, &dev_attr_clock.attr);
	if (unlikely(ret))
		goto err_clock;

	msm_serial_debugfs_init(msm_uport, pdev->id);

	uport->line = pdev->id;
	if (pdata != NULL && pdata->userid && pdata->userid <= UARTDM_NR)
		uport->line = pdata->userid;
	ret = uart_add_one_port(&msm_hs_driver, uport);
	if (!ret) {
		msm_hs_clock_unvote(msm_uport);
		return ret;
	}

err_clock:
	msm_hs_clock_unvote(msm_uport);

destroy_mutex:
	mutex_destroy(&msm_uport->clk_mutex);
	destroy_workqueue(msm_uport->hsuart_wq);

put_clk:
	if (msm_uport->pclk)
		clk_put(msm_uport->pclk);

	if (msm_uport->clk)
		clk_put(msm_uport->clk);

deregister_bus_client:
	if (is_blsp_uart(msm_uport))
		msm_bus_scale_unregister_client(msm_uport->bus_perf_client);
unmap_memory:
	iounmap(uport->membase);
	if (is_blsp_uart(msm_uport))
		iounmap(msm_uport->bam_base);

	return ret;
}

static int __init msm_serial_hs_init(void)
{
	int ret;

	ipc_msm_hs_log_ctxt = ipc_log_context_create(IPC_MSM_HS_LOG_PAGES,
							"msm_serial_hs");
	if (!ipc_msm_hs_log_ctxt)
		MSM_HS_WARN("%s: error creating logging context", __func__);

	ret = uart_register_driver(&msm_hs_driver);
	if (unlikely(ret)) {
		MSM_HS_ERR("%s failed to load\n", __func__);
		return ret;
	}
	debug_base = debugfs_create_dir("msm_serial_hs", NULL);
	if (IS_ERR_OR_NULL(debug_base))
		pr_info("msm_serial_hs: Cannot create debugfs dir\n");

	ret = platform_driver_register(&msm_serial_hs_platform_driver);
	if (ret) {
		MSM_HS_ERR("%s failed to load\n", __func__);
		debugfs_remove_recursive(debug_base);
		uart_unregister_driver(&msm_hs_driver);
		return ret;
	}

	MSM_HS_INFO("msm_serial_hs module loaded\n");
	return ret;
}

/*
 *  Called by the upper layer when port is closed.
 *     - Disables the port
 *     - Unhook the ISR
 */
static void msm_hs_shutdown(struct uart_port *uport)
{
	int ret;
	unsigned int data;
	unsigned long flags;
	struct msm_hs_port *msm_uport = UARTDM_TO_MSM(uport);
	struct platform_device *pdev = to_platform_device(uport->dev);
	const struct msm_serial_hs_platform_data *pdata =
				pdev->dev.platform_data;
	struct msm_hs_tx *tx = &msm_uport->tx;
	struct sps_pipe *sps_pipe_handle = tx->cons.pipe_handle;

	ret = msm_hs_clock_vote(msm_uport);
	if (ret) {
		MSM_HS_ERR("%s(): Error could not turn on UART clk\n",
				__func__);
		return;
	}

	if (msm_uport->tx.dma_in_flight) {
		if (!is_blsp_uart(msm_uport)) {
			spin_lock_irqsave(&uport->lock, flags);
			/* disable UART TX interface to DM */
			data = msm_hs_read(uport, UART_DM_DMEN);
			data &= ~UARTDM_TX_DM_EN_BMSK;
			msm_hs_write(uport, UART_DM_DMEN, data);
			/* turn OFF UART Transmitter */
			msm_hs_write(uport, UART_DM_CR,
				UARTDM_CR_TX_DISABLE_BMSK);
			/* reset UART TX */
			msm_hs_write(uport, UART_DM_CR, RESET_TX);
			/* reset UART TX Error */
			msm_hs_write(uport, UART_DM_CR, RESET_TX_ERROR);
			msm_uport->tx.flush = FLUSH_STOP;
			spin_unlock_irqrestore(&uport->lock, flags);
			/* discard flush */
			msm_dmov_flush(msm_uport->dma_tx_channel, 0);
			ret = wait_event_timeout(msm_uport->tx.wait,
				msm_uport->tx.flush == FLUSH_SHUTDOWN, 100);
			if (!ret)
				MSM_HS_ERR("%s():HSUART TX Stalls.\n",
					   __func__);
		} else {
			/* BAM Disconnect for TX */
			ret = sps_disconnect(sps_pipe_handle);
			if (ret)
				MSM_HS_ERR("%s(): sps_disconnect failed\n",
							__func__);
		}
	}
	tasklet_kill(&msm_uport->tx.tlet);
	BUG_ON(msm_uport->rx.flush < FLUSH_STOP);
	wait_event(msm_uport->rx.wait, msm_uport->rx.flush == FLUSH_SHUTDOWN);
	tasklet_kill(&msm_uport->rx.tlet);
	cancel_delayed_work_sync(&msm_uport->rx.flip_insert_work);
	flush_workqueue(msm_uport->hsuart_wq);
	pm_runtime_disable(uport->dev);

	/* Disable the transmitter */
	msm_hs_write(uport, UART_DM_CR, UARTDM_CR_TX_DISABLE_BMSK);
	/* Disable the receiver */
	msm_hs_write(uport, UART_DM_CR, UARTDM_CR_RX_DISABLE_BMSK);

	msm_uport->imr_reg = 0;
	msm_hs_write(uport, UART_DM_IMR, msm_uport->imr_reg);
	/*
	 * Complete all device write before actually disabling uartclk.
	 * Hence mb() requires here.
	 */
	mb();

	msm_hs_clock_unvote(msm_uport);
	if (msm_uport->clk_state != MSM_HS_CLK_OFF) {
		/* to balance clk_state */
		msm_hs_clock_unvote(msm_uport);
		wake_unlock(&msm_uport->dma_wake_lock);
	}

	msm_uport->clk_state = MSM_HS_CLK_PORT_OFF;
	dma_unmap_single(uport->dev, msm_uport->tx.dma_base,
			 UART_XMIT_SIZE, DMA_TO_DEVICE);

	if (use_low_power_wakeup(msm_uport))
		irq_set_irq_wake(msm_uport->wakeup.irq, 0);

	/* Free the interrupt */
	free_irq(uport->irq, msm_uport);
	if (use_low_power_wakeup(msm_uport))
		free_irq(msm_uport->wakeup.irq, msm_uport);

	if (is_blsp_uart(msm_uport)) {
		msm_hs_unconfig_uart_gpios(uport);
	} else {
		if (pdata && pdata->gpio_config)
			if (pdata->gpio_config(0))
				dev_err(uport->dev, "GPIO config error\n");
	}
}

static void __exit msm_serial_hs_exit(void)
{
	MSM_HS_INFO("msm_serial_hs module removed\n");
	debugfs_remove_recursive(debug_base);
	platform_driver_unregister(&msm_serial_hs_platform_driver);
	uart_unregister_driver(&msm_hs_driver);
}

static int msm_hs_runtime_idle(struct device *dev)
{
	/*
	 * returning success from idle results in runtime suspend to be
	 * called
	 */
	return 0;
}

static int msm_hs_runtime_resume(struct device *dev)
{
	struct platform_device *pdev = container_of(dev, struct
						    platform_device, dev);
	struct msm_hs_port *msm_uport = get_matching_hs_port(pdev);

	/* This check should not fail
	 * During probe, we set uport->line to either pdev->id or userid */
	if (msm_uport)
		msm_hs_request_clock_on(&msm_uport->uport);

	return 0;
}

static int msm_hs_runtime_suspend(struct device *dev)
{
	struct platform_device *pdev = container_of(dev, struct
						    platform_device, dev);
	struct msm_hs_port *msm_uport = get_matching_hs_port(pdev);

	/* This check should not fail
	 * During probe, we set uport->line to either pdev->id or userid */
	if (msm_uport)
		msm_hs_request_clock_off(&msm_uport->uport);
	return 0;
}

static const struct dev_pm_ops msm_hs_dev_pm_ops = {
	.runtime_suspend = msm_hs_runtime_suspend,
	.runtime_resume  = msm_hs_runtime_resume,
	.runtime_idle    = msm_hs_runtime_idle,
};


static struct platform_driver msm_serial_hs_platform_driver = {
	.probe	= msm_hs_probe,
	.remove = msm_hs_remove,
	.driver = {
		.name = "msm_serial_hs",
		.pm   = &msm_hs_dev_pm_ops,
		.of_match_table = msm_hs_match_table,
	},
};

static struct uart_driver msm_hs_driver = {
	.owner = THIS_MODULE,
	.driver_name = "msm_serial_hs",
	.dev_name = "ttyHS",
	.nr = UARTDM_NR,
	.cons = 0,
};

static struct uart_ops msm_hs_ops = {
	.tx_empty = msm_hs_tx_empty,
	.set_mctrl = msm_hs_set_mctrl_locked,
	.get_mctrl = msm_hs_get_mctrl_locked,
	.stop_tx = msm_hs_stop_tx_locked,
	.start_tx = msm_hs_start_tx_locked,
	.stop_rx = msm_hs_stop_rx_locked,
	.enable_ms = msm_hs_enable_ms_locked,
	.break_ctl = msm_hs_break_ctl,
	.startup = msm_hs_startup,
	.shutdown = msm_hs_shutdown,
	.set_termios = msm_hs_set_termios,
	.type = msm_hs_type,
	.config_port = msm_hs_config_port,
	.release_port = msm_hs_release_port,
	.request_port = msm_hs_request_port,
	.flush_buffer = msm_hs_flush_buffer,
	.ioctl = msm_hs_ioctl,
};

module_init(msm_serial_hs_init);
module_exit(msm_serial_hs_exit);
MODULE_DESCRIPTION("High Speed UART Driver for the MSM chipset");
MODULE_VERSION("1.2");
MODULE_LICENSE("GPL v2");<|MERGE_RESOLUTION|>--- conflicted
+++ resolved
@@ -441,10 +441,6 @@
 
 static void msm_hs_clock_unvote(struct msm_hs_port *msm_uport)
 {
-<<<<<<< HEAD
-	if (1 == __atomic_add_unless(&msm_uport->clk_count, -1, 0)) {
-		msm_hs_bus_voting(msm_uport, BUS_RESET);
-=======
 	int rc = atomic_read(&msm_uport->clk_count);
 
 	if (rc <= 0) {
@@ -456,7 +452,6 @@
 
 	rc = atomic_dec_return(&msm_uport->clk_count);
 	if (0 == rc) {
->>>>>>> bc45092a
 		/* Turn off the core clk and iface clk*/
 		clk_disable_unprepare(msm_uport->clk);
 		if (msm_uport->pclk)
@@ -1160,20 +1155,10 @@
 	struct msm_hs_rx *rx = &msm_uport->rx;
 	struct sps_pipe *sps_pipe_handle = rx->prod.pipe_handle;
 
-<<<<<<< HEAD
-	ret = msm_hs_clock_vote(msm_uport);
-	if (ret) {
-		MSM_HS_ERR("%s(): Error could not turn on UART clk\n",
-				__func__);
-		return;
-	}
-
-=======
 	if (msm_uport->clk_state != MSM_HS_CLK_ON) {
 		MSM_HS_WARN("%s: Failed.Clocks are OFF\n", __func__);
 		return;
 	}
->>>>>>> bc45092a
 	mutex_lock(&msm_uport->clk_mutex);
 	msm_hs_write(uport, UART_DM_IMR, 0);
 
@@ -1418,18 +1403,6 @@
 	struct msm_hs_port *msm_uport = UARTDM_TO_MSM(uport);
 	unsigned int data;
 
-<<<<<<< HEAD
-	if (msm_uport->clk_state <= MSM_HS_CLK_OFF)
-		return;
-
-	/* disable dlink */
-	data = msm_hs_read(uport, UART_DM_DMEN);
-	if (is_blsp_uart(msm_uport))
-		data &= ~UARTDM_RX_BAM_ENABLE_BMSK;
-	else
-		data &= ~UARTDM_RX_DM_EN_BMSK;
-	msm_hs_write(uport, UART_DM_DMEN, data);
-=======
 	MSM_HS_DBG("In %s():\n", __func__);
 	if (msm_uport->clk_state != MSM_HS_CLK_OFF) {
 		/* disable dlink */
@@ -1439,7 +1412,6 @@
 		else
 			data &= ~UARTDM_RX_DM_EN_BMSK;
 		msm_hs_write(uport, UART_DM_DMEN, data);
->>>>>>> bc45092a
 
 		/* calling DMOV or CLOCK API. Hence mb() */
 		mb();
@@ -1827,15 +1799,9 @@
 {
 	struct msm_hs_port *msm_uport = UARTDM_TO_MSM(uport);
 
-<<<<<<< HEAD
-	if (msm_uport->clk_state <= MSM_HS_CLK_OFF)
-		return;
-
-=======
 	if (msm_uport->clk_state != MSM_HS_CLK_ON) {
 		MSM_HS_WARN("%s: Failed.Clocks are OFF\n", __func__);
 	}
->>>>>>> bc45092a
 	if (msm_uport->tx.tx_ready_int_en == 0) {
 		if (!is_blsp_uart(msm_uport))
 			msm_uport->tx.tx_ready_int_en = 1;
@@ -2051,12 +2017,6 @@
 	unsigned int set_rts;
 	unsigned int data;
 	struct msm_hs_port *msm_uport = UARTDM_TO_MSM(uport);
-<<<<<<< HEAD
-
-	if (msm_uport->clk_state <= MSM_HS_CLK_OFF)
-		return;
-=======
->>>>>>> bc45092a
 
 	if (msm_uport->clk_state != MSM_HS_CLK_ON) {
 		MSM_HS_WARN("%s:Failed.Clocks are OFF\n", __func__);
@@ -2106,15 +2066,10 @@
 {
 	struct msm_hs_port *msm_uport = UARTDM_TO_MSM(uport);
 
-<<<<<<< HEAD
-	if (msm_uport->clk_state <= MSM_HS_CLK_OFF)
-		return;
-=======
 	if (msm_uport->clk_state != MSM_HS_CLK_ON) {
 		MSM_HS_WARN("%s:Failed.Clocks are OFF\n", __func__);
 		return;
 	}
->>>>>>> bc45092a
 
 	/* Enable DELTA_CTS Interrupt */
 	msm_uport->imr_reg |= UARTDM_ISR_DELTA_CTS_BMSK;
@@ -2141,18 +2096,9 @@
 {
 	unsigned long flags;
 	struct msm_hs_port *msm_uport = UARTDM_TO_MSM(uport);
-<<<<<<< HEAD
-	int ret;
-
-	ret = msm_hs_clock_vote(msm_uport);
-	if (ret) {
-		MSM_HS_ERR("%s(): Error could not turn on UART clk\n",
-				__func__);
-=======
 
 	if (msm_uport->clk_state != MSM_HS_CLK_ON) {
 		MSM_HS_WARN("%s: Failed.Clocks are OFF\n", __func__);
->>>>>>> bc45092a
 		return;
 	}
 
@@ -2864,17 +2810,6 @@
 		}
 		disable_irq(msm_uport->wakeup.irq);
 	}
-<<<<<<< HEAD
-
-	ret = msm_hs_clock_vote(msm_uport);
-	if (ret) {
-		MSM_HS_ERR("%s(): Error could not turn on UART clk\n",
-				__func__);
-		goto free_uart_irq;
-	}
-
-=======
->>>>>>> bc45092a
 	spin_lock_irqsave(&uport->lock, flags);
 
 	msm_hs_start_rx_locked(uport);
