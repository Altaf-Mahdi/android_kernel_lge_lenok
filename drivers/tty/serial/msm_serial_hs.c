--- conflicted
+++ resolved
@@ -2058,8 +2058,6 @@
 				msm_hs_enable_flow_control(uport);
 			}
 		}
-<<<<<<< HEAD
-=======
 		/***************************************************
 		 a)sps connection can be closed in msm_hs_check_clock_off(the first
 		   time invoked).
@@ -2086,7 +2084,6 @@
 			MSM_HS_WARN("%s reopen spsconnect.\n", __func__);
 			msm_hs_start_rx_locked(uport);
 		}
->>>>>>> 3dfd484b
 		spin_unlock_irqrestore(&uport->lock, flags);
 		mutex_unlock(&msm_uport->clk_mutex);
 		MSM_HS_DBG("%s(): clkstate %d", __func__, msm_uport->clk_state);
