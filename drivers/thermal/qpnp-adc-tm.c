--- conflicted
+++ resolved
@@ -1612,20 +1612,12 @@
 	mutex_unlock(&chip->adc->adc_lock);
 
 	if (adc_tm_high_enable || adc_tm_low_enable) {
-<<<<<<< HEAD
-		queue_work(chip->sensor[sensor_num].req_wq,
-				&chip->sensor[sensor_num].work);
-	} else if (rc < 0) {
-		atomic_dec(&chip->wq_cnt);
-	}
-=======
 		if (queue_work(chip->sensor[sensor_num].req_wq,
 				&chip->sensor[sensor_num].work))
 			return rc;
 	}
 
 	atomic_dec(&chip->wq_cnt);
->>>>>>> 3dfd484b
 
 	return rc;
 }
