obj-$(CONFIG_ENIC) := enic.o

enic-y := enic_main.o vnic_cq.o vnic_intr.o vnic_wq.o \
<<<<<<< HEAD
	enic_res.o enic_dev.o vnic_dev.o vnic_rq.o vnic_vic.o
=======
	enic_res.o enic_dev.o enic_pp.o vnic_dev.o vnic_rq.o vnic_vic.o
>>>>>>> d762f438
<|MERGE_RESOLUTION|>--- conflicted
+++ resolved
@@ -1,8 +1,4 @@
 obj-$(CONFIG_ENIC) := enic.o
 
 enic-y := enic_main.o vnic_cq.o vnic_intr.o vnic_wq.o \
-<<<<<<< HEAD
-	enic_res.o enic_dev.o vnic_dev.o vnic_rq.o vnic_vic.o
-=======
 	enic_res.o enic_dev.o enic_pp.o vnic_dev.o vnic_rq.o vnic_vic.o
->>>>>>> d762f438
