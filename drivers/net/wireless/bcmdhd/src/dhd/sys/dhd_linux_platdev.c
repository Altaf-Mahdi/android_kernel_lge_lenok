/*
 * Linux platform device for DHD WLAN adapter
 *
 * Copyright (C) 1999-2015, Broadcom Corporation
 * 
 *      Unless you and Broadcom execute a separate written software license
 * agreement governing use of this software, this software is licensed to you
 * under the terms of the GNU General Public License version 2 (the "GPL"),
 * available at http://www.broadcom.com/licenses/GPLv2.php, with the
 * following added to such license:
 * 
 *      As a special exception, the copyright holders of this software give you
 * permission to link this software with independent modules, and to copy and
 * distribute the resulting executable under terms of your choice, provided that
 * you also meet, for each linked independent module, the terms and conditions of
 * the license of that module.  An independent module is a module which is not
 * derived from this software.  The special exception does not apply to any
 * modifications of the software.
 * 
 *      Notwithstanding the above, under no circumstances may you combine this
 * software in any way with any other Broadcom software provided under a license
 * other than the GPL, without Broadcom's express prior written consent.
 *
 * $Id: dhd_linux_platdev.c 401742 2013-05-13 15:03:21Z $
 */
#include <typedefs.h>
#include <linux/kernel.h>
#include <linux/module.h>
#include <linux/init.h>
#include <linux/platform_device.h>
#include <bcmutils.h>
#include <linux_osl.h>
#include <dhd_dbg.h>
#include <dngl_stats.h>
#include <dhd.h>
#include <dhd_bus.h>
#include <dhd_linux.h>
#include <wl_android.h>

#if !defined(CONFIG_WIFI_CONTROL_FUNC)
#if (LINUX_VERSION_CODE >= KERNEL_VERSION(3, 10, 58))
#define WLAN_PLAT_NODFS_FLAG    0x01
#endif /* LINUX_VERSION_CODE >= KERNEL_VERSION(3, 10, 58) */
struct wifi_platform_data {
	int (*set_power)(int val);
	int (*set_reset)(int val);
	int (*set_carddetect)(int val);
	void *(*mem_prealloc)(int section, unsigned long size);
	int (*get_mac_addr)(unsigned char *buf);
#if (LINUX_VERSION_CODE >= KERNEL_VERSION(3, 10, 58))
	void *(*get_country_code)(char *ccode, u32 flags);
#else
	void *(*get_country_code)(char *ccode);
<<<<<<< HEAD
=======
#endif /* LINUX_VERSION_CODE >= KERNEL_VERSION(3, 10, 58) */
>>>>>>> 3dfd484b
#ifdef CONFIG_PARTIALRESUME
#define WIFI_PR_INIT			0
#define WIFI_PR_NOTIFY_RESUME		1
#define WIFI_PR_VOTE_FOR_RESUME		2
#define WIFI_PR_VOTE_FOR_SUSPEND	3
#define WIFI_PR_WAIT_FOR_READY		4
	bool (*partial_resume)(int action);
#endif
};
#endif /* CONFIG_WIFI_CONTROL_FUNC */

#define WIFI_PLAT_NAME		"bcmdhd_wlan"
#define WIFI_PLAT_NAME2		"bcm4329_wlan"
#define WIFI_PLAT_EXT		"bcmdhd_wifi_platform"

bool cfg_multichip = FALSE;
bcmdhd_wifi_platdata_t *dhd_wifi_platdata = NULL;
static int wifi_plat_dev_probe_ret = 0;
static bool is_power_on = FALSE;
#ifdef DHD_OF_SUPPORT
static bool dts_enabled = TRUE;
extern struct resource dhd_wlan_resources;
extern struct wifi_platform_data dhd_wlan_control;
#else
static bool dts_enabled = FALSE;
struct resource dhd_wlan_resources = {0};
struct wifi_platform_data dhd_wlan_control = {0};
#endif /* CONFIG_OF && !defined(CONFIG_ARCH_MSM) */

static int dhd_wifi_platform_load(void);

extern void* wl_cfg80211_get_dhdp(void);

#ifdef ENABLE_4335BT_WAR
extern int bcm_bt_lock(int cookie);
extern void bcm_bt_unlock(int cookie);
static int lock_cookie_wifi = 'W' | 'i'<<8 | 'F'<<16 | 'i'<<24;	/* cookie is "WiFi" */
#endif /* ENABLE_4335BT_WAR */

wifi_adapter_info_t* dhd_wifi_platform_get_adapter(uint32 bus_type, uint32 bus_num, uint32 slot_num)
{
	int i;

	if (dhd_wifi_platdata == NULL)
		return NULL;

	for (i = 0; i < dhd_wifi_platdata->num_adapters; i++) {
		wifi_adapter_info_t *adapter = &dhd_wifi_platdata->adapters[i];
		if ((adapter->bus_type == -1 || adapter->bus_type == bus_type) &&
			(adapter->bus_num == -1 || adapter->bus_num == bus_num) &&
			(adapter->slot_num == -1 || adapter->slot_num == slot_num)) {
			DHD_TRACE(("found adapter info '%s'\n", adapter->name));
			return adapter;
		}
	}
	return NULL;
}

void* wifi_platform_prealloc(wifi_adapter_info_t *adapter, int section, unsigned long size)
{
	void *alloc_ptr = NULL;
	struct wifi_platform_data *plat_data;

	if (!adapter || !adapter->wifi_plat_data)
		return NULL;
	plat_data = adapter->wifi_plat_data;
	if (plat_data->mem_prealloc) {
		alloc_ptr = plat_data->mem_prealloc(section, size);
		if (alloc_ptr) {
			DHD_INFO(("success alloc section %d\n", section));
			if (size != 0L)
				bzero(alloc_ptr, size);
			return alloc_ptr;
		}
	}

	DHD_ERROR(("%s: failed to alloc static mem section %d\n", __FUNCTION__, section));
	return NULL;
}

void* wifi_platform_get_prealloc_func_ptr(wifi_adapter_info_t *adapter)
{
	struct wifi_platform_data *plat_data;

	if (!adapter || !adapter->wifi_plat_data)
		return NULL;
	plat_data = adapter->wifi_plat_data;
	return plat_data->mem_prealloc;
}

int wifi_platform_get_irq_number(wifi_adapter_info_t *adapter, unsigned long *irq_flags_ptr)
{
	if (adapter == NULL)
		return -1;
	if (irq_flags_ptr)
		*irq_flags_ptr = adapter->intr_flags;
	return adapter->irq_num;
}

int wifi_platform_set_power(wifi_adapter_info_t *adapter, bool on, unsigned long msec)
{
	int err = 0;
	struct wifi_platform_data *plat_data;

	if (!adapter || !adapter->wifi_plat_data)
		return -EINVAL;
	plat_data = adapter->wifi_plat_data;

	DHD_ERROR(("%s = %d\n", __FUNCTION__, on));
	if (plat_data->set_power) {
#ifdef ENABLE_4335BT_WAR
		if (on) {
			printk("WiFi: trying to acquire BT lock\n");
			if (bcm_bt_lock(lock_cookie_wifi) != 0)
				printk("** WiFi: timeout in acquiring bt lock**\n");
			printk("%s: btlock acquired\n", __FUNCTION__);
		}
		else {
			/* For a exceptional case, release btlock */
			bcm_bt_unlock(lock_cookie_wifi);
		}
#endif /* ENABLE_4335BT_WAR */

		err = plat_data->set_power(on);
	}

	if (msec && !err)
		OSL_SLEEP(msec);

	if (on && !err)
		is_power_on = TRUE;
	else
		is_power_on = FALSE;

	return err;
}

int wifi_platform_bus_enumerate(wifi_adapter_info_t *adapter, bool device_present)
{
	int err = 0;
	struct wifi_platform_data *plat_data;

	if (!adapter || !adapter->wifi_plat_data)
		return -EINVAL;
	plat_data = adapter->wifi_plat_data;

	DHD_ERROR(("%s device present %d\n", __FUNCTION__, device_present));
	if (plat_data->set_carddetect) {
		err = plat_data->set_carddetect(device_present);
	}
	return err;

}

int wifi_platform_get_mac_addr(wifi_adapter_info_t *adapter, unsigned char *buf)
{
	struct wifi_platform_data *plat_data;

	DHD_ERROR(("%s\n", __FUNCTION__));
	if (!buf || !adapter || !adapter->wifi_plat_data)
		return -EINVAL;
	plat_data = adapter->wifi_plat_data;
	if (plat_data->get_mac_addr) {
		return plat_data->get_mac_addr(buf);
	}
	return -EOPNOTSUPP;
}

void *wifi_platform_get_country_code(wifi_adapter_info_t *adapter, char *ccode)
{
	/* get_country_code was added after 2.6.39 */
#if	(LINUX_VERSION_CODE >= KERNEL_VERSION(2, 6, 39))
	struct wifi_platform_data *plat_data;

	if (!ccode || !adapter || !adapter->wifi_plat_data)
		return NULL;
	plat_data = adapter->wifi_plat_data;

	DHD_TRACE(("%s\n", __FUNCTION__));
	if (plat_data->get_country_code) {
#if (LINUX_VERSION_CODE >= KERNEL_VERSION(3, 10, 58))
		return plat_data->get_country_code(ccode, WLAN_PLAT_NODFS_FLAG);
#else
		return plat_data->get_country_code(ccode);
#endif /* (LINUX_VERSION_CODE >= KERNEL_VERSION(3, 10, 58)) */
	}
#endif /* (LINUX_VERSION_CODE >= KERNEL_VERSION(2, 6, 39)) */

	return NULL;
}

bool wifi_process_partial_resume(wifi_adapter_info_t *adapter, int action)
{
#ifdef CONFIG_PARTIALRESUME
	struct wifi_platform_data *plat_data;
	if (!adapter || !adapter->wifi_plat_data)
		return false;
	plat_data = adapter->wifi_plat_data;
	if (plat_data->partial_resume)
		return plat_data->partial_resume(action);
	return false;
#else
	return false;
#endif
}

static int wifi_plat_dev_drv_probe(struct platform_device *pdev)
{
	struct resource *resource;
	wifi_adapter_info_t *adapter;

	/* Android style wifi platform data device ("bcmdhd_wlan" or "bcm4329_wlan")
	 * is kept for backward compatibility and supports only 1 adapter
	 */
	ASSERT(dhd_wifi_platdata != NULL);
	ASSERT(dhd_wifi_platdata->num_adapters == 1);
	adapter = &dhd_wifi_platdata->adapters[0];
	adapter->wifi_plat_data = (struct wifi_platform_data *)(pdev->dev.platform_data);

	resource = platform_get_resource_byname(pdev, IORESOURCE_IRQ, "bcmdhd_wlan_irq");
	if (resource == NULL)
		resource = platform_get_resource_byname(pdev, IORESOURCE_IRQ, "bcm4329_wlan_irq");
	if (resource) {
		adapter->irq_num = resource->start;
		adapter->intr_flags = resource->flags;
	}

	wifi_plat_dev_probe_ret = dhd_wifi_platform_load();
	return wifi_plat_dev_probe_ret;
}

static int wifi_plat_dev_drv_remove(struct platform_device *pdev)
{
	wifi_adapter_info_t *adapter;

	/* Android style wifi platform data device ("bcmdhd_wlan" or "bcm4329_wlan")
	 * is kept for backward compatibility and supports only 1 adapter
	 */
	ASSERT(dhd_wifi_platdata != NULL);
	ASSERT(dhd_wifi_platdata->num_adapters == 1);
	adapter = &dhd_wifi_platdata->adapters[0];
	if (is_power_on) {
		wifi_platform_set_power(adapter, FALSE, WIFI_TURNOFF_DELAY);
		wifi_platform_bus_enumerate(adapter, FALSE);
	}

	return 0;
}

static int wifi_plat_dev_drv_suspend(struct platform_device *pdev, pm_message_t state)
{
	DHD_TRACE(("##> %s\n", __FUNCTION__));
#if (LINUX_VERSION_CODE <= KERNEL_VERSION(2, 6, 39)) && defined(OOB_INTR_ONLY) && \
	defined(BCMSDIO)
	bcmsdh_oob_intr_set(0);
#endif /* (OOB_INTR_ONLY) */
	return 0;
}

static int wifi_plat_dev_drv_resume(struct platform_device *pdev)
{
	DHD_TRACE(("##> %s\n", __FUNCTION__));
#if (LINUX_VERSION_CODE <= KERNEL_VERSION(2, 6, 39)) && defined(OOB_INTR_ONLY) && \
	defined(BCMSDIO)
	if (dhd_os_check_if_up(wl_cfg80211_get_dhdp()))
		bcmsdh_oob_intr_set(1);
#endif /* (OOB_INTR_ONLY) */
	return 0;
}

static struct platform_driver wifi_platform_dev_driver = {
	.probe          = wifi_plat_dev_drv_probe,
	.remove         = wifi_plat_dev_drv_remove,
	.suspend        = wifi_plat_dev_drv_suspend,
	.resume         = wifi_plat_dev_drv_resume,
	.driver         = {
	.name   = WIFI_PLAT_NAME,
	}
};

static struct platform_driver wifi_platform_dev_driver_legacy = {
	.probe          = wifi_plat_dev_drv_probe,
	.remove         = wifi_plat_dev_drv_remove,
	.suspend        = wifi_plat_dev_drv_suspend,
	.resume         = wifi_plat_dev_drv_resume,
	.driver         = {
	.name	= WIFI_PLAT_NAME2,
	}
};

static int wifi_platdev_match(struct device *dev, void *data)
{
	char *name = (char*)data;
	struct platform_device *pdev = to_platform_device(dev);

	if (strcmp(pdev->name, name) == 0) {
		DHD_ERROR(("found wifi platform device %s\n", name));
		return TRUE;
	}

	return FALSE;
}

static int wifi_ctrlfunc_register_drv(void)
{
	int err = 0;
	struct device *dev1, *dev2;
	wifi_adapter_info_t *adapter;

	dev1 = bus_find_device(&platform_bus_type, NULL, WIFI_PLAT_NAME, wifi_platdev_match);
	dev2 = bus_find_device(&platform_bus_type, NULL, WIFI_PLAT_NAME2, wifi_platdev_match);
	if (!dts_enabled) {
		if (dev1 == NULL && dev2 == NULL) {
			DHD_ERROR(("no wifi platform data, skip\n"));
			return -ENXIO;
		}
	}

	/* multi-chip support not enabled, build one adapter information for
	 * DHD (either SDIO, USB or PCIe)
	 */
	adapter = kzalloc(sizeof(wifi_adapter_info_t), GFP_KERNEL);
	adapter->name = "DHD generic adapter";
	adapter->bus_type = -1;
	adapter->bus_num = -1;
	adapter->slot_num = -1;
	adapter->irq_num = -1;
	is_power_on = FALSE;
	wifi_plat_dev_probe_ret = 0;
	dhd_wifi_platdata = kzalloc(sizeof(bcmdhd_wifi_platdata_t), GFP_KERNEL);
	dhd_wifi_platdata->num_adapters = 1;
	dhd_wifi_platdata->adapters = adapter;

	if (dev1) {
		err = platform_driver_register(&wifi_platform_dev_driver);
		if (err) {
			DHD_ERROR(("%s: failed to register wifi ctrl func driver\n",
				__FUNCTION__));
			return err;
		}
	}
	if (dev2) {
		err = platform_driver_register(&wifi_platform_dev_driver_legacy);
		if (err) {
			DHD_ERROR(("%s: failed to register wifi ctrl func legacy driver\n",
				__FUNCTION__));
			return err;
		}
	}

	if (dts_enabled) {
		struct resource *resource;
		adapter->wifi_plat_data = (void *)&dhd_wlan_control;
		resource = &dhd_wlan_resources;
		adapter->irq_num = resource->start;
		adapter->intr_flags = resource->flags;
		wifi_plat_dev_probe_ret = dhd_wifi_platform_load();
	}

	/* return probe function's return value if registeration succeeded */
	return wifi_plat_dev_probe_ret;
}

void wifi_ctrlfunc_unregister_drv(void)
{
	struct device *dev1, *dev2;

	dev1 = bus_find_device(&platform_bus_type, NULL, WIFI_PLAT_NAME, wifi_platdev_match);
	dev2 = bus_find_device(&platform_bus_type, NULL, WIFI_PLAT_NAME2, wifi_platdev_match);
	if (!dts_enabled)
		if (dev1 == NULL && dev2 == NULL)
			return;

	DHD_ERROR(("unregister wifi platform drivers\n"));
	if (dev1)
		platform_driver_unregister(&wifi_platform_dev_driver);
	if (dev2)
		platform_driver_unregister(&wifi_platform_dev_driver_legacy);
	if (dts_enabled) {
		wifi_adapter_info_t *adapter;
		adapter = &dhd_wifi_platdata->adapters[0];
		if (is_power_on) {
			wifi_platform_set_power(adapter, FALSE, WIFI_TURNOFF_DELAY);
			wifi_platform_bus_enumerate(adapter, FALSE);
		}
	}
	kfree(dhd_wifi_platdata->adapters);
	dhd_wifi_platdata->adapters = NULL;
	dhd_wifi_platdata->num_adapters = 0;
	kfree(dhd_wifi_platdata);
	dhd_wifi_platdata = NULL;
}

static int bcmdhd_wifi_plat_dev_drv_probe(struct platform_device *pdev)
{
	dhd_wifi_platdata = (bcmdhd_wifi_platdata_t *)(pdev->dev.platform_data);

	return dhd_wifi_platform_load();
}

static int bcmdhd_wifi_plat_dev_drv_remove(struct platform_device *pdev)
{
	int i;
	wifi_adapter_info_t *adapter;
	ASSERT(dhd_wifi_platdata != NULL);

	/* power down all adapters */
	for (i = 0; i < dhd_wifi_platdata->num_adapters; i++) {
		adapter = &dhd_wifi_platdata->adapters[i];
		wifi_platform_set_power(adapter, FALSE, WIFI_TURNOFF_DELAY);
		wifi_platform_bus_enumerate(adapter, FALSE);
	}
	return 0;
}

static struct platform_driver dhd_wifi_platform_dev_driver = {
	.probe          = bcmdhd_wifi_plat_dev_drv_probe,
	.remove         = bcmdhd_wifi_plat_dev_drv_remove,
	.driver         = {
	.name   = WIFI_PLAT_EXT,
	}
};

int dhd_wifi_platform_register_drv(void)
{
	int err = 0;
	struct device *dev;

	/* register Broadcom wifi platform data driver if multi-chip is enabled,
	 * otherwise use Android style wifi platform data (aka wifi control function)
	 * if it exists
	 *
	 * to support multi-chip DHD, Broadcom wifi platform data device must
	 * be added in kernel early boot (e.g. board config file).
	 */
	if (cfg_multichip) {
		dev = bus_find_device(&platform_bus_type, NULL, WIFI_PLAT_EXT, wifi_platdev_match);
		if (dev == NULL) {
			DHD_ERROR(("bcmdhd wifi platform data device not found!!\n"));
			return -ENXIO;
		}
		err = platform_driver_register(&dhd_wifi_platform_dev_driver);
	} else {
		err = wifi_ctrlfunc_register_drv();

		/* no wifi ctrl func either, load bus directly and ignore this error */
		if (err) {
			if (err == -ENXIO) {
				/* wifi ctrl function does not exist */
				err = dhd_wifi_platform_load();
			} else {
				/* unregister driver due to initialization failure */
				wifi_ctrlfunc_unregister_drv();
			}
		}
	}

	return err;
}

#ifdef BCMPCIE
static int dhd_wifi_platform_load_pcie(void)
{
	int err = 0;
	err = dhd_bus_register();
	return err;
}
#else
static int dhd_wifi_platform_load_pcie(void)
{
	return 0;
}
#endif /* BCMPCIE  */


void dhd_wifi_platform_unregister_drv(void)
{
	if (cfg_multichip)
		platform_driver_unregister(&dhd_wifi_platform_dev_driver);
	else
		wifi_ctrlfunc_unregister_drv();
}

extern int dhd_watchdog_prio;
extern int dhd_dpc_prio;
extern uint dhd_deferred_tx;
#if defined(BCMLXSDMMC)
extern struct semaphore dhd_registration_sem;
#endif 

#ifdef BCMSDIO
static int dhd_wifi_platform_load_sdio(void)
{
	int i;
	int err = 0;
	wifi_adapter_info_t *adapter;

	BCM_REFERENCE(i);
	BCM_REFERENCE(adapter);
	/* Sanity check on the module parameters
	 * - Both watchdog and DPC as tasklets are ok
	 * - If both watchdog and DPC are threads, TX must be deferred
	 */
	if (!(dhd_watchdog_prio < 0 && dhd_dpc_prio < 0) &&
		!(dhd_watchdog_prio >= 0 && dhd_dpc_prio >= 0 && dhd_deferred_tx))
		return -EINVAL;

#if defined(BCMLXSDMMC)
	if (dhd_wifi_platdata == NULL) {
		DHD_ERROR(("DHD wifi platform data is required for Android build\n"));
		return -EINVAL;
	}

	sema_init(&dhd_registration_sem, 0);
	/* power up all adapters */
	for (i = 0; i < dhd_wifi_platdata->num_adapters; i++) {
		bool chip_up = FALSE;
		int retry = POWERUP_MAX_RETRY;
		struct semaphore dhd_chipup_sem;

		adapter = &dhd_wifi_platdata->adapters[i];

		DHD_ERROR(("Power-up adapter '%s'\n", adapter->name));
		DHD_INFO((" - irq %d [flags %d], firmware: %s, nvram: %s\n",
			adapter->irq_num, adapter->intr_flags, adapter->fw_path, adapter->nv_path));
		DHD_INFO((" - bus type %d, bus num %d, slot num %d\n\n",
			adapter->bus_type, adapter->bus_num, adapter->slot_num));

		do {
			sema_init(&dhd_chipup_sem, 0);
			err = dhd_bus_reg_sdio_notify(&dhd_chipup_sem);
			if (err) {
				DHD_ERROR(("%s dhd_bus_reg_sdio_notify fail(%d)\n\n",
					__FUNCTION__, err));
				return err;
			}
			err = wifi_platform_set_power(adapter, TRUE, WIFI_TURNON_DELAY);
			if (err) {
				/* WL_REG_ON state unknown, Power off forcely */
				wifi_platform_set_power(adapter, FALSE, WIFI_TURNOFF_DELAY);
				continue;
			} else {
				wifi_platform_bus_enumerate(adapter, TRUE);
				err = 0;
			}

			if (down_timeout(&dhd_chipup_sem, msecs_to_jiffies(POWERUP_WAIT_MS)) == 0) {
				dhd_bus_unreg_sdio_notify();
				chip_up = TRUE;
				break;
			}

			DHD_ERROR(("failed to power up %s, %d retry left\n", adapter->name, retry));
			dhd_bus_unreg_sdio_notify();
			wifi_platform_set_power(adapter, FALSE, WIFI_TURNOFF_DELAY);
			wifi_platform_bus_enumerate(adapter, FALSE);
		} while (retry--);

		if (!chip_up) {
			DHD_ERROR(("failed to power up %s, max retry reached**\n", adapter->name));
			return -ENODEV;
		}

	}

	err = dhd_bus_register();

	if (err) {
		DHD_ERROR(("%s: sdio_register_driver failed\n", __FUNCTION__));
		goto fail;
	}


	/*
	 * Wait till MMC sdio_register_driver callback called and made driver attach.
	 * It's needed to make sync up exit from dhd insmod  and
	 * Kernel MMC sdio device callback registration
	 */
	err = down_timeout(&dhd_registration_sem, msecs_to_jiffies(DHD_REGISTRATION_TIMEOUT));
	if (err) {
		DHD_ERROR(("%s: sdio_register_driver timeout or error \n", __FUNCTION__));
		dhd_bus_unregister();
		goto fail;
	}

	return err;

fail:
	/* power down all adapters */
	for (i = 0; i < dhd_wifi_platdata->num_adapters; i++) {
		adapter = &dhd_wifi_platdata->adapters[i];
		wifi_platform_set_power(adapter, FALSE, WIFI_TURNOFF_DELAY);
		wifi_platform_bus_enumerate(adapter, FALSE);
	}
#else

	/* x86 bring-up PC needs no power-up operations */
	err = dhd_bus_register();

#endif 

	return err;
}
#else /* BCMSDIO */
static int dhd_wifi_platform_load_sdio(void)
{
	return 0;
}
#endif /* BCMSDIO */

static int dhd_wifi_platform_load_usb(void)
{
	return 0;
}

static int dhd_wifi_platform_load()
{
	int err = 0;

		wl_android_init();

	if ((err = dhd_wifi_platform_load_usb()))
		goto end;
	else if ((err = dhd_wifi_platform_load_sdio()))
		goto end;
	else
		err = dhd_wifi_platform_load_pcie();

end:
	if (err)
		wl_android_exit();
	else
		wl_android_post_init();

	return err;
}<|MERGE_RESOLUTION|>--- conflicted
+++ resolved
@@ -51,10 +51,7 @@
 	void *(*get_country_code)(char *ccode, u32 flags);
 #else
 	void *(*get_country_code)(char *ccode);
-<<<<<<< HEAD
-=======
 #endif /* LINUX_VERSION_CODE >= KERNEL_VERSION(3, 10, 58) */
->>>>>>> 3dfd484b
 #ifdef CONFIG_PARTIALRESUME
 #define WIFI_PR_INIT			0
 #define WIFI_PR_NOTIFY_RESUME		1
