/*
 * Broadcom Dongle Host Driver (DHD), Linux-specific network interface
 * Basically selected code segments from usb-cdc.c and usb-rndis.c
 *
 * Copyright (C) 1999-2015, Broadcom Corporation
 * 
 *      Unless you and Broadcom execute a separate written software license
 * agreement governing use of this software, this software is licensed to you
 * under the terms of the GNU General Public License version 2 (the "GPL"),
 * available at http://www.broadcom.com/licenses/GPLv2.php, with the
 * following added to such license:
 * 
 *      As a special exception, the copyright holders of this software give you
 * permission to link this software with independent modules, and to copy and
 * distribute the resulting executable under terms of your choice, provided that
 * you also meet, for each linked independent module, the terms and conditions of
 * the license of that module.  An independent module is a module which is not
 * derived from this software.  The special exception does not apply to any
 * modifications of the software.
 * 
 *      Notwithstanding the above, under no circumstances may you combine this
 * software in any way with any other Broadcom software provided under a license
 * other than the GPL, without Broadcom's express prior written consent.
 *
 * $Id: dhd_linux.c 532084 2015-02-05 03:04:10Z $
 */

#include <typedefs.h>
#include <linuxver.h>
#include <osl.h>

#include <linux/init.h>
#include <linux/kernel.h>
#include <linux/slab.h>
#include <linux/skbuff.h>
#include <linux/netdevice.h>
#include <linux/inetdevice.h>
#include <linux/rtnetlink.h>
#include <linux/etherdevice.h>
#include <linux/random.h>
#include <linux/spinlock.h>
#include <linux/ethtool.h>
#include <linux/fcntl.h>
#include <linux/fs.h>
#include <linux/ip.h>
#include <net/addrconf.h>
#include <linux/cpufreq.h>

#include <asm/uaccess.h>
#include <asm/unaligned.h>

#include <epivers.h>
#include <bcmutils.h>
#include <bcmendian.h>
#include <bcmdevs.h>

#include <proto/ethernet.h>
#include <proto/bcmevent.h>
#include <dngl_stats.h>
#include <dhd_linux_wq.h>
#include <dhd.h>
#include <dhd_linux.h>
#include <dhd_bus.h>
#include <dhd_proto.h>
#include <dhd_dbg.h>
#ifdef CONFIG_HAS_WAKELOCK
#include <linux/wakelock.h>
#endif
#ifdef WL_CFG80211
#include <wl_cfg80211.h>
#endif
#ifdef PNO_SUPPORT
#include <dhd_pno.h>
#endif
#ifdef WLBTAMP
#include <proto/802.11_bta.h>
#include <proto/bt_amp_hci.h>
#include <dhd_bta.h>
#endif

#ifdef CONFIG_COMPAT
#include <linux/compat.h>
#endif

#ifdef AMPDU_VO_ENABLE
#include <proto/802.1d.h>
#endif /* AMPDU_VO_ENABLE */
#ifdef DHDTCPACK_SUPPRESS
#include <dhd_ip.h>
#endif /* DHDTCPACK_SUPPRESS */

#if defined(DHD_TCP_WINSIZE_ADJUST)
#include <linux/tcp.h>
#include <net/tcp.h>
#endif /* DHD_TCP_WINSIZE_ADJUST */

#ifdef WLMEDIA_HTSF
#include <linux/time.h>
#include <htsf.h>

#define HTSF_MINLEN 200    /* min. packet length to timestamp */
#define HTSF_BUS_DELAY 150 /* assume a fix propagation in us  */
#define TSMAX  1000        /* max no. of timing record kept   */
#define NUMBIN 34

static uint32 tsidx = 0;
static uint32 htsf_seqnum = 0;
uint32 tsfsync;
struct timeval tsync;
static uint32 tsport = 5010;

typedef struct histo_ {
	uint32 bin[NUMBIN];
} histo_t;

#if !ISPOWEROF2(DHD_SDALIGN)
#error DHD_SDALIGN is not a power of 2!
#endif

static histo_t vi_d1, vi_d2, vi_d3, vi_d4;
#endif /* WLMEDIA_HTSF */

#if defined(DHD_TCP_WINSIZE_ADJUST)
#define MIN_TCP_WIN_SIZE 18000
#define WIN_SIZE_SCALE_FACTOR 2
#define MAX_TARGET_PORTS 5

static uint target_ports[MAX_TARGET_PORTS] = {20, 0, 0, 0, 0};
static uint dhd_use_tcp_window_size_adjust = FALSE;
static void dhd_adjust_tcp_winsize(int op_mode, struct sk_buff *skb);
#endif /* DHD_TCP_WINSIZE_ADJUST */

#if defined(BLOCK_IPV6_PACKET) && defined(CUSTOMER_HW4)
#define HEX_PREF_STR	"0x"
#define UNI_FILTER_STR	"010000000000"
#define ZERO_ADDR_STR	"000000000000"
#define ETHER_TYPE_STR	"0000"
#define IPV6_FILTER_STR	"20"
#define ZERO_TYPE_STR	"00"
#endif /* BLOCK_IPV6_PACKET && CUSTOMER_HW4 */

#if defined(SOFTAP)
extern bool ap_cfg_running;
extern bool ap_fw_loaded;
#endif

#ifdef CUSTOMER_HW4
#ifdef FIX_CPU_MIN_CLOCK
#include <linux/pm_qos.h>
#endif /* FIX_CPU_MIN_CLOCK */
#endif /* CUSTOMER_HW4 */

#ifdef ENABLE_ADAPTIVE_SCHED
#define DEFAULT_CPUFREQ_THRESH		1000000	/* threshold frequency : 1000000 = 1GHz */
#ifndef CUSTOM_CPUFREQ_THRESH
#define CUSTOM_CPUFREQ_THRESH	DEFAULT_CPUFREQ_THRESH
#endif /* CUSTOM_CPUFREQ_THRESH */
#endif /* ENABLE_ADAPTIVE_SCHED */

/* enable HOSTIP cache update from the host side when an eth0:N is up */
#define AOE_IP_ALIAS_SUPPORT 1

#ifdef BCM_FD_AGGR
#include <bcm_rpc.h>
#include <bcm_rpc_tp.h>
#endif
#ifdef PROP_TXSTATUS
#include <wlfc_proto.h>
#include <dhd_wlfc.h>
#endif

#include <wl_android.h>


#ifdef ARP_OFFLOAD_SUPPORT
void aoe_update_host_ipv4_table(dhd_pub_t *dhd_pub, u32 ipa, bool add, int idx);
static int dhd_inetaddr_notifier_call(struct notifier_block *this,
	unsigned long event, void *ptr);
static struct notifier_block dhd_inetaddr_notifier = {
	.notifier_call = dhd_inetaddr_notifier_call
};
/* to make sure we won't register the same notifier twice, otherwise a loop is likely to be
 * created in kernel notifier link list (with 'next' pointing to itself)
 */
static bool dhd_inetaddr_notifier_registered = FALSE;
#endif /* ARP_OFFLOAD_SUPPORT */

static int dhd_inet6addr_notifier_call(struct notifier_block *this,
	unsigned long event, void *ptr);
static struct notifier_block dhd_inet6addr_notifier = {
	.notifier_call = dhd_inet6addr_notifier_call
};
/* to make sure we won't register the same notifier twice, otherwise a loop is likely to be
 * created in kernel notifier link list (with 'next' pointing to itself)
 */
static bool dhd_inet6addr_notifier_registered = FALSE;

#if (LINUX_VERSION_CODE >= KERNEL_VERSION(2, 6, 27)) && defined(CONFIG_PM_SLEEP)
#include <linux/suspend.h>
volatile bool dhd_mmc_suspend = FALSE;
DECLARE_WAIT_QUEUE_HEAD(dhd_dpc_wait);
#endif /* (LINUX_VERSION_CODE >= KERNEL_VERSION(2, 6, 27)) && defined(CONFIG_PM_SLEEP) */

#if defined(OOB_INTR_ONLY) || defined(BCMSPI_ANDROID)
extern void dhd_enable_oob_intr(struct dhd_bus *bus, bool enable);
#endif /* defined(OOB_INTR_ONLY) || defined(BCMSPI_ANDROID) */
#if (LINUX_VERSION_CODE >= KERNEL_VERSION(2, 6, 27))
static void dhd_hang_process(void *dhd_info, void *event_data, u8 event);
#endif 
#if (LINUX_VERSION_CODE >= KERNEL_VERSION(2, 6, 0))
MODULE_LICENSE("GPL v2");
#endif /* LinuxVer */

#include <dhd_bus.h>

#ifdef BCM_FD_AGGR
#define DBUS_RX_BUFFER_SIZE_DHD(net)	(BCM_RPC_TP_DNGL_AGG_MAX_BYTE)
#else
#ifndef PROP_TXSTATUS
#define DBUS_RX_BUFFER_SIZE_DHD(net)	(net->mtu + net->hard_header_len + dhd->pub.hdrlen)
#else
#define DBUS_RX_BUFFER_SIZE_DHD(net)	(net->mtu + net->hard_header_len + dhd->pub.hdrlen + 128)
#endif
#endif /* BCM_FD_AGGR */

#ifdef PROP_TXSTATUS
extern bool dhd_wlfc_skip_fc(void);
extern void dhd_wlfc_plat_init(void *dhd);
extern void dhd_wlfc_plat_deinit(void *dhd);
#endif /* PROP_TXSTATUS */
#if defined(CUSTOMER_HW4) && defined(USE_DYNAMIC_F2_BLKSIZE)
extern uint sd_f2_blocksize;
extern int dhdsdio_func_blocksize(dhd_pub_t *dhd, int function_num, int block_size);
#endif /* CUSTOMER_HW4 && USE_DYNAMIC_F2_BLKSIZE */

#if LINUX_VERSION_CODE == KERNEL_VERSION(2, 6, 15)
const char *
print_tainted()
{
	return "";
}
#endif	/* LINUX_VERSION_CODE == KERNEL_VERSION(2, 6, 15) */

/* Linux wireless extension support */
#if defined(WL_WIRELESS_EXT)
#include <wl_iw.h>
extern wl_iw_extra_params_t  g_wl_iw_params;
#endif /* defined(WL_WIRELESS_EXT) */

#if defined(CUSTOMER_HW4) && defined(CONFIG_PARTIALSUSPEND_SLP)
#include <linux/partialsuspend_slp.h>
#define CONFIG_HAS_EARLYSUSPEND
#define DHD_USE_EARLYSUSPEND
#define register_early_suspend		register_pre_suspend
#define unregister_early_suspend	unregister_pre_suspend
#define early_suspend				pre_suspend
#define EARLY_SUSPEND_LEVEL_BLANK_SCREEN		50
#else
#if defined(CONFIG_HAS_EARLYSUSPEND) && defined(DHD_USE_EARLYSUSPEND)
#include <linux/earlysuspend.h>
#endif /* defined(CONFIG_HAS_EARLYSUSPEND) && defined(DHD_USE_EARLYSUSPEND) */
#endif /* CUSTOMER_HW4 && CONFIG_PARTIALSUSPEND_SLP */

extern int dhd_get_suspend_bcn_li_dtim(dhd_pub_t *dhd);

#ifdef PKT_FILTER_SUPPORT
extern void dhd_pktfilter_offload_set(dhd_pub_t * dhd, char *arg);
extern void dhd_pktfilter_offload_enable(dhd_pub_t * dhd, char *arg, int enable, int master_mode);
extern void dhd_pktfilter_offload_delete(dhd_pub_t *dhd, int id);
#endif

#ifdef CUSTOMER_HW4
#ifdef READ_MACADDR
extern int dhd_read_macaddr(struct dhd_info *dhd, struct ether_addr *mac);
#endif
#ifdef RDWR_MACADDR
extern int dhd_check_rdwr_macaddr(struct dhd_info *dhd, dhd_pub_t *dhdp, struct ether_addr *mac);
extern int dhd_write_rdwr_macaddr(struct ether_addr *mac);
#endif
#ifdef WRITE_MACADDR
extern int dhd_write_macaddr(struct ether_addr *mac);
#endif
#ifdef USE_CID_CHECK
extern int dhd_check_module_cid(dhd_pub_t *dhd);
#endif
#ifdef GET_MAC_FROM_OTP
extern int dhd_check_module_mac(dhd_pub_t *dhd, struct ether_addr *mac);
#endif
#ifdef MIMO_ANT_SETTING
extern int dhd_sel_ant_from_file(dhd_pub_t *dhd);
#endif
#ifdef WRITE_WLANINFO
extern uint32 sec_save_wlinfo(char *firm_ver, char *dhd_ver, char *nvram_p);
#endif
#ifdef DHD_OF_SUPPORT
extern void interrupt_set_cpucore(int set);
#endif

#else

#ifdef READ_MACADDR
extern int dhd_read_macaddr(struct dhd_info *dhd);
#else
static inline int dhd_read_macaddr(struct dhd_info *dhd) { return 0; }
#endif
#ifdef WRITE_MACADDR
extern int dhd_write_macaddr(struct ether_addr *mac);
#else
static inline int dhd_write_macaddr(struct ether_addr *mac) { return 0; }
#endif
#endif /* CUSTOMER_HW4 */

#ifdef ENABLE_CONTROL_SCHED
#ifndef ENABLE_ADAPTIVE_SCHED
#error ENABLE_ADAPTIVE_SCHED not define.
#endif /* ENABLE_ADAPTIVE_SCHED */
static int dhd_sysfs_create_node(struct net_device *net);
static void dhd_sysfs_destroy_node(struct net_device *net);
#endif /* ENABLE_CONTROL_SCHED */

#if defined(SOFTAP_TPUT_ENHANCE)
extern void dhd_bus_setidletime(dhd_pub_t *dhdp, int idle_time);
extern void dhd_bus_getidletime(dhd_pub_t *dhdp, int* idle_time);
#endif /* SOFTAP_TPUT_ENHANCE */



typedef struct dhd_if_event {
	struct list_head	list;
	wl_event_data_if_t	event;
	char			name[IFNAMSIZ+1];
	uint8			mac[ETHER_ADDR_LEN];
} dhd_if_event_t;

/* Interface control information */
typedef struct dhd_if {
	struct dhd_info *info;			/* back pointer to dhd_info */
	/* OS/stack specifics */
	struct net_device *net;
	struct net_device_stats stats;
	int 			idx;			/* iface idx in dongle */
	uint 			subunit;		/* subunit */
	uint8			mac_addr[ETHER_ADDR_LEN];	/* assigned MAC address */
	bool			attached;		/* Delayed attachment when unset */
	bool			txflowcontrol;	/* Per interface flow control indicator */
	char			name[IFNAMSIZ+1]; /* linux interface name */
	uint8			bssidx;			/* bsscfg index for the interface */
	bool			set_macaddress;
	bool			set_multicast;
} dhd_if_t;

#ifdef WLMEDIA_HTSF
typedef struct {
	uint32 low;
	uint32 high;
} tsf_t;

typedef struct {
	uint32 last_cycle;
	uint32 last_sec;
	uint32 last_tsf;
	uint32 coef;     /* scaling factor */
	uint32 coefdec1; /* first decimal  */
	uint32 coefdec2; /* second decimal */
} htsf_t;

typedef struct {
	uint32 t1;
	uint32 t2;
	uint32 t3;
	uint32 t4;
} tstamp_t;

static tstamp_t ts[TSMAX];
static tstamp_t maxdelayts;
static uint32 maxdelay = 0, tspktcnt = 0, maxdelaypktno = 0;

#endif  /* WLMEDIA_HTSF */

struct ipv6_work_info_t {
	uint8			if_idx;
	char			ipv6_addr[16];
	unsigned long		event;
};

/* Local private structure (extension of pub) */
typedef struct dhd_info {
#if defined(WL_WIRELESS_EXT)
	wl_iw_t		iw;		/* wireless extensions state (must be first) */
#endif /* defined(WL_WIRELESS_EXT) */

	dhd_pub_t pub;
	void *adapter;			/* adapter information, interrupt, fw path etc. */
	char fw_path[PATH_MAX];		/* path to firmware image */
	char nv_path[PATH_MAX];		/* path to nvram vars file */

	/* For supporting multiple interfaces */
	dhd_if_t *iflist[DHD_MAX_IFS];

	struct semaphore proto_sem;
#ifdef PROP_TXSTATUS
	spinlock_t	wlfc_spinlock;

#endif /* PROP_TXSTATUS */
#ifdef WLMEDIA_HTSF
	htsf_t  htsf;
#endif
	wait_queue_head_t ioctl_resp_wait;
	uint32	default_wd_interval;

	struct timer_list timer;
	bool wd_timer_valid;
	struct tasklet_struct tasklet;
	spinlock_t	sdlock;
	spinlock_t	txqlock;
	spinlock_t	dhd_lock;

	struct semaphore sdsem;
	tsk_ctl_t	thr_dpc_ctl;
	tsk_ctl_t	thr_wdt_ctl;

	tsk_ctl_t	thr_rxf_ctl;
	spinlock_t	rxf_lock;
	bool		rxthread_enabled;

	/* Wakelocks */
#if defined(CONFIG_HAS_WAKELOCK) && (LINUX_VERSION_CODE >= KERNEL_VERSION(2, 6, 27))
	struct wake_lock wl_wifi;   /* Wifi wakelock */
	struct wake_lock wl_rxwake; /* Wifi rx wakelock */
	struct wake_lock wl_ctrlwake; /* Wifi ctrl wakelock */
	struct wake_lock wl_wdwake; /* Wifi wd wakelock */
#endif

#if (LINUX_VERSION_CODE >= KERNEL_VERSION(2, 6, 25))
	/* net_device interface lock, prevent race conditions among net_dev interface
	 * calls and wifi_on or wifi_off
	 */
	struct mutex dhd_net_if_mutex;
	struct mutex dhd_suspend_mutex;
#endif
	spinlock_t wakelock_spinlock;
	uint32 wakelock_counter;
	bool waive_wakelock;
	uint32 wakelock_before_waive;
	int wakelock_wd_counter;
	int wakelock_rx_timeout_enable;
	int wakelock_ctrl_timeout_enable;

	/* Thread to issue ioctl for multicast */
	wait_queue_head_t ctrl_wait;
	atomic_t pend_8021x_cnt;
	dhd_attach_states_t dhd_state;

#if defined(CONFIG_HAS_EARLYSUSPEND) && defined(DHD_USE_EARLYSUSPEND)
	struct early_suspend early_suspend;
#endif /* CONFIG_HAS_EARLYSUSPEND && DHD_USE_EARLYSUSPEND */

#ifdef ARP_OFFLOAD_SUPPORT
	u32 pend_ipaddr;
#endif /* ARP_OFFLOAD_SUPPORT */
#ifdef BCM_FD_AGGR
	void *rpc_th;
	void *rpc_osh;
	struct timer_list rpcth_timer;
	bool rpcth_timer_active;
	bool fdaggr;
#endif
#ifdef DHDTCPACK_SUPPRESS
	spinlock_t	tcpack_lock;
#endif /* DHDTCPACK_SUPPRESS */
#ifdef CUSTOMER_HW4
#ifdef FIX_CPU_MIN_CLOCK
	bool cpufreq_fix_status;
	struct mutex cpufreq_fix;
	struct pm_qos_request dhd_cpu_qos;
#ifdef FIX_BUS_MIN_CLOCK
	struct pm_qos_request dhd_bus_qos;
#endif /* FIX_BUS_MIN_CLOCK */
#endif /* FIX_CPU_MIN_CLOCK */
#endif /* CUSTOMER_HW4 */
	void			*dhd_deferred_wq;
#ifdef DEBUG_CPU_FREQ
	struct notifier_block freq_trans;
	int __percpu *new_freq;
#endif
	unsigned int unit;
	struct notifier_block pm_notifier;
} dhd_info_t;

/* Flag to indicate if we should download firmware on driver load */
uint dhd_download_fw_on_driverload = TRUE;

/* Definitions to provide path to the firmware and nvram
 * example nvram_path[MOD_PARAM_PATHLEN]="/projects/wlan/nvram.txt"
 */
char firmware_path[MOD_PARAM_PATHLEN];
char nvram_path[MOD_PARAM_PATHLEN];

/* information string to keep firmware, chio, cheip version info visiable from log */
char info_string[MOD_PARAM_INFOLEN];
module_param_string(info_string, info_string, MOD_PARAM_INFOLEN, 0444);
int op_mode = 0;
int disable_proptx = 0;
module_param(op_mode, int, 0644);
extern int wl_control_wl_start(struct net_device *dev);
#if (LINUX_VERSION_CODE >= KERNEL_VERSION(2, 6, 27)) && defined(BCMLXSDMMC)
struct semaphore dhd_registration_sem;
#endif /* (LINUX_VERSION_CODE >= KERNEL_VERSION(2, 6, 27)) */

/* deferred handlers */
static void dhd_ifadd_event_handler(void *handle, void *event_info, u8 event);
static void dhd_ifdel_event_handler(void *handle, void *event_info, u8 event);
static void dhd_set_mac_addr_handler(void *handle, void *event_info, u8 event);
static void dhd_set_mcast_list_handler(void *handle, void *event_info, u8 event);
static void dhd_inet6_work_handler(void *dhd_info, void *event_data, u8 event);

#ifdef WL_CFG80211
extern void dhd_netdev_free(struct net_device *ndev);
#endif /* WL_CFG80211 */

/* Error bits */
module_param(dhd_msg_level, int, 0);

#ifdef ARP_OFFLOAD_SUPPORT
/* ARP offload enable */
uint dhd_arp_enable = TRUE;
module_param(dhd_arp_enable, uint, 0);

/* ARP offload agent mode : Enable ARP Host Auto-Reply and ARP Peer Auto-Reply */

#if defined(CUSTOMER_HW4)
uint dhd_arp_mode = ARP_OL_AGENT | ARP_OL_PEER_AUTO_REPLY | ARP_OL_SNOOP;
#else
uint dhd_arp_mode = ARP_OL_AGENT | ARP_OL_PEER_AUTO_REPLY;
#endif

module_param(dhd_arp_mode, uint, 0);
#endif /* ARP_OFFLOAD_SUPPORT */

/* Disable Prop tx */
module_param(disable_proptx, int, 0644);
/* load firmware and/or nvram values from the filesystem */
module_param_string(firmware_path, firmware_path, MOD_PARAM_PATHLEN, 0660);
module_param_string(nvram_path, nvram_path, MOD_PARAM_PATHLEN, 0660);

/* Watchdog interval */

/* extend watchdog expiration to 2 seconds when DPC is running */
#define WATCHDOG_EXTEND_INTERVAL (2000)

uint dhd_watchdog_ms = 10;
module_param(dhd_watchdog_ms, uint, 0);

#if defined(DHD_DEBUG)
/* Console poll interval */
uint dhd_console_ms = 0;
module_param(dhd_console_ms, uint, 0644);
#endif /* defined(DHD_DEBUG) */


uint dhd_slpauto = TRUE;
module_param(dhd_slpauto, uint, 0);

#ifdef PKT_FILTER_SUPPORT
/* Global Pkt filter enable control */
uint dhd_pkt_filter_enable = TRUE;
module_param(dhd_pkt_filter_enable, uint, 0);
#endif

/* Pkt filter init setup */
uint dhd_pkt_filter_init = 0;
module_param(dhd_pkt_filter_init, uint, 0);

/* Pkt filter mode control */
#if defined(CUSTOMER_HW4) && defined(GAN_LITE_NAT_KEEPALIVE_FILTER)
uint dhd_master_mode = FALSE;
#else
uint dhd_master_mode = TRUE;
#endif /* CUSTOMER_HW4 && GAN_LITE_NAT_KEEPALIVE_FILTER */
module_param(dhd_master_mode, uint, 0);

int dhd_watchdog_prio = 0;
module_param(dhd_watchdog_prio, int, 0);

/* DPC thread priority */
int dhd_dpc_prio = CUSTOM_DPC_PRIO_SETTING;
module_param(dhd_dpc_prio, int, 0);

/* RX frame thread priority */
int dhd_rxf_prio = CUSTOM_RXF_PRIO_SETTING;
module_param(dhd_rxf_prio, int, 0);

#if !defined(BCMDHDUSB)
extern int dhd_dongle_ramsize;
module_param(dhd_dongle_ramsize, int, 0);
#endif /* BCMDHDUSB */

/* Keep track of number of instances */
static int dhd_found = 0;
static int instance_base = 0; /* Starting instance number */
module_param(instance_base, int, 0644);

/* Control fw roaming */
#ifdef BCMCCX
uint dhd_roam_disable = 0;
#else
uint dhd_roam_disable = 0;
#endif /* BCMCCX */

/* Control radio state */
uint dhd_radio_up = 1;

/* Network inteface name */
char iface_name[IFNAMSIZ] = {'\0'};
module_param_string(iface_name, iface_name, IFNAMSIZ, 0);

/* The following are specific to the SDIO dongle */

/* IOCTL response timeout */
int dhd_ioctl_timeout_msec = IOCTL_RESP_TIMEOUT;

/* Idle timeout for backplane clock */
int dhd_idletime = DHD_IDLETIME_TICKS;
module_param(dhd_idletime, int, 0);

/* Use polling */
uint dhd_poll = FALSE;
module_param(dhd_poll, uint, 0);

/* Use interrupts */
uint dhd_intr = TRUE;
module_param(dhd_intr, uint, 0);

/* SDIO Drive Strength (in milliamps) */
uint dhd_sdiod_drive_strength = 6;
module_param(dhd_sdiod_drive_strength, uint, 0);

#ifdef BCMSDIO
/* Tx/Rx bounds */
extern uint dhd_txbound;
extern uint dhd_rxbound;
module_param(dhd_txbound, uint, 0);
module_param(dhd_rxbound, uint, 0);

/* Deferred transmits */
extern uint dhd_deferred_tx;
module_param(dhd_deferred_tx, uint, 0);

#ifdef BCMDBGFS
extern void dhd_dbg_init(dhd_pub_t *dhdp);
extern void dhd_dbg_remove(void);
#endif /* BCMDBGFS */

#endif /* BCMSDIO */


#ifdef SDTEST
/* Echo packet generator (pkts/s) */
uint dhd_pktgen = 0;
module_param(dhd_pktgen, uint, 0);

/* Echo packet len (0 => sawtooth, max 2040) */
uint dhd_pktgen_len = 0;
module_param(dhd_pktgen_len, uint, 0);
#endif /* SDTEST */

#if defined(BCMSUP_4WAY_HANDSHAKE)
/* Use in dongle supplicant for 4-way handshake */
uint dhd_use_idsup = 0;
module_param(dhd_use_idsup, uint, 0);
#endif /* BCMSUP_4WAY_HANDSHAKE */

#ifdef CUSTOM_DSCP_TO_PRIO_MAPPING
uint dhd_dscpmap_enable = 1;
module_param(dhd_dscpmap_enable, uint, 0644);
#endif /* CUSTOM_DSCP_TO_PRIO_MAPPING */
extern char dhd_version[];

int dhd_net_bus_devreset(struct net_device *dev, uint8 flag);
static void dhd_net_if_lock_local(dhd_info_t *dhd);
static void dhd_net_if_unlock_local(dhd_info_t *dhd);
static void dhd_suspend_lock(dhd_pub_t *dhdp);
static void dhd_suspend_unlock(dhd_pub_t *dhdp);

#ifdef WLMEDIA_HTSF
void htsf_update(dhd_info_t *dhd, void *data);
tsf_t prev_tsf, cur_tsf;

uint32 dhd_get_htsf(dhd_info_t *dhd, int ifidx);
static int dhd_ioctl_htsf_get(dhd_info_t *dhd, int ifidx);
static void dhd_dump_latency(void);
static void dhd_htsf_addtxts(dhd_pub_t *dhdp, void *pktbuf);
static void dhd_htsf_addrxts(dhd_pub_t *dhdp, void *pktbuf);
static void dhd_dump_htsfhisto(histo_t *his, char *s);
#endif /* WLMEDIA_HTSF */

/* Monitor interface */
int dhd_monitor_init(void *dhd_pub);
int dhd_monitor_uninit(void);


#if defined(WL_WIRELESS_EXT)
struct iw_statistics *dhd_get_wireless_stats(struct net_device *dev);
#endif /* defined(WL_WIRELESS_EXT) */

#ifdef CONFIG_PM_LOCK
/* Global variables */
bool g_pm_control = FALSE;
#endif

static void dhd_dpc(ulong data);
/* forward decl */
extern int dhd_wait_pend8021x(struct net_device *dev);
void dhd_os_wd_timer_extend(void *bus, bool extend);

#ifdef TOE
#ifndef BDC
#error TOE requires BDC
#endif /* !BDC */
static int dhd_toe_get(dhd_info_t *dhd, int idx, uint32 *toe_ol);
static int dhd_toe_set(dhd_info_t *dhd, int idx, uint32 toe_ol);
#endif /* TOE */

static int dhd_wl_host_event(dhd_info_t *dhd, int *ifidx, void *pktdata,
		size_t pktlen, wl_event_msg_t *event_ptr, void **data_ptr);
#if defined(SUPPORT_P2P_GO_PS)
#ifdef PROP_TXSTATUS
static int dhd_wakelock_waive(dhd_info_t *dhdinfo);
static int dhd_wakelock_restore(dhd_info_t *dhdinfo);
#endif
#endif /* defined(SUPPORT_P2P_GO_PS) */

#if defined(CONFIG_PM_SLEEP)
static int dhd_pm_callback(struct notifier_block *nfb, unsigned long action, void *ignored)
{
	int ret = NOTIFY_DONE;
	bool suspend = FALSE;
	dhd_info_t *dhdinfo = (dhd_info_t*)container_of(nfb, struct dhd_info, pm_notifier);

	BCM_REFERENCE(dhdinfo);
	switch (action) {
		case PM_HIBERNATION_PREPARE:
		case PM_SUSPEND_PREPARE:
			suspend = TRUE;
			break;
		case PM_POST_HIBERNATION:
		case PM_POST_SUSPEND:
			suspend = FALSE;
			break;
	}

#if defined(SUPPORT_P2P_GO_PS)
#ifdef PROP_TXSTATUS
	if (suspend) {
		dhd_wakelock_waive(dhdinfo);
		dhd_wlfc_suspend(&dhdinfo->pub);
		dhd_wakelock_restore(dhdinfo);
	} else {
		dhd_wlfc_resume(&dhdinfo->pub);
	}

#endif
#endif /* defined(SUPPORT_P2P_GO_PS) */

#if (LINUX_VERSION_CODE >= KERNEL_VERSION(2, 6, 27)) && (LINUX_VERSION_CODE <= \
	KERNEL_VERSION(2, 6, 39))
	dhd_mmc_suspend = suspend;
	smp_mb();
#endif
	return ret;
}

/* to make sure we won't register the same notifier twice, otherwise a loop is likely to be
 * created in kernel notifier link list (with 'next' pointing to itself)
 */
static bool dhd_pm_notifier_registered = FALSE;

extern int register_pm_notifier(struct notifier_block *nb);
extern int unregister_pm_notifier(struct notifier_block *nb);
#endif /* defined(CONFIG_PM_SLEEP) */

/* Request scheduling of the bus rx frame */
static void dhd_sched_rxf(dhd_pub_t *dhdp, void *skb);
static void dhd_os_rxflock(dhd_pub_t *pub);
static void dhd_os_rxfunlock(dhd_pub_t *pub);

static inline int dhd_rxf_enqueue(dhd_pub_t *dhdp, void* skb)
{
	uint32 store_idx;
	uint32 sent_idx;

	if (!skb) {
		DHD_ERROR(("dhd_rxf_enqueue: NULL skb!!!\n"));
		return BCME_ERROR;
	}

	dhd_os_rxflock(dhdp);
	store_idx = dhdp->store_idx;
	sent_idx = dhdp->sent_idx;
	if (dhdp->skbbuf[store_idx] != NULL) {
		/* Make sure the previous packets are processed */
		dhd_os_rxfunlock(dhdp);
#ifdef RXF_DEQUEUE_ON_BUSY
		DHD_TRACE(("dhd_rxf_enqueue: pktbuf not consumed %p, store idx %d sent idx %d\n",
			skb, store_idx, sent_idx));
		return BCME_BUSY;
#else /* RXF_DEQUEUE_ON_BUSY */
		DHD_ERROR(("dhd_rxf_enqueue: pktbuf not consumed %p, store idx %d sent idx %d\n",
			skb, store_idx, sent_idx));
		/* removed msleep here, should use wait_event_timeout if we
		 * want to give rx frame thread a chance to run
		 */
#if defined(WAIT_DEQUEUE)
		OSL_SLEEP(1);
#endif
		return BCME_ERROR;
#endif /* RXF_DEQUEUE_ON_BUSY */
	}
	DHD_TRACE(("dhd_rxf_enqueue: Store SKB %p. idx %d -> %d\n",
		skb, store_idx, (store_idx + 1) & (MAXSKBPEND - 1)));
	dhdp->skbbuf[store_idx] = skb;
	dhdp->store_idx = (store_idx + 1) & (MAXSKBPEND - 1);
	dhd_os_rxfunlock(dhdp);

	return BCME_OK;
}

static inline void* dhd_rxf_dequeue(dhd_pub_t *dhdp)
{
	uint32 store_idx;
	uint32 sent_idx;
	void *skb;

	dhd_os_rxflock(dhdp);

	store_idx = dhdp->store_idx;
	sent_idx = dhdp->sent_idx;
	skb = dhdp->skbbuf[sent_idx];

	if (skb == NULL) {
		dhd_os_rxfunlock(dhdp);
		DHD_ERROR(("dhd_rxf_dequeue: Dequeued packet is NULL, store idx %d sent idx %d\n",
			store_idx, sent_idx));
		return NULL;
	}

	dhdp->skbbuf[sent_idx] = NULL;
	dhdp->sent_idx = (sent_idx + 1) & (MAXSKBPEND - 1);

	DHD_TRACE(("dhd_rxf_dequeue: netif_rx_ni(%p), sent idx %d\n",
		skb, sent_idx));

	dhd_os_rxfunlock(dhdp);

	return skb;
}

static int dhd_process_cid_mac(dhd_pub_t *dhdp, bool prepost)
{
#ifndef CUSTOMER_HW10
	dhd_info_t *dhd = (dhd_info_t *)dhdp->info;
#endif /* !CUSTOMER_HW10 */

	if (prepost) { /* pre process */
#ifdef CUSTOMER_HW4
#ifdef USE_CID_CHECK
		dhd_check_module_cid(dhdp);
#endif
#ifdef READ_MACADDR
		dhd_read_macaddr(dhd, &dhd->pub.mac);
#endif
#ifdef RDWR_MACADDR
		dhd_check_rdwr_macaddr(dhd, &dhd->pub, &dhd->pub.mac);
#endif
#ifdef RDWR_KORICS_MACADDR
		dhd_write_rdwr_korics_macaddr(dhd, &dhd->pub.mac);
#endif
#else
		dhd_read_macaddr(dhd);
#endif /* CUSTOMER_HW4 */
	} else { /* post process */
#ifdef CUSTOMER_HW4
#ifdef GET_MAC_FROM_OTP
		dhd_check_module_mac(dhdp, &dhd->pub.mac);
#endif
#ifdef RDWR_MACADDR
		dhd_write_rdwr_macaddr(&dhd->pub.mac);
#endif
#ifdef WRITE_MACADDR
		dhd_write_macaddr(&dhd->pub.mac);
#endif
#else
		dhd_write_macaddr(&dhd->pub.mac);
#endif /* CUSTOMER_HW4 */
	}

	return 0;
}

#if defined(PKT_FILTER_SUPPORT) && !defined(GAN_LITE_NAT_KEEPALIVE_FILTER)
static bool
_turn_on_arp_filter(dhd_pub_t *dhd, int op_mode)
{
	bool _apply = FALSE;
	/* In case of IBSS mode, apply arp pkt filter */
	if (op_mode & DHD_FLAG_IBSS_MODE) {
		_apply = TRUE;
		goto exit;
	}
	/* In case of P2P GO or GC, apply pkt filter to pass arp pkt to host */
	if ((dhd->arp_version == 1) &&
		(op_mode & (DHD_FLAG_P2P_GC_MODE | DHD_FLAG_P2P_GO_MODE))) {
		_apply = TRUE;
		goto exit;
	}

exit:
	return _apply;
}
#endif /* PKT_FILTER_SUPPORT && !GAN_LITE_NAT_KEEPALIVE_FILTER */

void dhd_set_packet_filter(dhd_pub_t *dhd)
{
#ifdef PKT_FILTER_SUPPORT
	int i;

	DHD_TRACE(("%s: enter\n", __FUNCTION__));
	if (dhd_pkt_filter_enable) {
		for (i = 0; i < dhd->pktfilter_count; i++) {
			dhd_pktfilter_offload_set(dhd, dhd->pktfilter[i]);
		}
	}
#endif /* PKT_FILTER_SUPPORT */
}

void dhd_enable_packet_filter(int value, dhd_pub_t *dhd)
{
#ifdef PKT_FILTER_SUPPORT
	int i;

	DHD_TRACE(("%s: enter, value = %d\n", __FUNCTION__, value));
	/* 1 - Enable packet filter, only allow unicast packet to send up */
	/* 0 - Disable packet filter */
	if (dhd_pkt_filter_enable && (!value ||
	    (dhd_support_sta_mode(dhd) && !dhd->dhcp_in_progress)))
	    {
		for (i = 0; i < dhd->pktfilter_count; i++) {
#ifndef GAN_LITE_NAT_KEEPALIVE_FILTER
			if (value && (i == DHD_ARP_FILTER_NUM) &&
				!_turn_on_arp_filter(dhd, dhd->op_mode)) {
				DHD_TRACE(("Do not turn on ARP white list pkt filter:"
					"val %d, cnt %d, op_mode 0x%x\n",
					value, i, dhd->op_mode));
				continue;
			}
#endif /* !GAN_LITE_NAT_KEEPALIVE_FILTER */
			dhd_pktfilter_offload_enable(dhd, dhd->pktfilter[i],
				value, dhd_master_mode);
		}
	}
#endif /* PKT_FILTER_SUPPORT */
}

static int dhd_set_suspend(int value, dhd_pub_t *dhd)
{
#ifndef SUPPORT_PM2_ONLY
	int power_mode = PM_MAX;
#endif /* SUPPORT_PM2_ONLY */
	/* wl_pkt_filter_enable_t	enable_parm; */
	char iovbuf[32];
	int bcn_li_dtim = 0; /* Default bcn_li_dtim in resume mode is 0 */
#ifndef ENABLE_FW_ROAM_SUSPEND
	uint roamvar = 1;
#endif /* ENABLE_FW_ROAM_SUSPEND */
#if defined(CUSTOMER_HW4) && defined(ENABLE_BCN_LI_BCN_WAKEUP)
	int bcn_li_bcn;
#endif /* CUSTOMER_HW4 && ENABLE_BCN_LI_BCN_WAKEUP */
	uint nd_ra_filter = 0;
	int ret = 0;
#if defined(PASS_ALL_MCAST_PKTS) && defined(CUSTOMER_HW4)
	struct dhd_info *dhdinfo = dhd->info;
	uint32 allmulti;
	uint i;
#endif /* PASS_ALL_MCAST_PKTS && CUSTOMER_HW4 */

#ifdef DYNAMIC_SWOOB_DURATION
#ifndef CUSTOM_INTR_WIDTH
#define CUSTOM_INTR_WIDTH 100
#endif /* CUSTOM_INTR_WIDTH */
	int intr_width = 0;
#endif /* DYNAMIC_SWOOB_DURATION */
	if (!dhd)
		return -ENODEV;

	DHD_TRACE(("%s: enter, value = %d in_suspend=%d\n",
		__FUNCTION__, value, dhd->in_suspend));

	dhd_suspend_lock(dhd);

	if (dhd->up) {
		if (value && dhd->in_suspend) {
#ifdef PKT_FILTER_SUPPORT
				dhd->early_suspended = 1;
#endif
				/* Kernel suspended */
				DHD_ERROR(("%s: force extra Suspend setting \n", __FUNCTION__));

#ifndef SUPPORT_PM2_ONLY
				dhd_wl_ioctl_cmd(dhd, WLC_SET_PM, (char *)&power_mode,
				                 sizeof(power_mode), TRUE, 0);
#endif /* SUPPORT_PM2_ONLY */

				/* Enable packet filter, only allow unicast packet to send up */
				dhd_enable_packet_filter(1, dhd);

#if defined(PASS_ALL_MCAST_PKTS) && defined(CUSTOMER_HW4)
				allmulti = 0;
				bcm_mkiovar("allmulti", (char *)&allmulti, 4,
					iovbuf, sizeof(iovbuf));
				for (i = 0; i < DHD_MAX_IFS; i++) {
					if (dhdinfo->iflist[i] && dhdinfo->iflist[i]->net)
						dhd_wl_ioctl_cmd(dhd, WLC_SET_VAR, iovbuf,
							sizeof(iovbuf), TRUE, i);
				}
#endif /* PASS_ALL_MCAST_PKTS && CUSTOMER_HW4 */

				/* If DTIM skip is set up as default, force it to wake
				 * each third DTIM for better power savings.  Note that
				 * one side effect is a chance to miss BC/MC packet.
				 */
				bcn_li_dtim = dhd_get_suspend_bcn_li_dtim(dhd);
				bcm_mkiovar("bcn_li_dtim", (char *)&bcn_li_dtim,
					4, iovbuf, sizeof(iovbuf));
				if (dhd_wl_ioctl_cmd(dhd, WLC_SET_VAR, iovbuf, sizeof(iovbuf),
					TRUE, 0) < 0)
					DHD_ERROR(("%s: set dtim failed\n", __FUNCTION__));

#ifndef ENABLE_FW_ROAM_SUSPEND
				/* Disable firmware roaming during suspend */
				bcm_mkiovar("roam_off", (char *)&roamvar, 4,
					iovbuf, sizeof(iovbuf));
				dhd_wl_ioctl_cmd(dhd, WLC_SET_VAR, iovbuf, sizeof(iovbuf), TRUE, 0);
#endif /* ENABLE_FW_ROAM_SUSPEND */
#if defined(CUSTOMER_HW4) && defined(ENABLE_BCN_LI_BCN_WAKEUP)
				bcn_li_bcn = 0;
				bcm_mkiovar("bcn_li_bcn", (char *)&bcn_li_bcn,
					4, iovbuf, sizeof(iovbuf));
				dhd_wl_ioctl_cmd(dhd, WLC_SET_VAR, iovbuf, sizeof(iovbuf), TRUE, 0);
#endif /* CUSTOMER_HW4 && ENABLE_BCN_LI_BCN_WAKEUP */
				if (FW_SUPPORTED(dhd, ndoe)) {
					/* enable IPv6 RA filter in  firmware during suspend */
					nd_ra_filter = 1;
					bcm_mkiovar("nd_ra_filter_enable", (char *)&nd_ra_filter, 4,
						iovbuf, sizeof(iovbuf));
					if ((ret = dhd_wl_ioctl_cmd(dhd, WLC_SET_VAR, iovbuf,
						sizeof(iovbuf), TRUE, 0)) < 0)
						DHD_ERROR(("failed to set nd_ra_filter (%d)\n",
							ret));
				}
#ifdef DYNAMIC_SWOOB_DURATION
				intr_width = CUSTOM_INTR_WIDTH;
				bcm_mkiovar("bus:intr_width", (char *)&intr_width, 4,
					iovbuf, sizeof(iovbuf));
				if ((ret = dhd_wl_ioctl_cmd(dhd, WLC_SET_VAR, iovbuf,
					sizeof(iovbuf), TRUE, 0)) < 0)
					DHD_ERROR(("failed to set intr_width (%d)\n", ret));
#endif /* DYNAMIC_SWOOB_DURATION */
			} else {
#ifdef PKT_FILTER_SUPPORT
				dhd->early_suspended = 0;
#endif
				/* Kernel resumed  */
				DHD_ERROR(("%s: Remove extra suspend setting \n", __FUNCTION__));
#ifdef DYNAMIC_SWOOB_DURATION
				intr_width = 0;
				bcm_mkiovar("bus:intr_width", (char *)&intr_width, 4,
					iovbuf, sizeof(iovbuf));
				if ((ret = dhd_wl_ioctl_cmd(dhd, WLC_SET_VAR, iovbuf,
					sizeof(iovbuf), TRUE, 0)) < 0)
					DHD_ERROR(("failed to set intr_width (%d)\n", ret));
#endif /* DYNAMIC_SWOOB_DURATION */

#ifndef SUPPORT_PM2_ONLY
				power_mode = PM_FAST;
				dhd_wl_ioctl_cmd(dhd, WLC_SET_PM, (char *)&power_mode,
				                 sizeof(power_mode), TRUE, 0);
#endif /* SUPPORT_PM2_ONLY */
#ifdef PKT_FILTER_SUPPORT
				/* disable pkt filter */
				dhd_enable_packet_filter(0, dhd);
#endif /* PKT_FILTER_SUPPORT */
#if defined(PASS_ALL_MCAST_PKTS) && defined(CUSTOMER_HW4)
				allmulti = 1;
				bcm_mkiovar("allmulti", (char *)&allmulti, 4,
					iovbuf, sizeof(iovbuf));
				for (i = 0; i < DHD_MAX_IFS; i++) {
					if (dhdinfo->iflist[i] && dhdinfo->iflist[i]->net)
						dhd_wl_ioctl_cmd(dhd, WLC_SET_VAR, iovbuf,
							sizeof(iovbuf), TRUE, i);
				}
#endif /* PASS_ALL_MCAST_PKTS && CUSTOMER_HW4 */

				/* restore pre-suspend setting for dtim_skip */
				bcm_mkiovar("bcn_li_dtim", (char *)&bcn_li_dtim,
					4, iovbuf, sizeof(iovbuf));

				dhd_wl_ioctl_cmd(dhd, WLC_SET_VAR, iovbuf, sizeof(iovbuf), TRUE, 0);
#ifndef ENABLE_FW_ROAM_SUSPEND
				roamvar = dhd_roam_disable;
				bcm_mkiovar("roam_off", (char *)&roamvar, 4, iovbuf,
					sizeof(iovbuf));
				dhd_wl_ioctl_cmd(dhd, WLC_SET_VAR, iovbuf, sizeof(iovbuf), TRUE, 0);
#endif /* ENABLE_FW_ROAM_SUSPEND */
#if defined(CUSTOMER_HW4) && defined(ENABLE_BCN_LI_BCN_WAKEUP)
				bcn_li_bcn = 1;
				bcm_mkiovar("bcn_li_bcn", (char *)&bcn_li_bcn,
					4, iovbuf, sizeof(iovbuf));
				dhd_wl_ioctl_cmd(dhd, WLC_SET_VAR, iovbuf, sizeof(iovbuf), TRUE, 0);
#endif /* CUSTOMER_HW4 && ENABLE_BCN_LI_BCN_WAKEUP */
				if (FW_SUPPORTED(dhd, ndoe)) {
					/* disable IPv6 RA filter in  firmware during suspend */
					nd_ra_filter = 0;
					bcm_mkiovar("nd_ra_filter_enable", (char *)&nd_ra_filter, 4,
						iovbuf, sizeof(iovbuf));
					if ((ret = dhd_wl_ioctl_cmd(dhd, WLC_SET_VAR, iovbuf,
						sizeof(iovbuf), TRUE, 0)) < 0)
						DHD_ERROR(("failed to set nd_ra_filter (%d)\n",
							ret));
				}
			}
	}
	dhd_suspend_unlock(dhd);

	return 0;
}

static int dhd_suspend_resume_helper(struct dhd_info *dhd, int val, int force)
{
	dhd_pub_t *dhdp = &dhd->pub;
	int ret = 0;

	DHD_OS_WAKE_LOCK(dhdp);
	/* Set flag when early suspend was called */
	dhdp->in_suspend = val;
	if ((force || !dhdp->suspend_disable_flag) &&
		dhd_support_sta_mode(dhdp))
	{
		ret = dhd_set_suspend(val, dhdp);
	}

	DHD_OS_WAKE_UNLOCK(dhdp);
	return ret;
}

#if defined(CONFIG_HAS_EARLYSUSPEND) && defined(DHD_USE_EARLYSUSPEND)
static void dhd_early_suspend(struct early_suspend *h)
{
	struct dhd_info *dhd = container_of(h, struct dhd_info, early_suspend);
	DHD_TRACE_HW4(("%s: enter\n", __FUNCTION__));

	if (dhd)
		dhd_suspend_resume_helper(dhd, 1, 0);
}

static void dhd_late_resume(struct early_suspend *h)
{
	struct dhd_info *dhd = container_of(h, struct dhd_info, early_suspend);
	DHD_TRACE_HW4(("%s: enter\n", __FUNCTION__));

	if (dhd)
		dhd_suspend_resume_helper(dhd, 0, 0);
}
#endif /* CONFIG_HAS_EARLYSUSPEND && DHD_USE_EARLYSUSPEND */

/*
 * Generalized timeout mechanism.  Uses spin sleep with exponential back-off until
 * the sleep time reaches one jiffy, then switches over to task delay.  Usage:
 *
 *      dhd_timeout_start(&tmo, usec);
 *      while (!dhd_timeout_expired(&tmo))
 *              if (poll_something())
 *                      break;
 *      if (dhd_timeout_expired(&tmo))
 *              fatal();
 */

void
dhd_timeout_start(dhd_timeout_t *tmo, uint usec)
{
	tmo->limit = usec;
	tmo->increment = 0;
	tmo->elapsed = 0;
	tmo->tick = jiffies_to_usecs(1);
}

int
dhd_timeout_expired(dhd_timeout_t *tmo)
{
	/* Does nothing the first call */
	if (tmo->increment == 0) {
		tmo->increment = 1;
		return 0;
	}

	if (tmo->elapsed >= tmo->limit)
		return 1;

	/* Add the delay that's about to take place */
	tmo->elapsed += tmo->increment;

	if ((!CAN_SLEEP()) || tmo->increment < tmo->tick) {
		OSL_DELAY(tmo->increment);
		tmo->increment *= 2;
		if (tmo->increment > tmo->tick)
			tmo->increment = tmo->tick;
	} else {
		wait_queue_head_t delay_wait;
		DECLARE_WAITQUEUE(wait, current);
		init_waitqueue_head(&delay_wait);
		add_wait_queue(&delay_wait, &wait);
		set_current_state(TASK_INTERRUPTIBLE);
		schedule_timeout(1);
		remove_wait_queue(&delay_wait, &wait);
		set_current_state(TASK_RUNNING);
	}

	return 0;
}

int
dhd_net2idx(dhd_info_t *dhd, struct net_device *net)
{
	int i = 0;

	ASSERT(dhd);
	while (i < DHD_MAX_IFS) {
		if (dhd->iflist[i] && dhd->iflist[i]->net && (dhd->iflist[i]->net == net))
			return i;
		i++;
	}

	return DHD_BAD_IF;
}

struct net_device * dhd_idx2net(void *pub, int ifidx)
{
	struct dhd_pub *dhd_pub = (struct dhd_pub *)pub;
	struct dhd_info *dhd_info;

	if (!dhd_pub || ifidx < 0 || ifidx >= DHD_MAX_IFS)
		return NULL;
	dhd_info = dhd_pub->info;
	if (dhd_info && dhd_info->iflist[ifidx])
		return dhd_info->iflist[ifidx]->net;
	return NULL;
}

int
dhd_ifname2idx(dhd_info_t *dhd, char *name)
{
	int i = DHD_MAX_IFS;

	ASSERT(dhd);

	if (name == NULL || *name == '\0')
		return 0;

	while (--i > 0)
		if (dhd->iflist[i] && !strncmp(dhd->iflist[i]->name, name, IFNAMSIZ))
				break;

	DHD_TRACE(("%s: return idx %d for \"%s\"\n", __FUNCTION__, i, name));

	return i;	/* default - the primary interface */
}

char *
dhd_ifname(dhd_pub_t *dhdp, int ifidx)
{
	dhd_info_t *dhd = (dhd_info_t *)dhdp->info;

	ASSERT(dhd);

	if (ifidx < 0 || ifidx >= DHD_MAX_IFS) {
		DHD_ERROR(("%s: ifidx %d out of range\n", __FUNCTION__, ifidx));
		return "<if_bad>";
	}

	if (dhd->iflist[ifidx] == NULL) {
		DHD_ERROR(("%s: null i/f %d\n", __FUNCTION__, ifidx));
		return "<if_null>";
	}

	if (dhd->iflist[ifidx]->net)
		return dhd->iflist[ifidx]->net->name;

	return "<if_none>";
}

uint8 *
dhd_bssidx2bssid(dhd_pub_t *dhdp, int idx)
{
	int i;
	dhd_info_t *dhd = (dhd_info_t *)dhdp;

	ASSERT(dhd);
	for (i = 0; i < DHD_MAX_IFS; i++)
	if (dhd->iflist[i] && dhd->iflist[i]->bssidx == idx)
		return dhd->iflist[i]->mac_addr;

	return NULL;
}


static void
_dhd_set_multicast_list(dhd_info_t *dhd, int ifidx)
{
	struct net_device *dev;
#if LINUX_VERSION_CODE >= KERNEL_VERSION(2, 6, 35)
	struct netdev_hw_addr *ha;
#else
	struct dev_mc_list *mclist;
#endif
	uint32 allmulti, cnt;

	wl_ioctl_t ioc;
	char *buf, *bufp;
	uint buflen;
	int ret;

#ifdef MCAST_LIST_ACCUMULATION
	int i;
	uint32 cnt_iface[DHD_MAX_IFS];
	cnt = 0;
	allmulti = 0;

	for (i = 0; i < DHD_MAX_IFS; i++) {
		if (dhd->iflist[i]) {
			dev = dhd->iflist[i]->net;
			if (!dev)
				continue;
#else
			ASSERT(dhd && dhd->iflist[ifidx]);
			dev = dhd->iflist[ifidx]->net;
			if (!dev)
				return;
#endif /* MCAST_LIST_ACCUMULATION */
#if LINUX_VERSION_CODE >= KERNEL_VERSION(2, 6, 27)
			netif_addr_lock_bh(dev);
#endif
#if LINUX_VERSION_CODE >= KERNEL_VERSION(2, 6, 35)
#ifdef MCAST_LIST_ACCUMULATION
			cnt_iface[i] = netdev_mc_count(dev);
			cnt += cnt_iface[i];
#else
			cnt = netdev_mc_count(dev);
#endif /* MCAST_LIST_ACCUMULATION */
#else
#ifdef MCAST_LIST_ACCUMULATION
			cnt += dev->mc_count;
#else
			cnt = dev->mc_count;
#endif /* MCAST_LIST_ACCUMULATION */
#endif /* LINUX_VERSION_CODE */

#if LINUX_VERSION_CODE >= KERNEL_VERSION(2, 6, 27)
			netif_addr_unlock_bh(dev);
#endif

			/* Determine initial value of allmulti flag */
#ifdef MCAST_LIST_ACCUMULATION
			allmulti |= (dev->flags & IFF_ALLMULTI) ? TRUE : FALSE;
		}
	}
#else
	allmulti = (dev->flags & IFF_ALLMULTI) ? TRUE : FALSE;
#endif /* MCAST_LIST_ACCUMULATION */
#if defined(PASS_ALL_MCAST_PKTS) && defined(CUSTOMER_HW4)
#ifdef PKT_FILTER_SUPPORT
	if (!dhd->pub.early_suspended)
#endif /* PKT_FILTER_SUPPORT */
		allmulti = TRUE;
#endif /* PASS_ALL_MCAST_PKTS && CUSTOMER_HW4 */

	/* Send down the multicast list first. */


	buflen = sizeof("mcast_list") + sizeof(cnt) + (cnt * ETHER_ADDR_LEN);
	if (!(bufp = buf = MALLOC(dhd->pub.osh, buflen))) {
		DHD_ERROR(("%s: out of memory for mcast_list, cnt %d\n",
		           dhd_ifname(&dhd->pub, ifidx), cnt));
		return;
	}

	strncpy(bufp, "mcast_list", buflen - 1);
	bufp[buflen - 1] = '\0';
	bufp += strlen("mcast_list") + 1;

	cnt = htol32(cnt);
	memcpy(bufp, &cnt, sizeof(cnt));
	bufp += sizeof(cnt);

#ifdef MCAST_LIST_ACCUMULATION
	for (i = 0; i < DHD_MAX_IFS; i++) {
		if (dhd->iflist[i]) {
			DHD_TRACE(("_dhd_set_multicast_list: ifidx %d\n", i));
			dev = dhd->iflist[i]->net;
#endif /* MCAST_LIST_ACCUMULATION */

#if LINUX_VERSION_CODE >= KERNEL_VERSION(2, 6, 27)
			netif_addr_lock_bh(dev);
#endif
#if LINUX_VERSION_CODE >= KERNEL_VERSION(2, 6, 35)
			netdev_for_each_mc_addr(ha, dev) {
#ifdef MCAST_LIST_ACCUMULATION
				if (!cnt_iface[i])
#else
				if (!cnt)
#endif /* MCAST_LIST_ACCUMULATION */
					break;
				memcpy(bufp, ha->addr, ETHER_ADDR_LEN);
				bufp += ETHER_ADDR_LEN;
#ifdef MCAST_LIST_ACCUMULATION
				DHD_TRACE(("_dhd_set_multicast_list: cnt "
					"%d " MACDBG "\n",
					cnt_iface[i], MAC2STRDBG(ha->addr)));
				cnt_iface[i]--;
#else
				cnt--;
#endif /* MCAST_LIST_ACCUMULATION */
	}
#else
#ifdef MCAST_LIST_ACCUMULATION
	for (mclist = dev->mc_list; (mclist && (cnt_iface[i] > 0));
		cnt_iface[i]--, mclist = mclist->next) {
#else
	for (mclist = dev->mc_list; (mclist && (cnt > 0));
		cnt--, mclist = mclist->next) {
#endif /* MCAST_LIST_ACCUMULATION */
				memcpy(bufp, (void *)mclist->dmi_addr, ETHER_ADDR_LEN);
				bufp += ETHER_ADDR_LEN;
			}
#endif /* LINUX_VERSION_CODE */

#if LINUX_VERSION_CODE >= KERNEL_VERSION(2, 6, 27)
			netif_addr_unlock_bh(dev);
#endif
#ifdef MCAST_LIST_ACCUMULATION
		}
	}
#endif /* MCAST_LIST_ACCUMULATION */

	memset(&ioc, 0, sizeof(ioc));
	ioc.cmd = WLC_SET_VAR;
	ioc.buf = buf;
	ioc.len = buflen;
	ioc.set = TRUE;

	ret = dhd_wl_ioctl(&dhd->pub, ifidx, &ioc, ioc.buf, ioc.len);
	if (ret < 0) {
		DHD_ERROR(("%s: set mcast_list failed, cnt %d\n",
			dhd_ifname(&dhd->pub, ifidx), cnt));
		allmulti = cnt ? TRUE : allmulti;
	}

	MFREE(dhd->pub.osh, buf, buflen);

	/* Now send the allmulti setting.  This is based on the setting in the
	 * net_device flags, but might be modified above to be turned on if we
	 * were trying to set some addresses and dongle rejected it...
	 */

	buflen = sizeof("allmulti") + sizeof(allmulti);
	if (!(buf = MALLOC(dhd->pub.osh, buflen))) {
		DHD_ERROR(("%s: out of memory for allmulti\n", dhd_ifname(&dhd->pub, ifidx)));
		return;
	}
	allmulti = htol32(allmulti);

	if (!bcm_mkiovar("allmulti", (void*)&allmulti, sizeof(allmulti), buf, buflen)) {
		DHD_ERROR(("%s: mkiovar failed for allmulti, datalen %d buflen %u\n",
		           dhd_ifname(&dhd->pub, ifidx), (int)sizeof(allmulti), buflen));
		MFREE(dhd->pub.osh, buf, buflen);
		return;
	}


	memset(&ioc, 0, sizeof(ioc));
	ioc.cmd = WLC_SET_VAR;
	ioc.buf = buf;
	ioc.len = buflen;
	ioc.set = TRUE;

	ret = dhd_wl_ioctl(&dhd->pub, ifidx, &ioc, ioc.buf, ioc.len);
	if (ret < 0) {
		DHD_ERROR(("%s: set allmulti %d failed\n",
		           dhd_ifname(&dhd->pub, ifidx), ltoh32(allmulti)));
	}

	MFREE(dhd->pub.osh, buf, buflen);

	/* Finally, pick up the PROMISC flag as well, like the NIC driver does */

#ifdef MCAST_LIST_ACCUMULATION
	allmulti = 0;
	for (i = 0; i < DHD_MAX_IFS; i++) {
		if (dhd->iflist[i]) {
			dev = dhd->iflist[i]->net;
			allmulti |= (dev->flags & IFF_PROMISC) ? TRUE : FALSE;
		}
	}
#else
	allmulti = (dev->flags & IFF_PROMISC) ? TRUE : FALSE;
#endif /* MCAST_LIST_ACCUMULATION */

	allmulti = htol32(allmulti);

	memset(&ioc, 0, sizeof(ioc));
	ioc.cmd = WLC_SET_PROMISC;
	ioc.buf = &allmulti;
	ioc.len = sizeof(allmulti);
	ioc.set = TRUE;

	ret = dhd_wl_ioctl(&dhd->pub, ifidx, &ioc, ioc.buf, ioc.len);
	if (ret < 0) {
		DHD_ERROR(("%s: set promisc %d failed\n",
		           dhd_ifname(&dhd->pub, ifidx), ltoh32(allmulti)));
	}
}

int
_dhd_set_mac_address(dhd_info_t *dhd, int ifidx, uint8 *addr)
{
	char buf[32];
	wl_ioctl_t ioc;
	int ret;

	if (!bcm_mkiovar("cur_etheraddr", (char*)addr, ETHER_ADDR_LEN, buf, 32)) {
		DHD_ERROR(("%s: mkiovar failed for cur_etheraddr\n", dhd_ifname(&dhd->pub, ifidx)));
		return -1;
	}
	memset(&ioc, 0, sizeof(ioc));
	ioc.cmd = WLC_SET_VAR;
	ioc.buf = buf;
	ioc.len = 32;
	ioc.set = TRUE;

	ret = dhd_wl_ioctl(&dhd->pub, ifidx, &ioc, ioc.buf, ioc.len);
	if (ret < 0) {
		DHD_ERROR(("%s: set cur_etheraddr failed\n", dhd_ifname(&dhd->pub, ifidx)));
	} else {
		memcpy(dhd->iflist[ifidx]->net->dev_addr, addr, ETHER_ADDR_LEN);
		if (ifidx == 0)
			memcpy(dhd->pub.mac.octet, addr, ETHER_ADDR_LEN);
	}

	return ret;
}

#ifdef SOFTAP
extern struct net_device *ap_net_dev;
extern tsk_ctl_t ap_eth_ctl; /* ap netdev heper thread ctl */
#endif

static void
dhd_ifadd_event_handler(void *handle, void *event_info, u8 event)
{
	dhd_info_t *dhd = handle;
	dhd_if_event_t *if_event = event_info;
	struct net_device *ndev;
	int ifidx, bssidx;
	int ret;

	if (event != DHD_WQ_WORK_IF_ADD) {
		DHD_ERROR(("%s: unexpected event \n", __FUNCTION__));
		return;
	}

	if (!dhd) {
		DHD_ERROR(("%s: dhd info not available \n", __FUNCTION__));
		return;
	}

	if (!if_event) {
		DHD_ERROR(("%s: event data is null \n", __FUNCTION__));
		return;
	}

	dhd_net_if_lock_local(dhd);
	DHD_OS_WAKE_LOCK(&dhd->pub);

	ifidx = if_event->event.ifidx;
	bssidx = if_event->event.bssidx;
	DHD_TRACE(("%s: registering if with ifidx %d\n", __FUNCTION__, ifidx));

	ndev = dhd_allocate_if(&dhd->pub, ifidx, if_event->name,
		if_event->mac, bssidx, TRUE);
	if (!ndev) {
		DHD_ERROR(("%s: net device alloc failed  \n", __FUNCTION__));
		goto done;
	}

	ret = dhd_register_if(&dhd->pub, ifidx, TRUE);
	if (ret != BCME_OK) {
		DHD_ERROR(("%s: dhd_register_if failed\n", __FUNCTION__));
			dhd_remove_if(&dhd->pub, ifidx, TRUE);
	}
done:
	MFREE(dhd->pub.osh, if_event, sizeof(dhd_if_event_t));

	DHD_OS_WAKE_UNLOCK(&dhd->pub);
	dhd_net_if_unlock_local(dhd);
}

static void
dhd_ifdel_event_handler(void *handle, void *event_info, u8 event)
{
	dhd_info_t *dhd = handle;
	int ifidx;
	dhd_if_event_t *if_event = event_info;


	if (event != DHD_WQ_WORK_IF_DEL) {
		DHD_ERROR(("%s: unexpected event \n", __FUNCTION__));
		return;
	}

	if (!dhd) {
		DHD_ERROR(("%s: dhd info not available \n", __FUNCTION__));
		return;
	}

	if (!if_event) {
		DHD_ERROR(("%s: event data is null \n", __FUNCTION__));
		return;
	}

	dhd_net_if_lock_local(dhd);
	DHD_OS_WAKE_LOCK(&dhd->pub);

	ifidx = if_event->event.ifidx;
	DHD_TRACE(("Removing interface with idx %d\n", ifidx));

	dhd_remove_if(&dhd->pub, ifidx, TRUE);

	MFREE(dhd->pub.osh, if_event, sizeof(dhd_if_event_t));

	DHD_OS_WAKE_UNLOCK(&dhd->pub);
	dhd_net_if_unlock_local(dhd);
}

static void
dhd_set_mac_addr_handler(void *handle, void *event_info, u8 event)
{
	dhd_info_t *dhd = handle;
	dhd_if_t *ifp = event_info;

#ifdef SOFTAP
	unsigned long flags;
	bool in_ap = FALSE;
#endif

	if (event != DHD_WQ_WORK_SET_MAC) {
		DHD_ERROR(("%s: unexpected event \n", __FUNCTION__));
	}

	if (!dhd) {
		DHD_ERROR(("%s: dhd info not available \n", __FUNCTION__));
		return;
	}

#ifdef SOFTAP
	flags = dhd_os_spin_lock(&dhd->pub);
	in_ap = (ap_net_dev != NULL);
	dhd_os_spin_unlock(&dhd->pub, flags);

	if (in_ap)  {
		DHD_ERROR(("attempt to set MAC for %s in AP Mode, blocked. \n",
			ifp->net->name));
		return;
	}
#endif
	dhd_net_if_lock_local(dhd);
	DHD_OS_WAKE_LOCK(&dhd->pub);

	if (ifp == NULL || !dhd->pub.up) {
		DHD_ERROR(("%s: interface info not available/down \n", __FUNCTION__));
		goto done;
	}

	DHD_ERROR(("%s: MACID is overwritten\n", __FUNCTION__));
	ifp->set_macaddress = FALSE;
	if (_dhd_set_mac_address(dhd, ifp->idx, ifp->mac_addr) == 0)
		DHD_INFO(("%s: MACID is overwritten\n",	__FUNCTION__));
	else
		DHD_ERROR(("%s: _dhd_set_mac_address() failed\n", __FUNCTION__));

done:
	DHD_OS_WAKE_UNLOCK(&dhd->pub);
	dhd_net_if_unlock_local(dhd);
}

static void
dhd_set_mcast_list_handler(void *handle, void *event_info, u8 event)
{
	dhd_info_t *dhd = handle;
	dhd_if_t *ifp = event_info;
	int ifidx;

#ifdef SOFTAP
	bool in_ap = FALSE;
	unsigned long flags;
#endif

	if (event != DHD_WQ_WORK_SET_MCAST_LIST) {
		DHD_ERROR(("%s: unexpected event \n", __FUNCTION__));
		return;
	}

	if (!dhd) {
		DHD_ERROR(("%s: dhd info not available \n", __FUNCTION__));
		return;
	}

#ifdef SOFTAP
	flags = dhd_os_spin_lock(&dhd->pub);
	in_ap = (ap_net_dev != NULL);
	dhd_os_spin_unlock(&dhd->pub, flags);

	if (in_ap)  {
		DHD_ERROR(("set MULTICAST list for %s in AP Mode, blocked. \n",
		ifp->net->name));
		ifp->set_multicast = FALSE;
		return;
	}
#endif

	dhd_net_if_lock_local(dhd);
	DHD_OS_WAKE_LOCK(&dhd->pub);

	if (ifp == NULL || !dhd->pub.up) {
		DHD_ERROR(("%s: interface info not available/down \n", __FUNCTION__));
		goto done;
	}

	ifidx = ifp->idx;

#ifdef MCAST_LIST_ACCUMULATION
	ifidx = 0;
#endif /* MCAST_LIST_ACCUMULATION */

	_dhd_set_multicast_list(dhd, ifidx);
	DHD_INFO(("%s: set multicast list for if %d\n", __FUNCTION__, ifidx));

done:
	DHD_OS_WAKE_UNLOCK(&dhd->pub);
	dhd_net_if_unlock_local(dhd);
}

static int
dhd_set_mac_address(struct net_device *dev, void *addr)
{
	int ret = 0;

	dhd_info_t *dhd = *(dhd_info_t **)netdev_priv(dev);
	struct sockaddr *sa = (struct sockaddr *)addr;
	int ifidx;
	dhd_if_t *dhdif;

	ifidx = dhd_net2idx(dhd, dev);
	if (ifidx == DHD_BAD_IF)
		return -1;

	dhdif = dhd->iflist[ifidx];

	dhd_net_if_lock_local(dhd);
	memcpy(dhdif->mac_addr, sa->sa_data, ETHER_ADDR_LEN);
	dhdif->set_macaddress = TRUE;
	dhd_net_if_unlock_local(dhd);
	dhd_deferred_schedule_work((void *)dhdif, DHD_WQ_WORK_SET_MAC,
		dhd_set_mac_addr_handler, DHD_WORK_PRIORITY_LOW);
	return ret;
}

static void
dhd_set_multicast_list(struct net_device *dev)
{
	dhd_info_t *dhd = *(dhd_info_t **)netdev_priv(dev);
	int ifidx;

	ifidx = dhd_net2idx(dhd, dev);
	if (ifidx == DHD_BAD_IF)
		return;

	dhd->iflist[ifidx]->set_multicast = TRUE;
	dhd_deferred_schedule_work((void *)dhd->iflist[ifidx], DHD_WQ_WORK_SET_MCAST_LIST,
		dhd_set_mcast_list_handler, DHD_WORK_PRIORITY_LOW);
}

#ifdef PROP_TXSTATUS
int
dhd_os_wlfc_block(dhd_pub_t *pub)
{
	dhd_info_t *di = (dhd_info_t *)(pub->info);
	ASSERT(di != NULL);
	spin_lock_bh(&di->wlfc_spinlock);
	return 1;
}

int
dhd_os_wlfc_unblock(dhd_pub_t *pub)
{
	dhd_info_t *di = (dhd_info_t *)(pub->info);

	ASSERT(di != NULL);
	spin_unlock_bh(&di->wlfc_spinlock);
	return 1;
}

const uint8 wme_fifo2ac[] = { 0, 1, 2, 3, 1, 1 };
const uint8 prio2fifo[8] = { 1, 0, 0, 1, 2, 2, 3, 3 };
#define WME_PRIO2AC(prio)	wme_fifo2ac[prio2fifo[(prio)]]

#endif /* PROP_TXSTATUS */
int BCMFASTPATH
dhd_sendpkt(dhd_pub_t *dhdp, int ifidx, void *pktbuf)
{
	int ret = BCME_OK;
	dhd_info_t *dhd = (dhd_info_t *)(dhdp->info);
	struct ether_header *eh = NULL;

	/* Reject if down */
	if (!dhdp->up || (dhdp->busstate == DHD_BUS_DOWN)) {
		/* free the packet here since the caller won't */
		PKTFREE(dhdp->osh, pktbuf, TRUE);
		return -ENODEV;
	}

	/* Update multicast statistic */
	if (PKTLEN(dhdp->osh, pktbuf) >= ETHER_HDR_LEN) {
		uint8 *pktdata = (uint8 *)PKTDATA(dhdp->osh, pktbuf);
		eh = (struct ether_header *)pktdata;

		if (ETHER_ISMULTI(eh->ether_dhost))
			dhdp->tx_multicast++;
		if (ntoh16(eh->ether_type) == ETHER_TYPE_802_1X)
			atomic_inc(&dhd->pend_8021x_cnt);
	} else {
			PKTFREE(dhd->pub.osh, pktbuf, TRUE);
			return BCME_ERROR;
	}

#ifdef DHDTCPACK_SUPPRESS
	/* If this packet has replaced another packet and got freed, just return */
	if (dhd_tcpack_suppress(dhdp, pktbuf))
		return ret;
#endif /* DHDTCPACK_SUPPRESS */

	/* Look into the packet and update the packet priority */
#ifndef PKTPRIO_OVERRIDE
	if (PKTPRIO(pktbuf) == 0)
#endif /* !CUSTOMER_HW4 */
#ifdef QOS_MAP_SET
		pktsetprio_qms(pktbuf, wl_get_up_table(), FALSE);
#else
		pktsetprio(pktbuf, FALSE);
#endif /* QOS_MAP_SET */

#ifdef PROP_TXSTATUS
	if (dhd_wlfc_is_supported(dhdp)) {
		/* store the interface ID */
		DHD_PKTTAG_SETIF(PKTTAG(pktbuf), ifidx);

		/* store destination MAC in the tag as well */
		DHD_PKTTAG_SETDSTN(PKTTAG(pktbuf), eh->ether_dhost);

		/* decide which FIFO this packet belongs to */
		if (ETHER_ISMULTI(eh->ether_dhost))
			/* one additional queue index (highest AC + 1) is used for bc/mc queue */
			DHD_PKTTAG_SETFIFO(PKTTAG(pktbuf), AC_COUNT);
		else
			DHD_PKTTAG_SETFIFO(PKTTAG(pktbuf), WME_PRIO2AC(PKTPRIO(pktbuf)));
	} else
#endif /* PROP_TXSTATUS */
	/* If the protocol uses a data header, apply it */
	dhd_prot_hdrpush(dhdp, ifidx, pktbuf);

	/* Use bus module to send data frame */
#ifdef WLMEDIA_HTSF
	dhd_htsf_addtxts(dhdp, pktbuf);
#endif
#ifdef PROP_TXSTATUS
	{
		if (dhd_wlfc_commit_packets(dhdp, (f_commitpkt_t)dhd_bus_txdata,
			dhdp->bus, pktbuf, TRUE) == WLFC_UNSUPPORTED) {
			/* non-proptxstatus way */
			ret = dhd_bus_txdata(dhdp->bus, pktbuf);
		}
	}
#else
#ifdef BCMPCIE
	ret = dhd_bus_txdata(dhdp->bus, pktbuf, (uint8)ifidx);
#else
	ret = dhd_bus_txdata(dhdp->bus, pktbuf);
#endif /* BCMPCIE */
#endif /* PROP_TXSTATUS */

	return ret;
}

int BCMFASTPATH
dhd_start_xmit(struct sk_buff *skb, struct net_device *net)
{
	int ret;
	uint datalen;
	void *pktbuf;
	dhd_info_t *dhd  =  *(dhd_info_t **)netdev_priv(net);
	dhd_if_t *ifp = NULL;
	int ifidx;
#ifdef WLMEDIA_HTSF
	uint8 htsfdlystat_sz = dhd->pub.htsfdlystat_sz;
#else
	uint8 htsfdlystat_sz = 0;
#endif

	DHD_TRACE(("%s: Enter\n", __FUNCTION__));

	DHD_OS_WAKE_LOCK(&dhd->pub);

	/* Reject if down */
	if (dhd->pub.busstate == DHD_BUS_DOWN || dhd->pub.hang_was_sent) {
		DHD_ERROR(("%s: xmit rejected pub.up=%d busstate=%d \n",
			__FUNCTION__, dhd->pub.up, dhd->pub.busstate));
		netif_stop_queue(net);
		/* Send Event when bus down detected during data session */
		if (dhd->pub.up) {
			DHD_ERROR(("%s: Event HANG sent up\n", __FUNCTION__));
			net_os_send_hang_message(net);
		}
		DHD_OS_WAKE_UNLOCK(&dhd->pub);
#if (LINUX_VERSION_CODE < KERNEL_VERSION(2, 6, 20))
		return -ENODEV;
#else
		return NETDEV_TX_BUSY;
#endif
	}

	ifidx = dhd_net2idx(dhd, net);
	if (ifidx == DHD_BAD_IF) {
		DHD_ERROR(("%s: bad ifidx %d\n", __FUNCTION__, ifidx));
		netif_stop_queue(net);
		DHD_OS_WAKE_UNLOCK(&dhd->pub);
#if (LINUX_VERSION_CODE < KERNEL_VERSION(2, 6, 20))
		return -ENODEV;
#else
		return NETDEV_TX_BUSY;
#endif
	}

	/* re-align socket buffer if "skb->data" is odd adress */
	if (((unsigned long)(skb->data)) & 0x1) {
		unsigned char *data = skb->data;
		uint32 length = skb->len;
		PKTPUSH(dhd->pub.osh, skb, 1);
		memmove(skb->data, data, length);
		PKTSETLEN(dhd->pub.osh, skb, length);
	}

	ifp = dhd->iflist[ifidx];
	datalen  = PKTLEN(dhd->pub.osh, skb);

	/* Make sure there's enough room for any header */

	if (skb_headroom(skb) < dhd->pub.hdrlen + htsfdlystat_sz) {
		struct sk_buff *skb2;

		DHD_INFO(("%s: insufficient headroom\n",
		          dhd_ifname(&dhd->pub, ifidx)));
		dhd->pub.tx_realloc++;

		skb2 = skb_realloc_headroom(skb, dhd->pub.hdrlen + htsfdlystat_sz);

		dev_kfree_skb(skb);
		if ((skb = skb2) == NULL) {
			DHD_ERROR(("%s: skb_realloc_headroom failed\n",
			           dhd_ifname(&dhd->pub, ifidx)));
			ret = -ENOMEM;
			goto done;
		}
	}

	/* Convert to packet */
	if (!(pktbuf = PKTFRMNATIVE(dhd->pub.osh, skb))) {
		DHD_ERROR(("%s: PKTFRMNATIVE failed\n",
		           dhd_ifname(&dhd->pub, ifidx)));
		dev_kfree_skb_any(skb);
		ret = -ENOMEM;
		goto done;
	}
#ifdef WLMEDIA_HTSF
	if (htsfdlystat_sz && PKTLEN(dhd->pub.osh, pktbuf) >= ETHER_ADDR_LEN) {
		uint8 *pktdata = (uint8 *)PKTDATA(dhd->pub.osh, pktbuf);
		struct ether_header *eh = (struct ether_header *)pktdata;

		if (!ETHER_ISMULTI(eh->ether_dhost) &&
			(ntoh16(eh->ether_type) == ETHER_TYPE_IP)) {
			eh->ether_type = hton16(ETHER_TYPE_BRCM_PKTDLYSTATS);
		}
	}
#endif

	ret = dhd_sendpkt(&dhd->pub, ifidx, pktbuf);

done:
	if (ret) {
		ifp->stats.tx_dropped++;
	}
	else {

#ifdef PROP_TXSTATUS
		/* tx_packets counter can counted only when wlfc is disabled */
		if (!dhd_wlfc_is_supported(&dhd->pub))
#endif
		{
			dhd->pub.tx_packets++;
			ifp->stats.tx_packets++;
			ifp->stats.tx_bytes += datalen;
		}
	}

	DHD_OS_WAKE_UNLOCK(&dhd->pub);

	/* Return ok: we always eat the packet */
#if (LINUX_VERSION_CODE < KERNEL_VERSION(2, 6, 20))
	return 0;
#else
	return NETDEV_TX_OK;
#endif
}

void
dhd_txflowcontrol(dhd_pub_t *dhdp, int ifidx, bool state)
{
	struct net_device *net;
	dhd_info_t *dhd = dhdp->info;
	int i;

	DHD_TRACE(("%s: Enter\n", __FUNCTION__));

	ASSERT(dhd);

	if (ifidx == ALL_INTERFACES) {
		/* Flow control on all active interfaces */
		dhdp->txoff = state;
		for (i = 0; i < DHD_MAX_IFS; i++) {
			if (dhd->iflist[i]) {
				net = dhd->iflist[i]->net;
				if (state == ON)
					netif_stop_queue(net);
				else
					netif_wake_queue(net);
			}
		}
	}
	else {
		if (dhd->iflist[ifidx]) {
			net = dhd->iflist[ifidx]->net;
			if (state == ON)
				netif_stop_queue(net);
			else
				netif_wake_queue(net);
		}
	}
}

#ifdef DHD_RX_DUMP
typedef struct {
	uint16 type;
	const char *str;
} PKTTYPE_INFO;

static const PKTTYPE_INFO packet_type_info[] =
{
	{ ETHER_TYPE_IP, "IP" },
	{ ETHER_TYPE_ARP, "ARP" },
	{ ETHER_TYPE_BRCM, "BRCM" },
	{ ETHER_TYPE_802_1X, "802.1X" },
	{ ETHER_TYPE_WAI, "WAPI" },
	{ 0, ""}
};

static const char *_get_packet_type_str(uint16 type)
{
	int i;
	int n = sizeof(packet_type_info)/sizeof(packet_type_info[1]) - 1;

	for (i = 0; i < n; i++) {
		if (packet_type_info[i].type == type)
			return packet_type_info[i].str;
	}

	return packet_type_info[n].str;
}
#endif /* DHD_RX_DUMP */

#ifdef CONFIG_PARTIALRESUME
static unsigned int dhd_get_ipv6_stat(u8 type)
{
	static unsigned int ra = 0;
	static unsigned int na = 0;
	static unsigned int other = 0;
	switch (type) {
	case NDISC_ROUTER_ADVERTISEMENT:
		ra++;
		return ra;
	case NDISC_NEIGHBOUR_ADVERTISEMENT:
		na++;
		return na;
	default:
		other++;
		break;
	}
	return other;
}
static int dhd_rx_suspend_again(struct sk_buff *skb)
{
	u8 *pptr = skb_mac_header(skb);
	if (pptr &&
	    (memcmp(pptr, "\x33\x33\x00\x00\x00\x01", ETHER_ADDR_LEN) == 0) &&
	    (ntoh16(skb->protocol) == ETHER_TYPE_IPV6)) {
		u8 type = 0;
#define ETHER_ICMP6_TYPE	54
#define ETHER_ICMP6_DADDR	38
		if (skb->len > ETHER_ICMP6_TYPE)
			type = pptr[ETHER_ICMP6_TYPE];
		if ((type == NDISC_NEIGHBOUR_ADVERTISEMENT) &&
		    (ipv6_addr_equal(&in6addr_linklocal_allnodes,
		    (const struct in6_addr *)(pptr + ETHER_ICMP6_DADDR)))) {
			pr_debug("%s: Suspend, type = %d [%u]\n", __func__,
				type, dhd_get_ipv6_stat(type));
			return 0;
		} else {
			pr_debug("%s: Resume, type = %d [%u]\n", __func__,
				type, dhd_get_ipv6_stat(type));
		}
#undef ETHER_ICMP6_TYPE
#undef ETHER_ICMP6_DADDR
	}
	return DHD_PACKET_TIMEOUT_MS;
}
#endif

void
dhd_rx_frame(dhd_pub_t *dhdp, int ifidx, void *pktbuf, int numpkt, uint8 chan)
{
	dhd_info_t *dhd = (dhd_info_t *)dhdp->info;
	struct sk_buff *skb;
	uchar *eth;
	uint len;
	void *data, *pnext = NULL;
	int i;
	dhd_if_t *ifp;
	wl_event_msg_t event;
	int tout_rx = 0;
	int tout_ctrl = 0;
	void *skbhead = NULL;
	void *skbprev = NULL;
#if defined(DHD_RX_DUMP) || defined(DHD_8021X_DUMP)
	char *dump_data;
	uint16 protocol;
#endif /* DHD_RX_DUMP || DHD_8021X_DUMP */

	DHD_TRACE(("%s: Enter\n", __FUNCTION__));

	for (i = 0; pktbuf && i < numpkt; i++, pktbuf = pnext) {
		struct ether_header *eh;
#ifdef WLBTAMP
		struct dot11_llc_snap_header *lsh;
#endif

		pnext = PKTNEXT(dhdp->osh, pktbuf);
		PKTSETNEXT(dhdp->osh, pktbuf, NULL);

		ifp = dhd->iflist[ifidx];
		if (ifp == NULL) {
			DHD_ERROR(("%s: ifp is NULL. drop packet\n",
				__FUNCTION__));
			PKTFREE(dhdp->osh, pktbuf, FALSE);
			continue;
		}
		eh = (struct ether_header *)PKTDATA(dhdp->osh, pktbuf);
		/* Dropping only data packets before registering net device to avoid kernel panic */
#ifndef PROP_TXSTATUS_VSDB
		if ((!ifp->net || ifp->net->reg_state != NETREG_REGISTERED) &&
			(ntoh16(eh->ether_type) != ETHER_TYPE_BRCM)) {
#else
		if ((!ifp->net || ifp->net->reg_state != NETREG_REGISTERED || !dhd->pub.up) &&
			(ntoh16(eh->ether_type) != ETHER_TYPE_BRCM)) {
#endif /* PROP_TXSTATUS_VSDB */
			DHD_ERROR(("%s: net device is NOT registered yet. drop packet\n",
			__FUNCTION__));
			PKTFREE(dhdp->osh, pktbuf, FALSE);
			continue;
		}

#ifdef WLBTAMP
		eh = (struct ether_header *)PKTDATA(dhdp->osh, pktbuf);
		lsh = (struct dot11_llc_snap_header *)&eh[1];

		if ((ntoh16(eh->ether_type) < ETHER_TYPE_MIN) &&
		    (PKTLEN(dhdp->osh, pktbuf) >= RFC1042_HDR_LEN) &&
		    bcmp(lsh, BT_SIG_SNAP_MPROT, DOT11_LLC_SNAP_HDR_LEN - 2) == 0 &&
		    lsh->type == HTON16(BTA_PROT_L2CAP)) {
			amp_hci_ACL_data_t *ACL_data = (amp_hci_ACL_data_t *)
			        ((uint8 *)eh + RFC1042_HDR_LEN);
			ACL_data = NULL;
		}
#endif /* WLBTAMP */

#ifdef PROP_TXSTATUS
		if (dhd_wlfc_is_header_only_pkt(dhdp, pktbuf)) {
			/* WLFC may send header only packet when
			there is an urgent message but no packet to
			piggy-back on
			*/
			PKTFREE(dhdp->osh, pktbuf, FALSE);
			continue;
		}
#endif
#ifdef DHDTCPACK_SUPPRESS
		dhd_tcpdata_info_get(dhdp, pktbuf);
#endif
		skb = PKTTONATIVE(dhdp->osh, pktbuf);

		ifp = dhd->iflist[ifidx];
		if (ifp == NULL)
			ifp = dhd->iflist[0];

		ASSERT(ifp);
		skb->dev = ifp->net;


		/* Get the protocol, maintain skb around eth_type_trans()
		 * The main reason for this hack is for the limitation of
		 * Linux 2.4 where 'eth_type_trans' uses the 'net->hard_header_len'
		 * to perform skb_pull inside vs ETH_HLEN. Since to avoid
		 * coping of the packet coming from the network stack to add
		 * BDC, Hardware header etc, during network interface registration
		 * we set the 'net->hard_header_len' to ETH_HLEN + extra space required
		 * for BDC, Hardware header etc. and not just the ETH_HLEN
		 */
		eth = skb->data;
		len = skb->len;

#if defined(DHD_RX_DUMP) || defined(DHD_8021X_DUMP)
		dump_data = skb->data;
		protocol = (dump_data[12] << 8) | dump_data[13];

		if (protocol == ETHER_TYPE_802_1X) {
			DHD_ERROR(("ETHER_TYPE_802_1X: "
				"ver %d, type %d, replay %d\n",
				dump_data[14], dump_data[15],
				dump_data[30]));
		}
#endif /* DHD_RX_DUMP || DHD_8021X_DUMP */
#if defined(DHD_RX_DUMP)
		DHD_ERROR(("RX DUMP - %s\n", _get_packet_type_str(protocol)));
		if (protocol != ETHER_TYPE_BRCM) {
			if (dump_data[0] == 0xFF) {
				DHD_ERROR(("%s: BROADCAST\n", __FUNCTION__));

				if ((dump_data[12] == 8) &&
					(dump_data[13] == 6)) {
					DHD_ERROR(("%s: ARP %d\n",
						__FUNCTION__, dump_data[0x15]));
				}
			} else if (dump_data[0] & 1) {
				DHD_ERROR(("%s: MULTICAST: " MACDBG "\n",
					__FUNCTION__, MAC2STRDBG(dump_data)));
			}
#ifdef DHD_RX_FULL_DUMP
			{
				int k;
				for (k = 0; k < skb->len; k++) {
					DHD_ERROR(("%02X ", dump_data[k]));
					if ((k & 15) == 15)
						DHD_ERROR(("\n"));
				}
				DHD_ERROR(("\n"));
			}
#endif /* DHD_RX_FULL_DUMP */
		}
#endif /* DHD_RX_DUMP */

		skb->protocol = eth_type_trans(skb, skb->dev);

		if (skb->pkt_type == PACKET_MULTICAST) {
			dhd->pub.rx_multicast++;
			ifp->stats.multicast++;
		}

		skb->data = eth;
		skb->len = len;

#ifdef WLMEDIA_HTSF
		dhd_htsf_addrxts(dhdp, pktbuf);
#endif
		/* Strip header, count, deliver upward */
		skb_pull(skb, ETH_HLEN);

		/* Process special event packets and then discard them */
		memset(&event, 0, sizeof(event));
		if (ntoh16(skb->protocol) == ETHER_TYPE_BRCM) {
			dhd_wl_host_event(dhd, &ifidx,
#if LINUX_VERSION_CODE >= KERNEL_VERSION(2, 6, 22)
			skb_mac_header(skb),
#else
			skb->mac.raw,
#endif /* LINUX_VERSION_CODE >= KERNEL_VERSION(2, 6, 22) */
			len - 2,
			&event,
			&data);

			wl_event_to_host_order(&event);
			if (!tout_ctrl)
				tout_ctrl = DHD_PACKET_TIMEOUT_MS;
#ifdef WLBTAMP
			if (event.event_type == WLC_E_BTA_HCI_EVENT) {
				dhd_bta_doevt(dhdp, data, event.datalen);
			}
#endif /* WLBTAMP */

#if defined(PNO_SUPPORT)
			if (event.event_type == WLC_E_PFN_NET_FOUND) {
				/* enforce custom wake lock to garantee that Kernel not suspended */
				tout_ctrl = CUSTOM_PNO_EVENT_LOCK_xTIME * DHD_PACKET_TIMEOUT_MS;
			}
#endif /* PNO_SUPPORT */

#ifdef DHD_DONOT_FORWARD_BCMEVENT_AS_NETWORK_PKT
			PKTFREE(dhdp->osh, pktbuf, FALSE);
			continue;
#elif defined(CUSTOMER_HW4)
			if (event.event_type == WLC_E_ESCAN_RESULT) {
				PKTFREE(dhdp->osh, pktbuf, TRUE);
				continue;
			}
#endif /* DHD_DONOT_FORWARD_BCMEVENT_AS_NETWORK_PKT */
		} else {
#ifdef CONFIG_PARTIALRESUME
			tout_rx |= dhd_rx_suspend_again(skb);
#else
			tout_rx = DHD_PACKET_TIMEOUT_MS;
#endif
		}

		ASSERT(ifidx < DHD_MAX_IFS && dhd->iflist[ifidx]);
		ifp = dhd->iflist[ifidx];

		if (ifp->net)
			ifp->net->last_rx = jiffies;

		if (ntoh16(skb->protocol) != ETHER_TYPE_BRCM) {
			dhdp->dstats.rx_bytes += skb->len;
			dhdp->rx_packets++; /* Local count */
			ifp->stats.rx_bytes += skb->len;
			ifp->stats.rx_packets++;
		}
#if defined(DHD_TCP_WINSIZE_ADJUST)
		if (dhd_use_tcp_window_size_adjust) {
			if (ifidx == 0 && ntoh16(skb->protocol) == ETHER_TYPE_IP) {
				dhd_adjust_tcp_winsize(dhdp->op_mode, skb);
			}
		}
#endif /* DHD_TCP_WINSIZE_ADJUST */

		if (in_interrupt()) {
			netif_rx(skb);
		} else {
			if (dhd->rxthread_enabled) {
				if (!skbhead)
					skbhead = skb;
				else
					PKTSETNEXT(dhdp->osh, skbprev, skb);
				skbprev = skb;
			} else {

				/* If the receive is not processed inside an ISR,
				 * the softirqd must be woken explicitly to service
				 * the NET_RX_SOFTIRQ.	In 2.6 kernels, this is handled
				 * by netif_rx_ni(), but in earlier kernels, we need
				 * to do it manually.
				 */
#if LINUX_VERSION_CODE >= KERNEL_VERSION(2, 6, 0)
				netif_rx_ni(skb);
#else
				ulong flags;
				netif_rx(skb);
				local_irq_save(flags);
				RAISE_RX_SOFTIRQ();
				local_irq_restore(flags);
#endif /* LINUX_VERSION_CODE >= KERNEL_VERSION(2, 6, 0) */
			}
		}
	}

	if (dhd->rxthread_enabled && skbhead)
		dhd_sched_rxf(dhdp, skbhead);

	DHD_OS_WAKE_LOCK_RX_TIMEOUT_ENABLE(dhdp, tout_rx);
	DHD_OS_WAKE_LOCK_CTRL_TIMEOUT_ENABLE(dhdp, tout_ctrl);

#ifdef CONFIG_PARTIALRESUME
	if (tout_rx || tout_ctrl)
		wifi_process_partial_resume(dhd->adapter,
					    WIFI_PR_VOTE_FOR_RESUME);
#endif
}

void
dhd_event(struct dhd_info *dhd, char *evpkt, int evlen, int ifidx)
{
	/* Linux version has nothing to do */
	return;
}

void
dhd_txcomplete(dhd_pub_t *dhdp, void *txp, bool success)
{
	dhd_info_t *dhd = (dhd_info_t *)(dhdp->info);
	struct ether_header *eh;
	uint16 type;
#ifdef WLBTAMP
	uint len;
#endif

	dhd_prot_hdrpull(dhdp, NULL, txp, NULL, NULL);

	eh = (struct ether_header *)PKTDATA(dhdp->osh, txp);
	type  = ntoh16(eh->ether_type);

	if (type == ETHER_TYPE_802_1X)
		atomic_dec(&dhd->pend_8021x_cnt);

#ifdef WLBTAMP
	/* Crack open the packet and check to see if it is BT HCI ACL data packet.
	 * If yes generate packet completion event.
	 */
	len = PKTLEN(dhdp->osh, txp);

	/* Generate ACL data tx completion event locally to avoid SDIO bus transaction */
	if ((type < ETHER_TYPE_MIN) && (len >= RFC1042_HDR_LEN)) {
		struct dot11_llc_snap_header *lsh = (struct dot11_llc_snap_header *)&eh[1];

		if (bcmp(lsh, BT_SIG_SNAP_MPROT, DOT11_LLC_SNAP_HDR_LEN - 2) == 0 &&
		    ntoh16(lsh->type) == BTA_PROT_L2CAP) {

			dhd_bta_tx_hcidata_complete(dhdp, txp, success);
		}
	}
#endif /* WLBTAMP */
#ifdef PROP_TXSTATUS
	if (dhdp->wlfc_state && (dhdp->proptxstatus_mode != WLFC_FCMODE_NONE)) {
		dhd_if_t *ifp = dhd->iflist[DHD_PKTTAG_IF(PKTTAG(txp))];
		uint datalen  = PKTLEN(dhd->pub.osh, txp);
		if (ifp != NULL) {
			if (success) {
				dhd->pub.tx_packets++;
				ifp->stats.tx_packets++;
				ifp->stats.tx_bytes += datalen;
			} else {
				ifp->stats.tx_dropped++;
			}
		}
	}
#endif
}

static struct net_device_stats *
dhd_get_stats(struct net_device *net)
{
	dhd_info_t *dhd = *(dhd_info_t **)netdev_priv(net);
	dhd_if_t *ifp;
	int ifidx;

	DHD_TRACE(("%s: Enter\n", __FUNCTION__));

	ifidx = dhd_net2idx(dhd, net);
	if (ifidx == DHD_BAD_IF) {
		DHD_ERROR(("%s: BAD_IF\n", __FUNCTION__));

		memset(&net->stats, 0, sizeof(net->stats));
		return &net->stats;
	}

	ifp = dhd->iflist[ifidx];
	ASSERT(dhd && ifp);

	if (dhd->pub.up) {
		/* Use the protocol to get dongle stats */
		dhd_prot_dstats(&dhd->pub);
	}
	return &ifp->stats;
}

static int
dhd_watchdog_thread(void *data)
{
	tsk_ctl_t *tsk = (tsk_ctl_t *)data;
	dhd_info_t *dhd = (dhd_info_t *)tsk->parent;
	/* This thread doesn't need any user-level access,
	 * so get rid of all our resources
	 */
	if (dhd_watchdog_prio > 0) {
		struct sched_param param;
		param.sched_priority = (dhd_watchdog_prio < MAX_RT_PRIO)?
			dhd_watchdog_prio:(MAX_RT_PRIO-1);
		setScheduler(current, SCHED_FIFO, &param);
	}

	while (1)
		if (down_interruptible (&tsk->sema) == 0) {
			unsigned long flags;
			unsigned long jiffies_at_start = jiffies;
			unsigned long time_lapse;

			SMP_RD_BARRIER_DEPENDS();
			if (tsk->terminated) {
				break;
			}

			dhd_os_sdlock(&dhd->pub);
			if (dhd->pub.dongle_reset == FALSE) {
				DHD_TIMER(("%s:\n", __FUNCTION__));

				/* Call the bus module watchdog */
				dhd_bus_watchdog(&dhd->pub);

				flags = dhd_os_spin_lock(&dhd->pub);
				/* Count the tick for reference */
				dhd->pub.tickcnt++;
				time_lapse = jiffies - jiffies_at_start;

				/* Reschedule the watchdog */
				if (dhd->wd_timer_valid)
					mod_timer(&dhd->timer,
					jiffies +
					msecs_to_jiffies(dhd_watchdog_ms) -
					min(msecs_to_jiffies(dhd_watchdog_ms), time_lapse));
				dhd_os_spin_unlock(&dhd->pub, flags);
			}
			dhd_os_sdunlock(&dhd->pub);
		} else {
			break;
	}

	complete_and_exit(&tsk->completed, 0);
}

static void dhd_watchdog(ulong data)
{
	dhd_info_t *dhd = (dhd_info_t *)data;
	unsigned long flags;

	if (dhd->pub.dongle_reset) {
		return;
	}

	if (dhd->thr_wdt_ctl.thr_pid >= 0) {
		up(&dhd->thr_wdt_ctl.sema);
		return;
	}

	dhd_os_sdlock(&dhd->pub);
	/* Call the bus module watchdog */
	dhd_bus_watchdog(&dhd->pub);

	flags = dhd_os_spin_lock(&dhd->pub);
	/* Count the tick for reference */
	dhd->pub.tickcnt++;

	/* Reschedule the watchdog */
	if (dhd->wd_timer_valid)
		mod_timer(&dhd->timer, jiffies + msecs_to_jiffies(dhd_watchdog_ms));
	dhd_os_spin_unlock(&dhd->pub, flags);
	dhd_os_sdunlock(&dhd->pub);
}

#ifdef ENABLE_ADAPTIVE_SCHED
/* DPC thread policy */
static int dhd_dpc_poli = SCHED_FIFO;
static void
dhd_sched_policy(int prio)
{
	struct sched_param param;
	if (cpufreq_quick_get(0) <= CUSTOM_CPUFREQ_THRESH) {
		param.sched_priority = 0;
		setScheduler(current, SCHED_NORMAL, &param);
	} else {
		if (get_scheduler_policy(current) != SCHED_FIFO) {
			param.sched_priority = (prio < MAX_RT_PRIO)? prio : (MAX_RT_PRIO-1);
			setScheduler(current, dhd_dpc_poli, &param);
		}
	}
}
#endif /* ENABLE_ADAPTIVE_SCHED */
#ifdef DEBUG_CPU_FREQ
static int dhd_cpufreq_notifier(struct notifier_block *nb, unsigned long val, void *data)
{
	dhd_info_t *dhd = container_of(nb, struct dhd_info, freq_trans);
	struct cpufreq_freqs *freq = data;
	if (dhd) {
		if (!dhd->new_freq)
			goto exit;
		if (val == CPUFREQ_POSTCHANGE) {
			DHD_ERROR(("cpu freq is changed to %u kHZ on CPU %d\n",
				freq->new, freq->cpu));
			*per_cpu_ptr(dhd->new_freq, freq->cpu) = freq->new;
		}
	}
exit:
	return 0;
}
#endif /* DEBUG_CPU_FREQ */
static int
dhd_dpc_thread(void *data)
{

	tsk_ctl_t *tsk = (tsk_ctl_t *)data;
	dhd_info_t *dhd = (dhd_info_t *)tsk->parent;

	/* This thread doesn't need any user-level access,
	 * so get rid of all our resources
	 */
	if (dhd_dpc_prio > 0)
	{
		struct sched_param param;
		param.sched_priority = (dhd_dpc_prio < MAX_RT_PRIO)?dhd_dpc_prio:(MAX_RT_PRIO-1);
		setScheduler(current, SCHED_FIFO, &param);
	}

#ifdef CUSTOM_DPC_CPUCORE
	set_cpus_allowed_ptr(current, cpumask_of(CUSTOM_DPC_CPUCORE));
#endif
	/* Run until signal received */
	while (1) {
		if (!binary_sema_down(tsk)) {
#ifdef ENABLE_ADAPTIVE_SCHED
			dhd_sched_policy(dhd_dpc_prio);
#endif /* ENABLE_ADAPTIVE_SCHED */
			SMP_RD_BARRIER_DEPENDS();
			if (tsk->terminated) {
				break;
			}

			/* Call bus dpc unless it indicated down (then clean stop) */
			if (dhd->pub.busstate != DHD_BUS_DOWN) {
#if defined(CUSTOMER_HW4)
				int resched_cnt = 0;
#endif /* CUSTOMER_HW4 */
				dhd_os_wd_timer_extend(&dhd->pub, TRUE);
				while (dhd_bus_dpc(dhd->pub.bus)) {
					/* process all data */
#if defined(CUSTOMER_HW4)
					resched_cnt++;
					if (resched_cnt > MAX_RESCHED_CNT) {
						DHD_INFO(("%s Calling msleep to"
							"let other processes run. \n",
							__FUNCTION__));
						dhd->pub.dhd_bug_on = true;
						resched_cnt = 0;
						OSL_SLEEP(1);
					}
#endif /* CUSTOMER_HW4 */
				}
				dhd_os_wd_timer_extend(&dhd->pub, FALSE);
				DHD_OS_WAKE_UNLOCK(&dhd->pub);

			} else {
				if (dhd->pub.up)
					dhd_bus_stop(dhd->pub.bus, TRUE);
				DHD_OS_WAKE_UNLOCK(&dhd->pub);
			}
		}
		else
			break;
	}
	complete_and_exit(&tsk->completed, 0);
}

static int
dhd_rxf_thread(void *data)
{
	tsk_ctl_t *tsk = (tsk_ctl_t *)data;
	dhd_info_t *dhd = (dhd_info_t *)tsk->parent;
	dhd_pub_t *pub = &dhd->pub;
#if defined(WAIT_DEQUEUE)
#define RXF_WATCHDOG_TIME 250 /* BARK_TIME(1000) /  */
	ulong watchdogTime = OSL_SYSUPTIME(); /* msec */
#endif

	/* This thread doesn't need any user-level access,
	 * so get rid of all our resources
	 */
	if (dhd_rxf_prio > 0)
	{
		struct sched_param param;
		param.sched_priority = (dhd_rxf_prio < MAX_RT_PRIO)?dhd_rxf_prio:(MAX_RT_PRIO-1);
		setScheduler(current, SCHED_FIFO, &param);
	}

	DAEMONIZE("dhd_rxf");
	/* DHD_OS_WAKE_LOCK is called in dhd_sched_dpc[dhd_linux.c] down below  */

	/*  signal: thread has started */
	complete(&tsk->completed);

	/* Run until signal received */
	while (1) {
		if (down_interruptible(&tsk->sema) == 0) {
			void *skb;
#if LINUX_VERSION_CODE < KERNEL_VERSION(2, 6, 0)
			ulong flags;
#endif
#ifdef ENABLE_ADAPTIVE_SCHED
			dhd_sched_policy(dhd_rxf_prio);
#endif /* ENABLE_ADAPTIVE_SCHED */

			SMP_RD_BARRIER_DEPENDS();

			if (tsk->terminated) {
				break;
			}
			skb = dhd_rxf_dequeue(pub);

			if (skb == NULL) {
				continue;
			}
			while (skb) {
				void *skbnext = PKTNEXT(pub->osh, skb);
				PKTSETNEXT(pub->osh, skb, NULL);

#if LINUX_VERSION_CODE >= KERNEL_VERSION(2, 6, 0)
				netif_rx_ni(skb);
#else
				netif_rx(skb);
				local_irq_save(flags);
				RAISE_RX_SOFTIRQ();
				local_irq_restore(flags);

#endif
				skb = skbnext;
			}
#if defined(WAIT_DEQUEUE)
			if (OSL_SYSUPTIME() - watchdogTime > RXF_WATCHDOG_TIME) {
				OSL_SLEEP(1);
				watchdogTime = OSL_SYSUPTIME();
			}
#endif

			DHD_OS_WAKE_UNLOCK(pub);
		}
		else
			break;
	}

	complete_and_exit(&tsk->completed, 0);
}

static void
dhd_dpc(ulong data)
{
	dhd_info_t *dhd;

	dhd = (dhd_info_t *)data;

	/* this (tasklet) can be scheduled in dhd_sched_dpc[dhd_linux.c]
	 * down below , wake lock is set,
	 * the tasklet is initialized in dhd_attach()
	 */
	/* Call bus dpc unless it indicated down (then clean stop) */
	if (dhd->pub.busstate != DHD_BUS_DOWN) {
		if (dhd_bus_dpc(dhd->pub.bus))
			tasklet_schedule(&dhd->tasklet);
		else
			DHD_OS_WAKE_UNLOCK(&dhd->pub);
	} else {
		dhd_bus_stop(dhd->pub.bus, TRUE);
		DHD_OS_WAKE_UNLOCK(&dhd->pub);
	}
}

void
dhd_sched_dpc(dhd_pub_t *dhdp)
{
	dhd_info_t *dhd = (dhd_info_t *)dhdp->info;

	DHD_OS_WAKE_LOCK(dhdp);
	if (dhd->thr_dpc_ctl.thr_pid >= 0) {
		/* If the semaphore does not get up,
		* wake unlock should be done here
		*/
		if (!binary_sema_up(&dhd->thr_dpc_ctl))
			DHD_OS_WAKE_UNLOCK(dhdp);
		return;
	} else {
		tasklet_schedule(&dhd->tasklet);
	}
}

static void
dhd_sched_rxf(dhd_pub_t *dhdp, void *skb)
{
	dhd_info_t *dhd = (dhd_info_t *)dhdp->info;
#ifdef RXF_DEQUEUE_ON_BUSY
	int ret = BCME_OK;
	int retry = 2;
#endif /* RXF_DEQUEUE_ON_BUSY */

	DHD_OS_WAKE_LOCK(dhdp);

	DHD_TRACE(("dhd_sched_rxf: Enter\n"));
#ifdef RXF_DEQUEUE_ON_BUSY
	do {
		ret = dhd_rxf_enqueue(dhdp, skb);
		if (ret == BCME_OK || ret == BCME_ERROR)
			break;
		else
			OSL_SLEEP(50); /* waiting for dequeueing */
	} while (retry-- > 0);

	if (retry <= 0 && ret == BCME_BUSY) {
		void *skbp = skb;

		while (skbp) {
			void *skbnext = PKTNEXT(dhdp->osh, skbp);
			PKTSETNEXT(dhdp->osh, skbp, NULL);
			netif_rx_ni(skbp);
			skbp = skbnext;
		}
		DHD_ERROR(("send skb to kernel backlog without rxf_thread\n"));
	}
	else {
		if (dhd->thr_rxf_ctl.thr_pid >= 0) {
			up(&dhd->thr_rxf_ctl.sema);
		}
	}
#else /* RXF_DEQUEUE_ON_BUSY */
	do {
		if (dhd_rxf_enqueue(dhdp, skb) == BCME_OK)
			break;
	} while (1);
	if (dhd->thr_rxf_ctl.thr_pid >= 0) {
		up(&dhd->thr_rxf_ctl.sema);
	}
	return;
#endif /* RXF_DEQUEUE_ON_BUSY */
}

#ifdef TOE
/* Retrieve current toe component enables, which are kept as a bitmap in toe_ol iovar */
static int
dhd_toe_get(dhd_info_t *dhd, int ifidx, uint32 *toe_ol)
{
	wl_ioctl_t ioc;
	char buf[32];
	int ret;

	memset(&ioc, 0, sizeof(ioc));

	ioc.cmd = WLC_GET_VAR;
	ioc.buf = buf;
	ioc.len = (uint)sizeof(buf);
	ioc.set = FALSE;

	strncpy(buf, "toe_ol", sizeof(buf) - 1);
	buf[sizeof(buf) - 1] = '\0';
	if ((ret = dhd_wl_ioctl(&dhd->pub, ifidx, &ioc, ioc.buf, ioc.len)) < 0) {
		/* Check for older dongle image that doesn't support toe_ol */
		if (ret == -EIO) {
			DHD_ERROR(("%s: toe not supported by device\n",
				dhd_ifname(&dhd->pub, ifidx)));
			return -EOPNOTSUPP;
		}

		DHD_INFO(("%s: could not get toe_ol: ret=%d\n", dhd_ifname(&dhd->pub, ifidx), ret));
		return ret;
	}

	memcpy(toe_ol, buf, sizeof(uint32));
	return 0;
}

/* Set current toe component enables in toe_ol iovar, and set toe global enable iovar */
static int
dhd_toe_set(dhd_info_t *dhd, int ifidx, uint32 toe_ol)
{
	wl_ioctl_t ioc;
	char buf[32];
	int toe, ret;

	memset(&ioc, 0, sizeof(ioc));

	ioc.cmd = WLC_SET_VAR;
	ioc.buf = buf;
	ioc.len = (uint)sizeof(buf);
	ioc.set = TRUE;

	/* Set toe_ol as requested */

	strncpy(buf, "toe_ol", sizeof(buf) - 1);
	buf[sizeof(buf) - 1] = '\0';
	memcpy(&buf[sizeof("toe_ol")], &toe_ol, sizeof(uint32));

	if ((ret = dhd_wl_ioctl(&dhd->pub, ifidx, &ioc, ioc.buf, ioc.len)) < 0) {
		DHD_ERROR(("%s: could not set toe_ol: ret=%d\n",
			dhd_ifname(&dhd->pub, ifidx), ret));
		return ret;
	}

	/* Enable toe globally only if any components are enabled. */

	toe = (toe_ol != 0);

	strcpy(buf, "toe");
	memcpy(&buf[sizeof("toe")], &toe, sizeof(uint32));

	if ((ret = dhd_wl_ioctl(&dhd->pub, ifidx, &ioc, ioc.buf, ioc.len)) < 0) {
		DHD_ERROR(("%s: could not set toe: ret=%d\n", dhd_ifname(&dhd->pub, ifidx), ret));
		return ret;
	}

	return 0;
}
#endif /* TOE */

#if LINUX_VERSION_CODE >= KERNEL_VERSION(2, 6, 24)
static void
dhd_ethtool_get_drvinfo(struct net_device *net, struct ethtool_drvinfo *info)
{
	dhd_info_t *dhd = *(dhd_info_t **)netdev_priv(net);

	snprintf(info->driver, sizeof(info->driver), "wl");
	snprintf(info->version, sizeof(info->version), "%lu", dhd->pub.drv_version);
}

struct ethtool_ops dhd_ethtool_ops = {
	.get_drvinfo = dhd_ethtool_get_drvinfo
};
#endif /* LINUX_VERSION_CODE >= KERNEL_VERSION(2, 6, 24) */


#if LINUX_VERSION_CODE > KERNEL_VERSION(2, 4, 2)
static int
dhd_ethtool(dhd_info_t *dhd, void *uaddr)
{
	struct ethtool_drvinfo info;
	char drvname[sizeof(info.driver)];
	uint32 cmd;
#ifdef TOE
	struct ethtool_value edata;
	uint32 toe_cmpnt, csum_dir;
	int ret;
#endif

	DHD_TRACE(("%s: Enter\n", __FUNCTION__));

	/* all ethtool calls start with a cmd word */
	if (copy_from_user(&cmd, uaddr, sizeof (uint32)))
		return -EFAULT;

	switch (cmd) {
	case ETHTOOL_GDRVINFO:
		/* Copy out any request driver name */
		if (copy_from_user(&info, uaddr, sizeof(info)))
			return -EFAULT;
		strncpy(drvname, info.driver, sizeof(info.driver));
		drvname[sizeof(info.driver)-1] = '\0';

		/* clear struct for return */
		memset(&info, 0, sizeof(info));
		info.cmd = cmd;

		/* if dhd requested, identify ourselves */
		if (strcmp(drvname, "?dhd") == 0) {
			snprintf(info.driver, sizeof(info.driver), "dhd");
			strncpy(info.version, EPI_VERSION_STR, sizeof(info.version) - 1);
			info.version[sizeof(info.version) - 1] = '\0';
		}

		/* otherwise, require dongle to be up */
		else if (!dhd->pub.up) {
			DHD_ERROR(("%s: dongle is not up\n", __FUNCTION__));
			return -ENODEV;
		}

		/* finally, report dongle driver type */
		else if (dhd->pub.iswl)
			snprintf(info.driver, sizeof(info.driver), "wl");
		else
			snprintf(info.driver, sizeof(info.driver), "xx");

		snprintf(info.version, sizeof(info.version), "%lu", dhd->pub.drv_version);
		if (copy_to_user(uaddr, &info, sizeof(info)))
			return -EFAULT;
		DHD_CTL(("%s: given %*s, returning %s\n", __FUNCTION__,
		         (int)sizeof(drvname), drvname, info.driver));
		break;

#ifdef TOE
	/* Get toe offload components from dongle */
	case ETHTOOL_GRXCSUM:
	case ETHTOOL_GTXCSUM:
		if ((ret = dhd_toe_get(dhd, 0, &toe_cmpnt)) < 0)
			return ret;

		csum_dir = (cmd == ETHTOOL_GTXCSUM) ? TOE_TX_CSUM_OL : TOE_RX_CSUM_OL;

		edata.cmd = cmd;
		edata.data = (toe_cmpnt & csum_dir) ? 1 : 0;

		if (copy_to_user(uaddr, &edata, sizeof(edata)))
			return -EFAULT;
		break;

	/* Set toe offload components in dongle */
	case ETHTOOL_SRXCSUM:
	case ETHTOOL_STXCSUM:
		if (copy_from_user(&edata, uaddr, sizeof(edata)))
			return -EFAULT;

		/* Read the current settings, update and write back */
		if ((ret = dhd_toe_get(dhd, 0, &toe_cmpnt)) < 0)
			return ret;

		csum_dir = (cmd == ETHTOOL_STXCSUM) ? TOE_TX_CSUM_OL : TOE_RX_CSUM_OL;

		if (edata.data != 0)
			toe_cmpnt |= csum_dir;
		else
			toe_cmpnt &= ~csum_dir;

		if ((ret = dhd_toe_set(dhd, 0, toe_cmpnt)) < 0)
			return ret;

		/* If setting TX checksum mode, tell Linux the new mode */
		if (cmd == ETHTOOL_STXCSUM) {
			if (edata.data)
				dhd->iflist[0]->net->features |= NETIF_F_IP_CSUM;
			else
				dhd->iflist[0]->net->features &= ~NETIF_F_IP_CSUM;
		}

		break;
#endif /* TOE */

	default:
		return -EOPNOTSUPP;
	}

	return 0;
}
#endif /* LINUX_VERSION_CODE > KERNEL_VERSION(2, 4, 2) */

static bool dhd_check_hang(struct net_device *net, dhd_pub_t *dhdp, int error)
{
	dhd_info_t *dhd;

	if (!dhdp) {
		DHD_ERROR(("%s: dhdp is NULL\n", __FUNCTION__));
		return FALSE;
	}

	if (!dhdp->up)
		return FALSE;

	dhd = (dhd_info_t *)dhdp->info;
#if !defined(BCMPCIE)
	if (dhd->thr_dpc_ctl.thr_pid < 0) {
		DHD_ERROR(("%s : skipped due to negative pid - unloading?\n", __FUNCTION__));
		return FALSE;
	}
#endif 

	if ((error == -ETIMEDOUT) || (error == -EREMOTEIO) ||
		((dhdp->busstate == DHD_BUS_DOWN) && (!dhdp->dongle_reset))) {
		DHD_ERROR(("%s: Event HANG send up due to  re=%d te=%d e=%d s=%d\n", __FUNCTION__,
			dhdp->rxcnt_timeout, dhdp->txcnt_timeout, error, dhdp->busstate));
		net_os_send_hang_message(net);
		return TRUE;
	}
	return FALSE;
}

int dhd_ioctl_process(dhd_pub_t *pub, int ifidx, dhd_ioctl_t *ioc, void *data_buf)
{
	int bcmerror = BCME_OK;
	int buflen = 0;
	struct net_device *net;

	net = dhd_idx2net(pub, ifidx);
	if (!net) {
		bcmerror = BCME_BADARG;
		goto done;
	}

	if (data_buf)
		buflen = MIN(ioc->len, DHD_IOCTL_MAXLEN);

	/* check for local dhd ioctl and handle it */
	if (ioc->driver == DHD_IOCTL_MAGIC) {
		bcmerror = dhd_ioctl((void *)pub, ioc, data_buf, buflen);
		if (bcmerror)
			pub->bcmerror = bcmerror;
		goto done;
	}


	/* send to dongle (must be up, and wl). */
	if (pub->busstate != DHD_BUS_DATA) {
		bcmerror = BCME_DONGLE_DOWN;
		goto done;
	}

	if (!pub->iswl) {
		bcmerror = BCME_DONGLE_DOWN;
		goto done;
	}

	/*
	 * Flush the TX queue if required for proper message serialization:
	 * Intercept WLC_SET_KEY IOCTL - serialize M4 send and set key IOCTL to
	 * prevent M4 encryption and
	 * intercept WLC_DISASSOC IOCTL - serialize WPS-DONE and WLC_DISASSOC IOCTL to
	 * prevent disassoc frame being sent before WPS-DONE frame.
	 */
	if (ioc->cmd == WLC_SET_KEY ||
	    (ioc->cmd == WLC_SET_VAR && data_buf != NULL &&
	     strncmp("wsec_key", data_buf, 9) == 0) ||
	    (ioc->cmd == WLC_SET_VAR && data_buf != NULL &&
	     strncmp("bsscfg:wsec_key", data_buf, 15) == 0) ||
	    ioc->cmd == WLC_DISASSOC)
		dhd_wait_pend8021x(net);

#ifdef WLMEDIA_HTSF
	if (data_buf) {
		/*  short cut wl ioctl calls here  */
		if (strcmp("htsf", data_buf) == 0) {
			dhd_ioctl_htsf_get(dhd, 0);
			return BCME_OK;
		}

		if (strcmp("htsflate", data_buf) == 0) {
			if (ioc->set) {
				memset(ts, 0, sizeof(tstamp_t)*TSMAX);
				memset(&maxdelayts, 0, sizeof(tstamp_t));
				maxdelay = 0;
				tspktcnt = 0;
				maxdelaypktno = 0;
				memset(&vi_d1.bin, 0, sizeof(uint32)*NUMBIN);
				memset(&vi_d2.bin, 0, sizeof(uint32)*NUMBIN);
				memset(&vi_d3.bin, 0, sizeof(uint32)*NUMBIN);
				memset(&vi_d4.bin, 0, sizeof(uint32)*NUMBIN);
			} else {
				dhd_dump_latency();
			}
			return BCME_OK;
		}
		if (strcmp("htsfclear", data_buf) == 0) {
			memset(&vi_d1.bin, 0, sizeof(uint32)*NUMBIN);
			memset(&vi_d2.bin, 0, sizeof(uint32)*NUMBIN);
			memset(&vi_d3.bin, 0, sizeof(uint32)*NUMBIN);
			memset(&vi_d4.bin, 0, sizeof(uint32)*NUMBIN);
			htsf_seqnum = 0;
			return BCME_OK;
		}
		if (strcmp("htsfhis", data_buf) == 0) {
			dhd_dump_htsfhisto(&vi_d1, "H to D");
			dhd_dump_htsfhisto(&vi_d2, "D to D");
			dhd_dump_htsfhisto(&vi_d3, "D to H");
			dhd_dump_htsfhisto(&vi_d4, "H to H");
			return BCME_OK;
		}
		if (strcmp("tsport", data_buf) == 0) {
			if (ioc->set) {
				memcpy(&tsport, data_buf + 7, 4);
			} else {
				DHD_ERROR(("current timestamp port: %d \n", tsport));
			}
			return BCME_OK;
		}
	}
#endif /* WLMEDIA_HTSF */

	if ((ioc->cmd == WLC_SET_VAR || ioc->cmd == WLC_GET_VAR) &&
		data_buf != NULL && strncmp("rpc_", data_buf, 4) == 0) {
#ifdef BCM_FD_AGGR
		bcmerror = dhd_fdaggr_ioctl(pub, ifidx, (wl_ioctl_t *)ioc, data_buf, buflen);
#else
		bcmerror = BCME_UNSUPPORTED;
#endif
		goto done;
	}
	bcmerror = dhd_wl_ioctl(pub, ifidx, (wl_ioctl_t *)ioc, data_buf, buflen);

done:
	dhd_check_hang(net, pub, bcmerror);

	return bcmerror;
}

static int
dhd_ioctl_entry(struct net_device *net, struct ifreq *ifr, int cmd)
{
	dhd_info_t *dhd = *(dhd_info_t **)netdev_priv(net);
	dhd_ioctl_t ioc;
	int bcmerror = 0;
	int ifidx;
	int ret;
	void *local_buf = NULL;
	u16 buflen = 0;

	DHD_OS_WAKE_LOCK(&dhd->pub);

	/* send to dongle only if we are not waiting for reload already */
	if (dhd->pub.hang_was_sent) {
		DHD_ERROR(("%s: HANG was sent up earlier\n", __FUNCTION__));
		DHD_OS_WAKE_LOCK_CTRL_TIMEOUT_ENABLE(&dhd->pub, DHD_EVENT_TIMEOUT_MS);
		DHD_OS_WAKE_UNLOCK(&dhd->pub);
		return OSL_ERROR(BCME_DONGLE_DOWN);
	}

	ifidx = dhd_net2idx(dhd, net);
	DHD_TRACE(("%s: ifidx %d, cmd 0x%04x\n", __FUNCTION__, ifidx, cmd));

	if (ifidx == DHD_BAD_IF) {
		DHD_ERROR(("%s: BAD IF\n", __FUNCTION__));
		DHD_OS_WAKE_UNLOCK(&dhd->pub);
		return -1;
	}

#if defined(WL_WIRELESS_EXT)
	/* linux wireless extensions */
	if ((cmd >= SIOCIWFIRST) && (cmd <= SIOCIWLAST)) {
		/* may recurse, do NOT lock */
		ret = wl_iw_ioctl(net, ifr, cmd);
		DHD_OS_WAKE_UNLOCK(&dhd->pub);
		return ret;
	}
#endif /* defined(WL_WIRELESS_EXT) */

#if LINUX_VERSION_CODE > KERNEL_VERSION(2, 4, 2)
	if (cmd == SIOCETHTOOL) {
		ret = dhd_ethtool(dhd, (void*)ifr->ifr_data);
		DHD_OS_WAKE_UNLOCK(&dhd->pub);
		return ret;
	}
#endif /* LINUX_VERSION_CODE > KERNEL_VERSION(2, 4, 2) */

	if (cmd == SIOCDEVPRIVATE+1) {
		ret = wl_android_priv_cmd(net, ifr, cmd);
		dhd_check_hang(net, &dhd->pub, ret);
		DHD_OS_WAKE_UNLOCK(&dhd->pub);
		return ret;
	}

	if (cmd != SIOCDEVPRIVATE) {
		DHD_OS_WAKE_UNLOCK(&dhd->pub);
		return -EOPNOTSUPP;
	}

	memset(&ioc, 0, sizeof(ioc));

#ifdef CONFIG_COMPAT
	if (is_compat_task()) {
		compat_wl_ioctl_t compat_ioc;
		if (copy_from_user(&compat_ioc, ifr->ifr_data, sizeof(compat_wl_ioctl_t))) {
			bcmerror = BCME_BADADDR;
			goto done;
		}
		ioc.cmd = compat_ioc.cmd;
		ioc.buf = compat_ptr(compat_ioc.buf);
		ioc.len = compat_ioc.len;
		ioc.set = compat_ioc.set;
		ioc.used = compat_ioc.used;
		ioc.needed = compat_ioc.needed;
		/* To differentiate between wl and dhd read 4 more byes */
		if ((copy_from_user(&ioc.driver, (char *)ifr->ifr_data + sizeof(compat_wl_ioctl_t),
			sizeof(uint)) != 0)) {
			bcmerror = BCME_BADADDR;
			goto done;
		}
	} else
#endif /* CONFIG_COMPAT */
	{
		/* Copy the ioc control structure part of ioctl request */
		if (copy_from_user(&ioc, ifr->ifr_data, sizeof(wl_ioctl_t))) {
			bcmerror = BCME_BADADDR;
			goto done;
		}

		/* To differentiate between wl and dhd read 4 more byes */
		if ((copy_from_user(&ioc.driver, (char *)ifr->ifr_data + sizeof(wl_ioctl_t),
			sizeof(uint)) != 0)) {
			bcmerror = BCME_BADADDR;
			goto done;
		}
	}

	if (!capable(CAP_NET_ADMIN)) {
		bcmerror = BCME_EPERM;
		goto done;
	}

	if (ioc.len > 0) {
		buflen = MIN(ioc.len, DHD_IOCTL_MAXLEN);
		if (!(local_buf = MALLOC(dhd->pub.osh, buflen+1))) {
			bcmerror = BCME_NOMEM;
			goto done;
		}
		if (copy_from_user(local_buf, ioc.buf, buflen)) {
			bcmerror = BCME_BADADDR;
			goto done;
		}
		*(char *)(local_buf + buflen) = '\0';
	}

	bcmerror = dhd_ioctl_process(&dhd->pub, ifidx, &ioc, local_buf);

	if (!bcmerror && buflen && local_buf && ioc.buf) {
		if (copy_to_user(ioc.buf, local_buf, buflen))
			bcmerror = -EFAULT;
	}

done:
	if (local_buf)
		MFREE(dhd->pub.osh, local_buf, buflen+1);

	DHD_OS_WAKE_UNLOCK(&dhd->pub);

	return OSL_ERROR(bcmerror);
}

#if defined(WL_CFG80211) && defined(SUPPORT_DEEP_SLEEP)
/* Flags to indicate if we distingish power off policy when
 * user set the memu "Keep Wi-Fi on during sleep" to "Never"
 */
int trigger_deep_sleep = 0;
#endif /* WL_CFG80211 && SUPPORT_DEEP_SLEEP */

#ifdef CUSTOMER_HW4
#ifdef FIX_CPU_MIN_CLOCK
static int dhd_init_cpufreq_fix(dhd_info_t *dhd)
{
	if (dhd) {
#if (LINUX_VERSION_CODE >= KERNEL_VERSION(2, 6, 25))
		mutex_init(&dhd->cpufreq_fix);
#endif
		dhd->cpufreq_fix_status = FALSE;
	}
	return 0;
}

static void dhd_fix_cpu_freq(dhd_info_t *dhd)
{
#if (LINUX_VERSION_CODE >= KERNEL_VERSION(2, 6, 25))
	mutex_lock(&dhd->cpufreq_fix);
#endif
	if (dhd && !dhd->cpufreq_fix_status) {
		pm_qos_add_request(&dhd->dhd_cpu_qos, PM_QOS_CPU_FREQ_MIN, 300000);
#ifdef FIX_BUS_MIN_CLOCK
		pm_qos_add_request(&dhd->dhd_bus_qos, PM_QOS_BUS_THROUGHPUT, 400000);
#endif /* FIX_BUS_MIN_CLOCK */
		DHD_ERROR(("pm_qos_add_requests called\n"));

		dhd->cpufreq_fix_status = TRUE;
	}
#if (LINUX_VERSION_CODE >= KERNEL_VERSION(2, 6, 25))
	mutex_unlock(&dhd->cpufreq_fix);
#endif
}

static void dhd_rollback_cpu_freq(dhd_info_t *dhd)
{
#if (LINUX_VERSION_CODE >= KERNEL_VERSION(2, 6, 25))
	mutex_lock(&dhd ->cpufreq_fix);
#endif
	if (dhd && dhd->cpufreq_fix_status != TRUE) {
#if (LINUX_VERSION_CODE >= KERNEL_VERSION(2, 6, 25))
		mutex_unlock(&dhd->cpufreq_fix);
#endif
		return;
	}

	pm_qos_remove_request(&dhd->dhd_cpu_qos);
#ifdef FIX_BUS_MIN_CLOCK
	pm_qos_remove_request(&dhd->dhd_bus_qos);
#endif /* FIX_BUS_MIN_CLOCK */
	DHD_ERROR(("pm_qos_add_requests called\n"));

	dhd->cpufreq_fix_status = FALSE;
#if (LINUX_VERSION_CODE >= KERNEL_VERSION(2, 6, 25))
	mutex_unlock(&dhd->cpufreq_fix);
#endif
}
#endif /* FIX_CPU_MIN_CLOCK */
#endif /* CUSTOMER_HW4 */

static int
dhd_stop(struct net_device *net)
{
	int ifidx = 0;
	dhd_info_t *dhd = *(dhd_info_t **)netdev_priv(net);
	DHD_OS_WAKE_LOCK(&dhd->pub);
	DHD_TRACE(("%s: Enter %p\n", __FUNCTION__, net));
	if (dhd->pub.up == 0) {
		goto exit;
	}

#if defined(CUSTOMER_HW4) && defined(FIX_CPU_MIN_CLOCK)
	if (dhd_get_fw_mode(dhd) == DHD_FLAG_HOSTAP_MODE)
		dhd_rollback_cpu_freq(dhd);
#endif /* defined(CUSTOMER_HW4) && defined(FIX_CPU_MIN_CLOCK) */

	ifidx = dhd_net2idx(dhd, net);
	BCM_REFERENCE(ifidx);

	/* Set state and stop OS transmissions */
	netif_stop_queue(net);
	dhd->pub.up = 0;

#ifdef ENABLE_CONTROL_SCHED
	dhd_sysfs_destroy_node(net);
	dhd_dpc_prio = CUSTOM_DPC_PRIO_SETTING;
	dhd_dpc_poli = SCHED_FIFO;
#endif	/* ENABLE_CONTROL_SCHED */

#ifdef WL_CFG80211
	if (ifidx == 0) {
		wl_cfg80211_down(NULL);

		/*
		 * For CFG80211: Clean up all the left over virtual interfaces
		 * when the primary Interface is brought down. [ifconfig wlan0 down]
		 */
		if (!dhd_download_fw_on_driverload) {
			if ((dhd->dhd_state & DHD_ATTACH_STATE_ADD_IF) &&
				(dhd->dhd_state & DHD_ATTACH_STATE_CFG80211)) {
				int i;

#if defined(CUSTOMER_HW4) && defined(WL_CFG80211_P2P_DEV_IF)
				wl_cfg80211_del_p2p_wdev();
#endif /* CUSTOMER_HW4 && WL_CFG80211_P2P_DEV_IF */

				dhd_net_if_lock_local(dhd);
				for (i = 1; i < DHD_MAX_IFS; i++)
					dhd_remove_if(&dhd->pub, i, FALSE);
				dhd_net_if_unlock_local(dhd);
			}
		}
	}
#endif /* WL_CFG80211 */

#ifdef PROP_TXSTATUS
	dhd_wlfc_cleanup(&dhd->pub, NULL, 0);
#endif
	/* Stop the protocol module */
	dhd_prot_stop(&dhd->pub);

	OLD_MOD_DEC_USE_COUNT;
exit:
#if defined(WL_CFG80211)
	if (ifidx == 0 && !dhd_download_fw_on_driverload)
		wl_android_wifi_off(net);
#ifdef SUPPORT_DEEP_SLEEP
	else {
		/* CSP#505233: Flags to indicate if we distingish
		 * power off policy when user set the memu
		 * "Keep Wi-Fi on during sleep" to "Never"
		 */
		if (trigger_deep_sleep) {
			dhd_deepsleep(net, 1);
			trigger_deep_sleep = 0;
		}
	}
#endif /* SUPPORT_DEEP_SLEEP */
#endif 
	dhd->pub.rxcnt_timeout = 0;
	dhd->pub.txcnt_timeout = 0;

	dhd->pub.hang_was_sent = 0;

#ifdef ENABLE_RESET_COUNTRY_CODE
	/* Clear country spec for for built-in type driver */
	if (!dhd_download_fw_on_driverload) {
		dhd->pub.dhd_cspec.country_abbrev[0] = 0x00;
		dhd->pub.dhd_cspec.rev = 0;
		dhd->pub.dhd_cspec.ccode[0] = 0x00;
	}
#endif
	DHD_OS_WAKE_UNLOCK(&dhd->pub);
	return 0;
}

#if defined(WL_CFG80211) && (defined(USE_INITIAL_2G_SCAN) || \
	defined(USE_INITIAL_SHORT_DWELL_TIME))
extern bool g_first_broadcast_scan;
#endif /* OEM_ANDROID && WL_CFG80211 && (USE_INITIAL_2G_SCAN || USE_INITIAL_SHORT_DWELL_TIME) */

#ifdef WL11U
static int dhd_interworking_enable(dhd_pub_t *dhd)
{
	char iovbuf[WLC_IOCTL_SMLEN];
	uint32 enable = true;
	int ret = BCME_OK;

	bcm_mkiovar("interworking", (char *)&enable, sizeof(enable), iovbuf, sizeof(iovbuf));
	if ((ret = dhd_wl_ioctl_cmd(dhd, WLC_SET_VAR, iovbuf, sizeof(iovbuf), TRUE, 0)) < 0) {
		DHD_ERROR(("%s: enableing interworking failed, ret=%d\n", __FUNCTION__, ret));
	}

	if (ret == BCME_OK) {
		uint32 cap = WL_WNM_BSSTRANS | WL_WNM_NOTIF;

		/* set WNM capabilities */
		bcm_mkiovar("wnm", (char *)&cap, sizeof(cap), iovbuf, sizeof(iovbuf));
		if ((ret = dhd_wl_ioctl_cmd(dhd, WLC_SET_VAR,
			iovbuf, sizeof(iovbuf), TRUE, 0)) < 0) {
			DHD_ERROR(("%s: failed to set WNM capabilities, ret=%d\n",
				__FUNCTION__, ret));
		}
	}

	return ret;
}
#endif /* WL11u */

#ifdef ENABLE_CONTROL_SCHED
static ssize_t
read_dpc_prio(struct file *filp, struct kobject *kobj,
	struct bin_attribute *bin_attr, char *buf, loff_t off, size_t count)
{
	DHD_INFO(("%s: read cur_prio(%d), cur_poli(%d)\n",
		__FUNCTION__, dhd_dpc_prio, dhd_dpc_poli));
	memset(buf, 0, sizeof(uint32));
	count += snprintf(buf, sizeof(uint32), "%d", dhd_dpc_prio + (dhd_dpc_poli * 100));
	return count;
}

static ssize_t
write_dpc_prio(struct file *filp, struct kobject *kobj,
	struct bin_attribute *bin_attr, char *buf, loff_t off, size_t size)
{
	uint32 new_prio = 0;
	uint32 cur_prio = dhd_dpc_prio + (dhd_dpc_poli * 100);

	memcpy(&new_prio, buf, sizeof(uint32));
	new_prio = bcm_atoi((char*)&new_prio);

	if (new_prio < 0 || new_prio > 199)	{
		DHD_ERROR(("%s: ERROR invalid new_prio(%d)\n",
			__FUNCTION__, new_prio));
		return -EINVAL;
	}

	if (cur_prio != new_prio) {
		dhd_dpc_prio = new_prio % 100;
		dhd_dpc_poli = new_prio / 100;
		DHD_INFO(("%s: write new_prio(%d), new_policy(%d)\n",
			__FUNCTION__, dhd_dpc_prio, dhd_dpc_poli));
	}

	return sizeof(uint32);
}

static struct bin_attribute dpc_prio_attr = {
	.attr  = {.name = "dpc_prio", .mode = 0644},
	.size  = sizeof(uint32),
	.read  = read_dpc_prio,
	.write = write_dpc_prio,
};

static int
dhd_sysfs_create_node(struct net_device *net)
{
	int ret;

	DHD_INFO(("%s Enter\n", __func__));
	ret = sysfs_create_bin_file(&net->dev.kobj, &dpc_prio_attr);

	if (ret) {
		DHD_ERROR(("%s: create dpc_prio sysfs fail, ret(%d)\n", __FUNCTION__, ret));
		return ret;
	}
	return 0;
}

static void
dhd_sysfs_destroy_node(struct net_device *net)
{
	DHD_INFO(("%s Enter\n", __FUNCTION__));
	sysfs_remove_bin_file(&net->dev.kobj, &dpc_prio_attr);
}
#endif /* ENABLE_CONTROL_SCHED */


static int
dhd_open(struct net_device *net)
{
	dhd_info_t *dhd = *(dhd_info_t **)netdev_priv(net);
#ifdef TOE
	uint32 toe_ol;
#endif
	int ifidx;
	int32 ret = 0;

#ifdef CUSTOMER_HW4
	/* WAR : to prevent calling dhd_open abnormally in quick succession after hang event */
	if (dhd->pub.hang_was_sent == 1) {
		DHD_ERROR(("%s: HANG was sent up earlier\n", __FUNCTION__));
		/* Force to bring down WLAN interface in case dhd_stop() is not called
		 * from the upper layer when HANG event is triggered.
		 */
		if (!dhd_download_fw_on_driverload && dhd->pub.up == 1) {
			DHD_ERROR(("%s: WLAN interface is not brought down\n", __FUNCTION__));
			dhd_stop(net);
		} else {
			return -1;
		}
	}
#endif /* CUSTOMER_HW4 */

#if defined(MULTIPLE_SUPPLICANT)
#if (LINUX_VERSION_CODE >= KERNEL_VERSION(2, 6, 25)) && defined(BCMSDIO)
	if (mutex_is_locked(&_dhd_sdio_mutex_lock_) != 0) {
		DHD_ERROR(("%s : dhd_open: call dev open before insmod complete!\n", __FUNCTION__));
	}
	mutex_lock(&_dhd_sdio_mutex_lock_);
#endif
#endif /* MULTIPLE_SUPPLICANT */

	DHD_OS_WAKE_LOCK(&dhd->pub);
	dhd->pub.dongle_trap_occured = 0;
	dhd->pub.hang_was_sent = 0;

#ifdef ENABLE_CONTROL_SCHED
	ret = dhd_sysfs_create_node(net);
	if (ret) {
		DHD_ERROR(("%s: Failed to setup dpc_prio ret(%d)\n", __FUNCTION__, ret));
		goto exit;
	}
#endif /* ENABLE_CONTROL_SCHED */

#if !defined(WL_CFG80211)
	/*
	 * Force start if ifconfig_up gets called before START command
	 *  We keep WEXT's wl_control_wl_start to provide backward compatibility
	 *  This should be removed in the future
	 */
	ret = wl_control_wl_start(net);
	if (ret != 0) {
		DHD_ERROR(("%s: failed with code %d\n", __FUNCTION__, ret));
		ret = -1;
		goto exit;
	}

#endif 

	ifidx = dhd_net2idx(dhd, net);
	DHD_TRACE(("%s: ifidx %d\n", __FUNCTION__, ifidx));

	if (ifidx < 0) {
		DHD_ERROR(("%s: Error: called with invalid IF\n", __FUNCTION__));
		ret = -1;
		goto exit;
	}

	if (!dhd->iflist[ifidx]) {
		DHD_ERROR(("%s: Error: called when IF already deleted\n", __FUNCTION__));
		ret = -1;
		goto exit;
	}

	if (ifidx == 0) {
		atomic_set(&dhd->pend_8021x_cnt, 0);
#if defined(WL_CFG80211)
		if (!dhd_download_fw_on_driverload) {
			DHD_ERROR(("\n%s\n", dhd_version));
#if defined(USE_INITIAL_2G_SCAN) || defined(USE_INITIAL_SHORT_DWELL_TIME)
			g_first_broadcast_scan = TRUE;
#endif /* USE_INITIAL_2G_SCAN || USE_INITIAL_SHORT_DWELL_TIME */
			ret = wl_android_wifi_on(net);
			if (ret != 0) {
				DHD_ERROR(("%s : wl_android_wifi_on failed (%d)\n",
					__FUNCTION__, ret));
				ret = -1;
				goto exit;
			}
		}
#ifdef SUPPORT_DEEP_SLEEP
		else {
			/* Flags to indicate if we distingish
			 * power off policy when user set the memu
			 * "Keep Wi-Fi on during sleep" to "Never"
			 */
			if (trigger_deep_sleep) {
#if defined(USE_INITIAL_2G_SCAN) || defined(USE_INITIAL_SHORT_DWELL_TIME)
				g_first_broadcast_scan = TRUE;
#endif /* USE_INITIAL_2G_SCAN || USE_INITIAL_SHORT_DWELL_TIME */
				dhd_deepsleep(net, 0);
				trigger_deep_sleep = 0;
			}
		}
#endif /* SUPPORT_DEEP_SLEEP */
#if defined(CUSTOMER_HW4) && defined(FIX_CPU_MIN_CLOCK)
		if (dhd_get_fw_mode(dhd) == DHD_FLAG_HOSTAP_MODE) {
			dhd_init_cpufreq_fix(dhd);
			dhd_fix_cpu_freq(dhd);
		}
#endif /* defined(CUSTOMER_HW4) && defined(FIX_CPU_MIN_CLOCK) */
#endif 

		if (dhd->pub.busstate != DHD_BUS_DATA) {

			/* try to bring up bus */
			if ((ret = dhd_bus_start(&dhd->pub)) != 0) {
				DHD_ERROR(("%s: failed with code %d\n", __FUNCTION__, ret));
				ret = -1;
				goto exit;
			}

		}

		/* dhd_prot_init has been called in dhd_bus_start or wl_android_wifi_on */
		memcpy(net->dev_addr, dhd->pub.mac.octet, ETHER_ADDR_LEN);

#ifdef TOE
		/* Get current TOE mode from dongle */
		if (dhd_toe_get(dhd, ifidx, &toe_ol) >= 0 && (toe_ol & TOE_TX_CSUM_OL) != 0)
			dhd->iflist[ifidx]->net->features |= NETIF_F_IP_CSUM;
		else
			dhd->iflist[ifidx]->net->features &= ~NETIF_F_IP_CSUM;
#endif /* TOE */

#if defined(WL_CFG80211)
		if (unlikely(wl_cfg80211_up(NULL))) {
			DHD_ERROR(("%s: failed to bring up cfg80211\n", __FUNCTION__));
			ret = -1;
			goto exit;
		}
#endif /* WL_CFG80211 */
	}

	/* Allow transmit calls */
	netif_start_queue(net);
	dhd->pub.up = 1;

#ifdef BCMDBGFS
	dhd_dbg_init(&dhd->pub);
#endif

	OLD_MOD_INC_USE_COUNT;
exit:
	if (ret)
		dhd_stop(net);

	DHD_OS_WAKE_UNLOCK(&dhd->pub);

#if defined(MULTIPLE_SUPPLICANT)
#if (LINUX_VERSION_CODE >= KERNEL_VERSION(2, 6, 25)) && defined(BCMSDIO)
	mutex_unlock(&_dhd_sdio_mutex_lock_);
#endif
#endif /* MULTIPLE_SUPPLICANT */

	return ret;
}

int dhd_do_driver_init(struct net_device *net)
{
	dhd_info_t *dhd = NULL;

	if (!net) {
		DHD_ERROR(("Primary Interface not initialized \n"));
		return -EINVAL;
	}

#ifdef MULTIPLE_SUPPLICANT
#if (LINUX_VERSION_CODE >= KERNEL_VERSION(2, 6, 25)) && defined(BCMSDIO)
	if (mutex_is_locked(&_dhd_sdio_mutex_lock_) != 0) {
		DHD_ERROR(("%s : dhdsdio_probe is already running!\n", __FUNCTION__));
		return 0;
	}
#endif /* (LINUX_VERSION_CODE >= KERNEL_VERSION(2, 6, 25)) */
#endif /* MULTIPLE_SUPPLICANT */

	/*  && defined(OEM_ANDROID) && defined(BCMSDIO) */
	dhd = *(dhd_info_t **)netdev_priv(net);

	/* If driver is already initialized, do nothing
	 */
	if (dhd->pub.busstate == DHD_BUS_DATA) {
		DHD_TRACE(("Driver already Inititalized. Nothing to do"));
		return 0;
	}

	if (dhd_open(net) < 0) {
		DHD_ERROR(("Driver Init Failed \n"));
		return -1;
	}

	return 0;
}

int
dhd_event_ifadd(dhd_info_t *dhdinfo, wl_event_data_if_t *ifevent, char *name, uint8 *mac)
{

#ifdef WL_CFG80211
	if (wl_cfg80211_notify_ifadd(ifevent->ifidx, name, mac, ifevent->bssidx) == BCME_OK)
		return BCME_OK;
#endif

	/* handle IF event caused by wl commands, SoftAP, WEXT and
	 * anything else. This has to be done asynchronously otherwise
	 * DPC will be blocked (and iovars will timeout as DPC has no chance
	 * to read the response back)
	 */
	if (ifevent->ifidx > 0) {
		dhd_if_event_t *if_event = MALLOC(dhdinfo->pub.osh, sizeof(dhd_if_event_t));

		memcpy(&if_event->event, ifevent, sizeof(if_event->event));
		memcpy(if_event->mac, mac, ETHER_ADDR_LEN);
		strncpy(if_event->name, name, IFNAMSIZ);
		if_event->name[IFNAMSIZ - 1] = '\0';
		dhd_deferred_schedule_work((void *)if_event, DHD_WQ_WORK_IF_ADD,
			dhd_ifadd_event_handler, DHD_WORK_PRIORITY_LOW);
	}

	return BCME_OK;
}

int
dhd_event_ifdel(dhd_info_t *dhdinfo, wl_event_data_if_t *ifevent, char *name, uint8 *mac)
{
	dhd_if_event_t *if_event;

#ifdef WL_CFG80211
	if (wl_cfg80211_notify_ifdel(ifevent->ifidx, name, mac, ifevent->bssidx) == BCME_OK)
		return BCME_OK;
#endif /* WL_CFG80211 */

	/* handle IF event caused by wl commands, SoftAP, WEXT and
	 * anything else
	 */
	if_event = MALLOC(dhdinfo->pub.osh, sizeof(dhd_if_event_t));
	memcpy(&if_event->event, ifevent, sizeof(if_event->event));
	memcpy(if_event->mac, mac, ETHER_ADDR_LEN);
	strncpy(if_event->name, name, IFNAMSIZ);
	if_event->name[IFNAMSIZ - 1] = '\0';
	dhd_deferred_schedule_work((void *)if_event, DHD_WQ_WORK_IF_DEL,
		dhd_ifdel_event_handler, DHD_WORK_PRIORITY_LOW);

	return BCME_OK;
}

/* unregister and free the existing net_device interface (if any) in iflist and
 * allocate a new one. the slot is reused. this function does NOT register the
 * new interface to linux kernel. dhd_register_if does the job
 */
struct net_device*
dhd_allocate_if(dhd_pub_t *dhdpub, int ifidx, char *name,
	uint8 *mac, uint8 bssidx, bool need_rtnl_lock)
{
	dhd_info_t *dhdinfo = (dhd_info_t *)dhdpub->info;
	dhd_if_t *ifp;

	ASSERT(dhdinfo && (ifidx < DHD_MAX_IFS));
	ifp = dhdinfo->iflist[ifidx];

	if (ifp != NULL) {
		if (ifp->net != NULL) {
			DHD_ERROR(("%s: free existing IF %s\n", __FUNCTION__, ifp->net->name));

			/* in unregister_netdev case, the interface gets freed by net->destructor
			 * (which is set to free_netdev)
			 */
			if (ifp->net->reg_state == NETREG_UNINITIALIZED) {
				free_netdev(ifp->net);
			} else {
				netif_stop_queue(ifp->net);
				if (need_rtnl_lock)
					unregister_netdev(ifp->net);
				else
					unregister_netdevice(ifp->net);
			}
			ifp->net = NULL;
		}
	} else {
		ifp = MALLOC(dhdinfo->pub.osh, sizeof(dhd_if_t));
		if (ifp == NULL) {
			DHD_ERROR(("%s: OOM - dhd_if_t(%zu)\n", __FUNCTION__, sizeof(dhd_if_t)));
			return NULL;
		}
	}

	memset(ifp, 0, sizeof(dhd_if_t));
	ifp->info = dhdinfo;
	ifp->idx = ifidx;
	ifp->bssidx = bssidx;
	if (mac != NULL)
		memcpy(&ifp->mac_addr, mac, ETHER_ADDR_LEN);

	/* Allocate etherdev, including space for private structure */
	ifp->net = alloc_etherdev(sizeof(dhdinfo));
	if (ifp->net == NULL) {
		DHD_ERROR(("%s: OOM - alloc_etherdev(%zu)\n", __FUNCTION__, sizeof(dhdinfo)));
		goto fail;
	}
	memcpy(netdev_priv(ifp->net), &dhdinfo, sizeof(dhdinfo));
	if (name && name[0]) {
		strncpy(ifp->net->name, name, IFNAMSIZ);
		ifp->net->name[IFNAMSIZ - 1] = '\0';
	}
#ifdef WL_CFG80211
	if (ifidx == 0)
		ifp->net->destructor = free_netdev;
	else
		ifp->net->destructor = dhd_netdev_free;
#else
	ifp->net->destructor = free_netdev;
#endif /* WL_CFG80211 */
	strncpy(ifp->name, ifp->net->name, IFNAMSIZ);
	ifp->name[IFNAMSIZ - 1] = '\0';
	dhdinfo->iflist[ifidx] = ifp;
	return ifp->net;

fail:
	if (ifp != NULL) {
		if (ifp->net != NULL) {
			free_netdev(ifp->net);
			ifp->net = NULL;
		}
		MFREE(dhdinfo->pub.osh, ifp, sizeof(*ifp));
		ifp = NULL;
	}
	dhdinfo->iflist[ifidx] = NULL;
	return NULL;
}

/* unregister and free the the net_device interface associated with the indexed
 * slot, also free the slot memory and set the slot pointer to NULL
 */
int
dhd_remove_if(dhd_pub_t *dhdpub, int ifidx, bool need_rtnl_lock)
{
	dhd_info_t *dhdinfo = (dhd_info_t *)dhdpub->info;
	dhd_if_t *ifp;

	ifp = dhdinfo->iflist[ifidx];
	if (ifp != NULL) {
		if (ifp->net != NULL) {
			DHD_ERROR(("deleting interface '%s' idx %d\n", ifp->net->name, ifp->idx));

			/* in unregister_netdev case, the interface gets freed by net->destructor
			 * (which is set to free_netdev)
			 */
			if (ifp->net->reg_state == NETREG_UNINITIALIZED) {
				free_netdev(ifp->net);
			} else {
				netif_stop_queue(ifp->net);

				if (need_rtnl_lock)
					unregister_netdev(ifp->net);
				else
					unregister_netdevice(ifp->net);
			}
			ifp->net = NULL;
		}

		dhdinfo->iflist[ifidx] = NULL;
		MFREE(dhdinfo->pub.osh, ifp, sizeof(*ifp));

	}

	return BCME_OK;
}

#if (LINUX_VERSION_CODE >= KERNEL_VERSION(2, 6, 31))
static struct net_device_ops dhd_ops_pri = {
	.ndo_open = dhd_open,
	.ndo_stop = dhd_stop,
	.ndo_get_stats = dhd_get_stats,
	.ndo_do_ioctl = dhd_ioctl_entry,
	.ndo_start_xmit = dhd_start_xmit,
	.ndo_set_mac_address = dhd_set_mac_address,
#if (LINUX_VERSION_CODE >= KERNEL_VERSION(3, 2, 0))
	.ndo_set_rx_mode = dhd_set_multicast_list,
#else
	.ndo_set_multicast_list = dhd_set_multicast_list,
#endif
};

static struct net_device_ops dhd_ops_virt = {
	.ndo_get_stats = dhd_get_stats,
	.ndo_do_ioctl = dhd_ioctl_entry,
	.ndo_start_xmit = dhd_start_xmit,
	.ndo_set_mac_address = dhd_set_mac_address,
#if (LINUX_VERSION_CODE >= KERNEL_VERSION(3, 2, 0))
	.ndo_set_rx_mode = dhd_set_multicast_list,
#else
	.ndo_set_multicast_list = dhd_set_multicast_list,
#endif
};
#endif /* (LINUX_VERSION_CODE >= KERNEL_VERSION(2, 6, 31)) */

#ifdef DEBUGGER
extern void debugger_init(void *bus_handle);
#endif


dhd_pub_t *
dhd_attach(osl_t *osh, struct dhd_bus *bus, uint bus_hdrlen)
{
	dhd_info_t *dhd = NULL;
	struct net_device *net = NULL;
	char if_name[IFNAMSIZ] = {'\0'};
	uint32 bus_type = -1;
	uint32 bus_num = -1;
	uint32 slot_num = -1;
	wifi_adapter_info_t *adapter = NULL;

	dhd_attach_states_t dhd_state = DHD_ATTACH_STATE_INIT;
	DHD_TRACE(("%s: Enter\n", __FUNCTION__));

	/* will implement get_ids for DBUS later */
#if defined(BCMSDIO)
	dhd_bus_get_ids(bus, &bus_type, &bus_num, &slot_num);
#endif 
	adapter = dhd_wifi_platform_get_adapter(bus_type, bus_num, slot_num);

	/* Allocate primary dhd_info */
	dhd = wifi_platform_prealloc(adapter, DHD_PREALLOC_DHD_INFO, sizeof(dhd_info_t));
	if (dhd == NULL) {
		dhd = MALLOC(osh, sizeof(dhd_info_t));
		if (dhd == NULL) {
			DHD_ERROR(("%s: OOM - alloc dhd_info\n", __FUNCTION__));
			goto fail;
		}
	}
	memset(dhd, 0, sizeof(dhd_info_t));
	dhd_state |= DHD_ATTACH_STATE_DHD_ALLOC;

	dhd->pub.osh = osh;
	dhd->adapter = adapter;

#ifdef GET_CUSTOM_MAC_ENABLE
	wifi_platform_get_mac_addr(dhd->adapter, dhd->pub.mac.octet);
#endif /* GET_CUSTOM_MAC_ENABLE */
	dhd->thr_dpc_ctl.thr_pid = DHD_PID_KT_TL_INVALID;
	dhd->thr_wdt_ctl.thr_pid = DHD_PID_KT_INVALID;

	/* Initialize thread based operation and lock */
	sema_init(&dhd->sdsem, 1);

	/* Some DHD modules (e.g. cfg80211) configures operation mode based on firmware name.
	 * This is indeed a hack but we have to make it work properly before we have a better
	 * solution
	 */
	dhd_update_fw_nv_path(dhd);

	/* Link to info module */
	dhd->pub.info = dhd;
	/* Link to bus module */
	dhd->pub.bus = bus;
	dhd->pub.hdrlen = bus_hdrlen;

	/* Set network interface name if it was provided as module parameter */
	if (iface_name[0]) {
		int len;
		char ch;
		strncpy(if_name, iface_name, IFNAMSIZ);
		if_name[IFNAMSIZ - 1] = 0;
		len = strlen(if_name);
		ch = if_name[len - 1];
		if ((ch > '9' || ch < '0') && (len < IFNAMSIZ - 2))
			strcat(if_name, "%d");
	}
	net = dhd_allocate_if(&dhd->pub, 0, if_name, NULL, 0, TRUE);
	if (net == NULL)
		goto fail;
	dhd_state |= DHD_ATTACH_STATE_ADD_IF;

#if (LINUX_VERSION_CODE < KERNEL_VERSION(2, 6, 31))
	net->open = NULL;
#else
	net->netdev_ops = NULL;
#endif

	sema_init(&dhd->proto_sem, 1);

#ifdef PROP_TXSTATUS
	spin_lock_init(&dhd->wlfc_spinlock);

	dhd->pub.skip_fc = dhd_wlfc_skip_fc;
	dhd->pub.plat_init = dhd_wlfc_plat_init;
	dhd->pub.plat_deinit = dhd_wlfc_plat_deinit;
#endif /* PROP_TXSTATUS */

	/* Initialize other structure content */
	init_waitqueue_head(&dhd->ioctl_resp_wait);
	init_waitqueue_head(&dhd->ctrl_wait);

	/* Initialize the spinlocks */
	spin_lock_init(&dhd->sdlock);
	spin_lock_init(&dhd->txqlock);
	spin_lock_init(&dhd->dhd_lock);
	spin_lock_init(&dhd->rxf_lock);
#if defined(RXFRAME_THREAD)
	dhd->rxthread_enabled = TRUE;
#endif /* defined(RXFRAME_THREAD) */

#ifdef DHDTCPACK_SUPPRESS
	spin_lock_init(&dhd->tcpack_lock);
#endif /* DHDTCPACK_SUPPRESS */

	/* Initialize Wakelock stuff */
	spin_lock_init(&dhd->wakelock_spinlock);
	dhd->wakelock_counter = 0;
	dhd->wakelock_wd_counter = 0;
	dhd->wakelock_rx_timeout_enable = 0;
	dhd->wakelock_ctrl_timeout_enable = 0;
	dhd->waive_wakelock = FALSE;
#ifdef CONFIG_HAS_WAKELOCK
	wake_lock_init(&dhd->wl_wifi, WAKE_LOCK_SUSPEND, "wlan_wake");
	wake_lock_init(&dhd->wl_rxwake, WAKE_LOCK_SUSPEND, "wlan_rx_wake");
	wake_lock_init(&dhd->wl_ctrlwake, WAKE_LOCK_SUSPEND, "wlan_ctrl_wake");
	wake_lock_init(&dhd->wl_wdwake, WAKE_LOCK_SUSPEND, "wlan_wd_wake");
#endif /* CONFIG_HAS_WAKELOCK */
#if (LINUX_VERSION_CODE >= KERNEL_VERSION(2, 6, 25))
	mutex_init(&dhd->dhd_net_if_mutex);
	mutex_init(&dhd->dhd_suspend_mutex);
#endif
	dhd_state |= DHD_ATTACH_STATE_WAKELOCKS_INIT;

	/* Attach and link in the protocol */
	if (dhd_prot_attach(&dhd->pub) != 0) {
		DHD_ERROR(("dhd_prot_attach failed\n"));
		goto fail;
	}
	dhd_state |= DHD_ATTACH_STATE_PROT_ATTACH;

#ifdef WL_CFG80211
	/* Attach and link in the cfg80211 */
	if (unlikely(wl_cfg80211_attach(net, &dhd->pub))) {
		DHD_ERROR(("wl_cfg80211_attach failed\n"));
		goto fail;
	}

	dhd_monitor_init(&dhd->pub);
	dhd_state |= DHD_ATTACH_STATE_CFG80211;
#endif
#if defined(WL_WIRELESS_EXT)
	/* Attach and link in the iw */
	if (!(dhd_state &  DHD_ATTACH_STATE_CFG80211)) {
		if (wl_iw_attach(net, (void *)&dhd->pub) != 0) {
		DHD_ERROR(("wl_iw_attach failed\n"));
		goto fail;
	}
	dhd_state |= DHD_ATTACH_STATE_WL_ATTACH;
	}
#endif /* defined(WL_WIRELESS_EXT) */


	/* Set up the watchdog timer */
	init_timer(&dhd->timer);
	dhd->timer.data = (ulong)dhd;
	dhd->timer.function = dhd_watchdog;
	dhd->default_wd_interval = dhd_watchdog_ms;

	if (dhd_watchdog_prio >= 0) {
		/* Initialize watchdog thread */
		PROC_START(dhd_watchdog_thread, dhd, &dhd->thr_wdt_ctl, 0, "dhd_watchdog_thread");

	} else {
		dhd->thr_wdt_ctl.thr_pid = -1;
	}

#ifdef DEBUGGER
	debugger_init((void *) bus);
#endif

	/* Set up the bottom half handler */
	if (dhd_dpc_prio >= 0) {
		/* Initialize DPC thread */
		PROC_START(dhd_dpc_thread, dhd, &dhd->thr_dpc_ctl, 0, "dhd_dpc");
	} else {
		/*  use tasklet for dpc */
		tasklet_init(&dhd->tasklet, dhd_dpc, (ulong)dhd);
		dhd->thr_dpc_ctl.thr_pid = -1;
	}

	if (dhd->rxthread_enabled) {
		bzero(&dhd->pub.skbbuf[0], sizeof(void *) * MAXSKBPEND);
		/* Initialize RXF thread */
		PROC_START(dhd_rxf_thread, dhd, &dhd->thr_rxf_ctl, 0, "dhd_rxf");
	}

	dhd_state |= DHD_ATTACH_STATE_THREADS_CREATED;

	/*
	 * Save the dhd_info into the priv
	 */
	memcpy(netdev_priv(net), &dhd, sizeof(dhd));

#if defined(CONFIG_PM_SLEEP)
	dhd->pm_notifier.notifier_call = dhd_pm_callback;
	dhd->pm_notifier.priority = 10;
	if (!dhd_pm_notifier_registered) {
		dhd_pm_notifier_registered = TRUE;
		register_pm_notifier(&dhd->pm_notifier);
	}
#endif /* CONFIG_PM_SLEEP */

#if defined(CONFIG_HAS_EARLYSUSPEND) && defined(DHD_USE_EARLYSUSPEND)
	dhd->early_suspend.level = EARLY_SUSPEND_LEVEL_BLANK_SCREEN + 20;
	dhd->early_suspend.suspend = dhd_early_suspend;
	dhd->early_suspend.resume = dhd_late_resume;
	register_early_suspend(&dhd->early_suspend);
	dhd_state |= DHD_ATTACH_STATE_EARLYSUSPEND_DONE;
#endif /* CONFIG_HAS_EARLYSUSPEND && DHD_USE_EARLYSUSPEND */

#ifdef ARP_OFFLOAD_SUPPORT
	dhd->pend_ipaddr = 0;
	if (!dhd_inetaddr_notifier_registered) {
		dhd_inetaddr_notifier_registered = TRUE;
		register_inetaddr_notifier(&dhd_inetaddr_notifier);
	}
#endif /* ARP_OFFLOAD_SUPPORT */
	if (!dhd_inet6addr_notifier_registered) {
		dhd_inet6addr_notifier_registered = TRUE;
		register_inet6addr_notifier(&dhd_inet6addr_notifier);
	}
	dhd->dhd_deferred_wq = dhd_deferred_work_init((void *)dhd);
#ifdef DEBUG_CPU_FREQ
	dhd->new_freq = alloc_percpu(int);
	dhd->freq_trans.notifier_call = dhd_cpufreq_notifier;
	cpufreq_register_notifier(&dhd->freq_trans, CPUFREQ_TRANSITION_NOTIFIER);
#endif
#ifdef DHDTCPACK_SUPPRESS
#ifdef BCMSDIO
	dhd_tcpack_suppress_set(&dhd->pub, TCPACK_SUP_DELAYTX);
#else
	dhd_tcpack_suppress_set(&dhd->pub, TCPACK_SUP_OFF);
#endif /* BCMSDIO */
#endif /* DHDTCPACK_SUPPRESS */

	dhd_state |= DHD_ATTACH_STATE_DONE;
	dhd->dhd_state = dhd_state;

	dhd->unit = dhd_found + instance_base;
	dhd_found++;
	return &dhd->pub;

fail:
	if (dhd_state >= DHD_ATTACH_STATE_DHD_ALLOC) {
		DHD_TRACE(("%s: Calling dhd_detach dhd_state 0x%x &dhd->pub %p\n",
			__FUNCTION__, dhd_state, &dhd->pub));
		dhd->dhd_state = dhd_state;
		dhd_detach(&dhd->pub);
		dhd_free(&dhd->pub);
	}

	return NULL;
}

int dhd_get_fw_mode(dhd_info_t *dhdinfo)
{
	if (strstr(dhdinfo->fw_path, "_apsta") != NULL)
		return DHD_FLAG_HOSTAP_MODE;
	if (strstr(dhdinfo->fw_path, "_p2p") != NULL)
		return DHD_FLAG_P2P_MODE;
	if (strstr(dhdinfo->fw_path, "_ibss") != NULL)
		return DHD_FLAG_IBSS_MODE;
	if (strstr(dhdinfo->fw_path, "_mfg") != NULL)
		return DHD_FLAG_MFG_MODE;

	return DHD_FLAG_STA_MODE;
}

bool dhd_update_fw_nv_path(dhd_info_t *dhdinfo)
{
	int fw_len;
	int nv_len;
	const char *fw = NULL;
	const char *nv = NULL;
	wifi_adapter_info_t *adapter = dhdinfo->adapter;


	/* Update firmware and nvram path. The path may be from adapter info or module parameter
	 * The path from adapter info is used for initialization only (as it won't change).
	 *
	 * The firmware_path/nvram_path module parameter may be changed by the system at run
	 * time. When it changes we need to copy it to dhdinfo->fw_path. Also Android private
	 * command may change dhdinfo->fw_path. As such we need to clear the path info in
	 * module parameter after it is copied. We won't update the path until the module parameter
	 * is changed again (first character is not '\0')
	 */

	/* set default firmware and nvram path for built-in type driver */
	if (!dhd_download_fw_on_driverload) {
#ifdef CONFIG_BCMDHD_FW_PATH
		fw = CONFIG_BCMDHD_FW_PATH;
#endif /* CONFIG_BCMDHD_FW_PATH */
#ifdef CONFIG_BCMDHD_NVRAM_PATH
		nv = CONFIG_BCMDHD_NVRAM_PATH;
#endif /* CONFIG_BCMDHD_NVRAM_PATH */
	}

	/* check if we need to initialize the path */
	if (dhdinfo->fw_path[0] == '\0') {
		if (adapter && adapter->fw_path && adapter->fw_path[0] != '\0')
			fw = adapter->fw_path;

	}
	if (dhdinfo->nv_path[0] == '\0') {
		if (adapter && adapter->nv_path && adapter->nv_path[0] != '\0')
			nv = adapter->nv_path;
	}

	/* Use module parameter if it is valid, EVEN IF the path has not been initialized
	 *
	 * TODO: need a solution for multi-chip, can't use the same firmware for all chips
	 */
	if (firmware_path[0] != '\0')
		fw = firmware_path;
	if (nvram_path[0] != '\0')
		nv = nvram_path;

	if (fw && fw[0] != '\0') {
		fw_len = strlen(fw);
		if (fw_len >= sizeof(dhdinfo->fw_path)) {
			DHD_ERROR(("fw path len exceeds max len of dhdinfo->fw_path\n"));
			return FALSE;
		}
		strncpy(dhdinfo->fw_path, fw, sizeof(dhdinfo->fw_path));
		if (dhdinfo->fw_path[fw_len-1] == '\n')
		       dhdinfo->fw_path[fw_len-1] = '\0';
	}
	if (nv && nv[0] != '\0') {
		nv_len = strlen(nv);
		if (nv_len >= sizeof(dhdinfo->nv_path)) {
			DHD_ERROR(("nvram path len exceeds max len of dhdinfo->nv_path\n"));
			return FALSE;
		}
		strncpy(dhdinfo->nv_path, nv, sizeof(dhdinfo->nv_path));
		if (dhdinfo->nv_path[nv_len-1] == '\n')
		       dhdinfo->nv_path[nv_len-1] = '\0';
	}

	if (dhdinfo->fw_path[0] == '\0') {
		DHD_ERROR(("firmware path not found\n"));
		return FALSE;
	}
	if (dhdinfo->nv_path[0] == '\0') {
		DHD_ERROR(("nvram path not found\n"));
		return FALSE;
	}

	return TRUE;
}

#ifdef CUSTOMER_HW4
bool dhd_validate_chipid(dhd_pub_t *dhdp)
{
	uint chipid = dhd_bus_chip_id(dhdp);
	uint config_chipid;

#ifdef BCM4354_CHIP
	config_chipid = BCM4354_CHIP_ID;
#elif defined(BCM4356_CHIP)
	config_chipid = BCM4356_CHIP_ID;
#elif defined(BCM43349_CHIP)
	config_chipid = BCM43349_CHIP_ID;
#elif defined(BCM4339_CHIP)
	config_chipid = BCM4339_CHIP_ID;
#elif defined(BCM4335_CHIP)
	config_chipid = BCM4335_CHIP_ID;
#elif defined(BCM43241_CHIP)
	config_chipid = BCM4324_CHIP_ID;
#elif defined(BCM4334_CHIP)
	config_chipid = BCM4334_CHIP_ID;
#elif defined(BCM4330_CHIP)
	config_chipid = BCM4330_CHIP_ID;
#elif defined(BCM43430_CHIP)
	config_chipid = BCM43430_CHIP_ID;
#elif defined(BCM43455_CHIP)
	config_chipid = BCM4345_CHIP_ID;
#elif defined(BCM4334W_CHIP)
	config_chipid = BCM43342_CHIP_ID;
#else
	DHD_ERROR(("%s: Unknown chip id, if you use new chipset,"
		" please add CONFIG_BCMXXXX into the Kernel and"
		" BCMXXXX_CHIP definition into the DHD driver\n",
		__FUNCTION__));
	config_chipid = 0;
#endif /* BCM4354_CHIP */

#if defined(BCM4354_CHIP) && defined(SUPPORT_MULTIPLE_REVISION)
	if (chipid == BCM4350_CHIP_ID && config_chipid == BCM4354_CHIP_ID)
		return TRUE;
	else
#endif /* SUPPORT_MULTIPLE_REVISION */

	return config_chipid ? (config_chipid == chipid) : FALSE;
}
#endif /* CUSTOMER_HW4 */

int
dhd_bus_start(dhd_pub_t *dhdp)
{
	int ret = -1;
	dhd_info_t *dhd = (dhd_info_t*)dhdp->info;
	unsigned long flags;

	ASSERT(dhd);

	DHD_TRACE(("Enter %s:\n", __FUNCTION__));

	/* try to download image and nvram to the dongle */
	if  (dhd->pub.busstate == DHD_BUS_DOWN && dhd_update_fw_nv_path(dhd)) {
		DHD_INFO(("%s download fw %s, nv %s\n", __FUNCTION__, dhd->fw_path, dhd->nv_path));
		ret = dhd_bus_download_firmware(dhd->pub.bus, dhd->pub.osh,
		                                dhd->fw_path, dhd->nv_path);
		if (ret < 0) {
			DHD_ERROR(("%s: failed to download firmware %s\n",
			          __FUNCTION__, dhd->fw_path));
			return ret;
		}
	}
	if (dhd->pub.busstate != DHD_BUS_LOAD) {
		return -ENETDOWN;
	}

	dhd_os_sdlock(dhdp);

	/* Start the watchdog timer */
	dhd->pub.tickcnt = 0;
	dhd_os_wd_timer(&dhd->pub, dhd_watchdog_ms);

	/* Bring up the bus */
	if ((ret = dhd_bus_init(&dhd->pub, FALSE)) != 0) {

		DHD_ERROR(("%s, dhd_bus_init failed %d\n", __FUNCTION__, ret));
		dhd_os_sdunlock(dhdp);
		return ret;
	}
#if defined(OOB_INTR_ONLY) || defined(BCMSPI_ANDROID)
	/* Host registration for OOB interrupt */
	if (dhd_bus_oob_intr_register(dhdp)) {
		/* deactivate timer and wait for the handler to finish */

		flags = dhd_os_spin_lock(&dhd->pub);
		dhd->wd_timer_valid = FALSE;
		dhd_os_spin_unlock(&dhd->pub, flags);
		del_timer_sync(&dhd->timer);

		DHD_ERROR(("%s Host failed to register for OOB\n", __FUNCTION__));
		dhd_os_sdunlock(dhdp);
		DHD_OS_WD_WAKE_UNLOCK(&dhd->pub);
		return -ENODEV;
	}

	/* Enable oob at firmware */
	dhd_enable_oob_intr(dhd->pub.bus, TRUE);
#endif /* defined(OOB_INTR_ONLY) || defined(BCMSPI_ANDROID) */

	/* If bus is not ready, can't come up */
	if (dhd->pub.busstate != DHD_BUS_DATA) {
		flags = dhd_os_spin_lock(&dhd->pub);
		dhd->wd_timer_valid = FALSE;
		dhd_os_spin_unlock(&dhd->pub, flags);
		del_timer_sync(&dhd->timer);
		DHD_ERROR(("%s failed bus is not ready\n", __FUNCTION__));
		dhd_os_sdunlock(dhdp);
		DHD_OS_WD_WAKE_UNLOCK(&dhd->pub);
		return -ENODEV;
	}

	dhd_os_sdunlock(dhdp);

	dhd_process_cid_mac(dhdp, TRUE);

	/* Bus is ready, do any protocol initialization */
	if ((ret = dhd_prot_init(&dhd->pub)) < 0)
		return ret;

	dhd_process_cid_mac(dhdp, FALSE);

#ifdef ARP_OFFLOAD_SUPPORT
	if (dhd->pend_ipaddr) {
#ifdef AOE_IP_ALIAS_SUPPORT
		aoe_update_host_ipv4_table(&dhd->pub, dhd->pend_ipaddr, TRUE, 0);
#endif /* AOE_IP_ALIAS_SUPPORT */
		dhd->pend_ipaddr = 0;
	}
#endif /* ARP_OFFLOAD_SUPPORT */

	return 0;
}
#ifdef WLTDLS
int _dhd_tdls_enable(dhd_pub_t *dhd, bool tdls_on, bool auto_on, struct ether_addr *mac)
{
	char iovbuf[WLC_IOCTL_SMLEN];
	uint32 tdls = tdls_on;
	int ret = 0;
	uint32 tdls_auto_op = 0;
	uint32 tdls_idle_time = CUSTOM_TDLS_IDLE_MODE_SETTING;
	int32 tdls_rssi_high = CUSTOM_TDLS_RSSI_THRESHOLD_HIGH;
	int32 tdls_rssi_low = CUSTOM_TDLS_RSSI_THRESHOLD_LOW;
	BCM_REFERENCE(mac);
	if (!FW_SUPPORTED(dhd, tdls))
		return BCME_ERROR;

	if (dhd->tdls_enable == tdls_on)
		goto auto_mode;
	bcm_mkiovar("tdls_enable", (char *)&tdls, sizeof(tdls), iovbuf, sizeof(iovbuf));
	if ((ret = dhd_wl_ioctl_cmd(dhd, WLC_SET_VAR, iovbuf, sizeof(iovbuf), TRUE, 0)) < 0) {
		DHD_ERROR(("%s: tdls %d failed %d\n", __FUNCTION__, tdls, ret));
		goto exit;
	}
	dhd->tdls_enable = tdls_on;
auto_mode:

	tdls_auto_op = auto_on;
	bcm_mkiovar("tdls_auto_op", (char *)&tdls_auto_op, sizeof(tdls_auto_op),
		iovbuf, sizeof(iovbuf));
	if ((ret = dhd_wl_ioctl_cmd(dhd, WLC_SET_VAR, iovbuf,
		sizeof(iovbuf), TRUE, 0)) < 0) {
		DHD_ERROR(("%s: tdls_auto_op failed %d\n", __FUNCTION__, ret));
		goto exit;
	}

	if (tdls_auto_op) {
		bcm_mkiovar("tdls_idle_time", (char *)&tdls_idle_time,
			sizeof(tdls_idle_time),	iovbuf, sizeof(iovbuf));
		if ((ret = dhd_wl_ioctl_cmd(dhd, WLC_SET_VAR, iovbuf,
			sizeof(iovbuf), TRUE, 0)) < 0) {
			DHD_ERROR(("%s: tdls_idle_time failed %d\n", __FUNCTION__, ret));
			goto exit;
		}
		bcm_mkiovar("tdls_rssi_high", (char *)&tdls_rssi_high, 4, iovbuf, sizeof(iovbuf));
		if ((ret = dhd_wl_ioctl_cmd(dhd, WLC_SET_VAR, iovbuf,
			sizeof(iovbuf), TRUE, 0)) < 0) {
			DHD_ERROR(("%s: tdls_rssi_high failed %d\n", __FUNCTION__, ret));
			goto exit;
		}
		bcm_mkiovar("tdls_rssi_low", (char *)&tdls_rssi_low, 4, iovbuf, sizeof(iovbuf));
		if ((ret = dhd_wl_ioctl_cmd(dhd, WLC_SET_VAR, iovbuf,
			sizeof(iovbuf), TRUE, 0)) < 0) {
			DHD_ERROR(("%s: tdls_rssi_low failed %d\n", __FUNCTION__, ret));
			goto exit;
		}
	}

exit:
	return ret;
}
int dhd_tdls_enable(struct net_device *dev, bool tdls_on, bool auto_on, struct ether_addr *mac)
{
	dhd_info_t *dhd = *(dhd_info_t **)netdev_priv(dev);
	int ret = 0;
	if (dhd)
		ret = _dhd_tdls_enable(&dhd->pub, tdls_on, auto_on, mac);
	else
		ret = BCME_ERROR;
	return ret;
}
#endif 

bool dhd_is_concurrent_mode(dhd_pub_t *dhd)
{
	if (!dhd)
		return FALSE;

	if (dhd->op_mode & DHD_FLAG_CONCURR_MULTI_CHAN_MODE)
		return TRUE;
	else if ((dhd->op_mode & DHD_FLAG_CONCURR_SINGLE_CHAN_MODE) ==
		DHD_FLAG_CONCURR_SINGLE_CHAN_MODE)
		return TRUE;
	else
		return FALSE;
}
#if !defined(AP) && defined(WLP2P)
/* From Android JerryBean release, the concurrent mode is enabled by default and the firmware
 * name would be fw_bcmdhd.bin. So we need to determine whether P2P is enabled in the STA
 * firmware and accordingly enable concurrent mode (Apply P2P settings). SoftAP firmware
 * would still be named as fw_bcmdhd_apsta.
 */
uint32
dhd_get_concurrent_capabilites(dhd_pub_t *dhd)
{
	int32 ret = 0;
	char buf[WLC_IOCTL_SMLEN];
	bool mchan_supported = FALSE;
	/* if dhd->op_mode is already set for HOSTAP and Manufacturing
	 * test mode, that means we only will use the mode as it is
	 */
	if (dhd->op_mode & (DHD_FLAG_HOSTAP_MODE | DHD_FLAG_MFG_MODE))
		return 0;
	if (FW_SUPPORTED(dhd, vsdb)) {
		mchan_supported = TRUE;
	}
	if (!FW_SUPPORTED(dhd, p2p)) {
		DHD_TRACE(("Chip does not support p2p\n"));
		return 0;
	}
	else {
		/* Chip supports p2p but ensure that p2p is really implemented in firmware or not */
		memset(buf, 0, sizeof(buf));
		bcm_mkiovar("p2p", 0, 0, buf, sizeof(buf));
		if ((ret = dhd_wl_ioctl_cmd(dhd, WLC_GET_VAR, buf, sizeof(buf),
			FALSE, 0)) < 0) {
			DHD_ERROR(("%s: Get P2P failed (error=%d)\n", __FUNCTION__, ret));
			return 0;
		}
		else {
			if (buf[0] == 1) {
				/* By default, chip supports single chan concurrency,
				* now lets check for mchan
				*/
				ret = DHD_FLAG_CONCURR_SINGLE_CHAN_MODE;
				if (mchan_supported)
					ret |= DHD_FLAG_CONCURR_MULTI_CHAN_MODE;
#if defined(WL_ENABLE_P2P_IF) || defined(CUSTOMER_HW4) || \
	defined(WL_CFG80211_P2P_DEV_IF)
				/* For customer_hw4, although ICS,
				* we still support concurrent mode
				*/
				return ret;
#else
				return 0;
#endif /* WL_ENABLE_P2P_IF || CUSTOMER_HW4 || WL_CFG80211_P2P_DEV_IF */
			}
		}
	}
	return 0;
}
#endif 

#if defined(READ_CONFIG_FROM_FILE)
#include <linux/fs.h>
#include <linux/ctype.h>

#define strtoul(nptr, endptr, base) bcm_strtoul((nptr), (endptr), (base))
bool PM_control = TRUE;

static int dhd_preinit_proc(dhd_pub_t *dhd, int ifidx, char *name, char *value)
{
	int var_int;
	wl_country_t cspec = {{0}, -1, {0}};
	char *revstr;
	char *endptr = NULL;
	int iolen;
	char smbuf[WLC_IOCTL_SMLEN*2];
#ifdef ROAM_AP_ENV_DETECTION
	int roam_env_mode = AP_ENV_INDETERMINATE;
#endif /* ROAM_AP_ENV_DETECTION */

	if (!strcmp(name, "country")) {
		revstr = strchr(value, '/');
		if (revstr) {
			cspec.rev = strtoul(revstr + 1, &endptr, 10);
			memcpy(cspec.country_abbrev, value, WLC_CNTRY_BUF_SZ);
			cspec.country_abbrev[2] = '\0';
			memcpy(cspec.ccode, cspec.country_abbrev, WLC_CNTRY_BUF_SZ);
		} else {
			cspec.rev = -1;
			memcpy(cspec.country_abbrev, value, WLC_CNTRY_BUF_SZ);
			memcpy(cspec.ccode, value, WLC_CNTRY_BUF_SZ);
			get_customized_country_code(dhd->info->adapter,
				(char *)&cspec.country_abbrev, &cspec);
		}
		memset(smbuf, 0, sizeof(smbuf));
		DHD_ERROR(("config country code is country : %s, rev : %d !!\n",
			cspec.country_abbrev, cspec.rev));
		iolen = bcm_mkiovar("country", (char*)&cspec, sizeof(cspec),
			smbuf, sizeof(smbuf));
		return dhd_wl_ioctl_cmd(dhd, WLC_SET_VAR,
			smbuf, iolen, TRUE, 0);
	} else if (!strcmp(name, "roam_scan_period")) {
		var_int = (int)simple_strtol(value, NULL, 0);
		return dhd_wl_ioctl_cmd(dhd, WLC_SET_ROAM_SCAN_PERIOD,
			&var_int, sizeof(var_int), TRUE, 0);
	} else if (!strcmp(name, "roam_delta")) {
		struct {
			int val;
			int band;
		} x;
		x.val = (int)simple_strtol(value, NULL, 0);
		/* x.band = WLC_BAND_AUTO; */
		x.band = WLC_BAND_ALL;
		return dhd_wl_ioctl_cmd(dhd, WLC_SET_ROAM_DELTA, &x, sizeof(x), TRUE, 0);
	} else if (!strcmp(name, "roam_trigger")) {
		int ret = 0;

		roam_trigger[0] = (int)simple_strtol(value, NULL, 0);
		roam_trigger[1] = WLC_BAND_ALL;
		ret = dhd_wl_ioctl_cmd(dhd, WLC_SET_ROAM_TRIGGER, &roam_trigger,
			sizeof(roam_trigger), TRUE, 0);

#ifdef ROAM_AP_ENV_DETECTION
		if (roam_trigger[0] == WL_AUTO_ROAM_TRIGGER) {
			char iovbuf[128];
			bcm_mkiovar("roam_env_detection", (char *)&roam_env_mode,
				4, iovbuf, sizeof(iovbuf));
			if (dhd_wl_ioctl_cmd(dhd, WLC_SET_VAR, iovbuf,
				sizeof(iovbuf), TRUE, 0) == BCME_OK) {
				dhd->roam_env_detection = TRUE;
			} else {
				dhd->roam_env_detection = FALSE;
			}
		}
#endif /* ROAM_AP_ENV_DETECTION */
		return ret;
	} else if (!strcmp(name, "PM")) {
		int ret = 0;
		var_int = (int)simple_strtol(value, NULL, 0);

#if defined(CONFIG_PM_LOCK)
		g_pm_control = FALSE;
#endif

		ret =  dhd_wl_ioctl_cmd(dhd, WLC_SET_PM,
			&var_int, sizeof(var_int), TRUE, 0);

#if defined(CONFIG_PM_LOCK)
		if (var_int == 0) {
			g_pm_control = TRUE;
			printk("%s var_int=%d don't control PM\n", __func__, var_int);
		} else {
			g_pm_control = FALSE;
			printk("%s var_int=%d do control PM\n", __func__, var_int);
		}
#endif

		return ret;
	}
#ifdef WLBTAMP
	else if (!strcmp(name, "btamp_chan")) {
		int btamp_chan;
		int iov_len = 0;
		char iovbuf[128];
		int ret;

		btamp_chan = (int)simple_strtol(value, NULL, 0);
		iov_len = bcm_mkiovar("btamp_chan", (char *)&btamp_chan, 4, iovbuf, sizeof(iovbuf));
		if ((ret  = dhd_wl_ioctl_cmd(dhd, WLC_SET_VAR, iovbuf, iov_len, TRUE, 0) < 0))
			DHD_ERROR(("%s btamp_chan=%d set failed code %d\n",
				__FUNCTION__, btamp_chan, ret));
		else
			DHD_ERROR(("%s btamp_chan %d set success\n",
				__FUNCTION__, btamp_chan));
	}
#endif /* WLBTAMP */
	else if (!strcmp(name, "band")) {
		int ret;
		if (!strcmp(value, "auto"))
			var_int = WLC_BAND_AUTO;
		else if (!strcmp(value, "a"))
			var_int = WLC_BAND_5G;
		else if (!strcmp(value, "b"))
			var_int = WLC_BAND_2G;
		else if (!strcmp(value, "all"))
			var_int = WLC_BAND_ALL;
		else {
			printk(" set band value should be one of the a or b or all\n");
			var_int = WLC_BAND_AUTO;
		}
		if ((ret = dhd_wl_ioctl_cmd(dhd, WLC_SET_BAND, &var_int,
			sizeof(var_int), TRUE, 0)) < 0)
			printk(" set band err=%d\n", ret);
		return ret;
	} else if (!strcmp(name, "cur_etheraddr")) {
		struct ether_addr ea;
		char buf[32];
		uint iovlen;
		int ret;

		bcm_ether_atoe(value, &ea);

		ret = memcmp(&ea.octet, dhd->mac.octet, ETHER_ADDR_LEN);
		if (ret == 0) {
			DHD_ERROR(("%s: Same Macaddr\n", __FUNCTION__));
			return 0;
		}

		DHD_ERROR(("%s: Change Macaddr = %02X:%02X:%02X:%02X:%02X:%02X\n", __FUNCTION__,
			ea.octet[0], ea.octet[1], ea.octet[2],
			ea.octet[3], ea.octet[4], ea.octet[5]));

		iovlen = bcm_mkiovar("cur_etheraddr", (char*)&ea, ETHER_ADDR_LEN, buf, 32);

		ret = dhd_wl_ioctl_cmd(dhd, WLC_SET_VAR, buf, iovlen, TRUE, 0);
		if (ret < 0) {
			DHD_ERROR(("%s: can't set MAC address , error=%d\n", __FUNCTION__, ret));
			return ret;
		}
		else {
			memcpy(dhd->mac.octet, (void *)&ea, ETHER_ADDR_LEN);
			return ret;
		}
	} else {
		uint iovlen;
		char iovbuf[WLC_IOCTL_SMLEN];

		/* wlu_iovar_setint */
		var_int = (int)simple_strtol(value, NULL, 0);

		/* Setup timeout bcn_timeout from dhd driver 4.217.48 */
		if (!strcmp(name, "roam_off")) {
			/* Setup timeout if Beacons are lost to report link down */
			if (var_int) {
				uint bcn_timeout = 2;
				bcm_mkiovar("bcn_timeout", (char *)&bcn_timeout, 4,
					iovbuf, sizeof(iovbuf));
				dhd_wl_ioctl_cmd(dhd, WLC_SET_VAR, iovbuf, sizeof(iovbuf), TRUE, 0);
			}
		}
		/* Setup timeout bcm_timeout from dhd driver 4.217.48 */

		DHD_INFO(("%s:[%s]=[%d]\n", __FUNCTION__, name, var_int));

		iovlen = bcm_mkiovar(name, (char *)&var_int, sizeof(var_int),
			iovbuf, sizeof(iovbuf));
		return dhd_wl_ioctl_cmd(dhd, WLC_SET_VAR,
			iovbuf, iovlen, TRUE, 0);
	}

	return 0;
}

static int dhd_preinit_config(dhd_pub_t *dhd, int ifidx)
{
	mm_segment_t old_fs;
	struct kstat stat;
	struct file *fp = NULL;
	unsigned int len;
	char *buf = NULL, *p, *name, *value;
	int ret = 0;
	char *config_path;

	config_path = CONFIG_BCMDHD_CONFIG_PATH;

	if (!config_path)
	{
		printk(KERN_ERR "config_path can't read. \n");
		return 0;
	}

	old_fs = get_fs();
	set_fs(get_ds());
	if ((ret = vfs_stat(config_path, &stat))) {
		set_fs(old_fs);
		printk(KERN_ERR "%s: Failed to get information (%d)\n",
			config_path, ret);
		return ret;
	}
	set_fs(old_fs);

	if (!(buf = MALLOC(dhd->osh, stat.size + 1))) {
		printk(KERN_ERR "Failed to allocate memory %llu bytes\n", stat.size);
		return -ENOMEM;
	}

	printk("dhd_preinit_config : config path : %s \n", config_path);

	if (!(fp = dhd_os_open_image(config_path)) ||
		(len = dhd_os_get_image_block(buf, stat.size, fp)) < 0)
		goto err;

	buf[stat.size] = '\0';
	for (p = buf; *p; p++) {
		if (isspace(*p))
			continue;
		for (name = p++; *p && !isspace(*p); p++) {
			if (*p == '=') {
				*p = '\0';
				p++;
				for (value = p; *p && !isspace(*p); p++);
				*p = '\0';
				if ((ret = dhd_preinit_proc(dhd, ifidx, name, value)) < 0) {
					printk(KERN_ERR "%s: %s=%s\n",
						bcmerrorstr(ret), name, value);
				}
				break;
			}
		}
	}
	ret = 0;

out:
	if (fp)
		dhd_os_close_image(fp);
	if (buf)
		MFREE(dhd->osh, buf, stat.size+1);
	return ret;

err:
	ret = -1;
	goto out;
}
#endif /* READ_CONFIG_FROM_FILE */

int
dhd_preinit_ioctls(dhd_pub_t *dhd)
{
	int ret = 0;
	char eventmask[WL_EVENTING_MASK_LEN];
	char iovbuf[WL_EVENTING_MASK_LEN + 12];	/*  Room for "event_msgs" + '\0' + bitvec  */
	uint32 buf_key_b4_m4 = 1;
#if defined(BCMSUP_4WAY_HANDSHAKE) && defined(WLAN_AKM_SUITE_FT_8021X)
	uint32 sup_wpa = 0;
#endif
#if defined(CUSTOM_AMPDU_BA_WSIZE)
	uint32 ampdu_ba_wsize = 0;
#endif 
#if defined(CUSTOM_AMPDU_MPDU)
	uint32 ampdu_mpdu = 0;
#endif

#if defined(BCMSDIO)
#ifdef PROP_TXSTATUS
	int wlfc_enable = TRUE;
#ifndef DISABLE_11N
	uint32 hostreorder = 1;
	int ret2 = 0;
#endif /* DISABLE_11N */
#endif /* PROP_TXSTATUS */
#endif 

#ifdef DHD_ENABLE_LPC
	uint32 lpc = 1;
#endif /* DHD_ENABLE_LPC */
	uint power_mode = PM_FAST;
	uint32 dongle_align = DHD_SDALIGN;
#if defined(BCMSDIO)
	uint32 glom = CUSTOM_GLOM_SETTING;
#endif /* defined(BCMSDIO) */
#if defined(VSDB) || defined(ROAM_ENABLE)
	uint bcn_timeout = 8;
#else
	uint bcn_timeout = 4;
#endif /* CUSTOMER_HW4 && (VSDB || ROAM_ENABLE) */
#if defined(CUSTOMER_HW4) && defined(ENABLE_BCN_LI_BCN_WAKEUP)
	uint32 bcn_li_bcn = 1;
#endif /* CUSTOMER_HW4 && ENABLE_BCN_LI_BCN_WAKEUP */
	uint retry_max = 7;
#if defined(ARP_OFFLOAD_SUPPORT)
	int arpoe = 1;
#endif
#if defined(CUSTOMER_HW4) && defined(BCM43430_CHIP)
	int ldpc_cap = 0;
#endif
	int scan_assoc_time = DHD_SCAN_ASSOC_ACTIVE_TIME;
	int scan_unassoc_time = DHD_SCAN_UNASSOC_ACTIVE_TIME;
	int scan_passive_time = DHD_SCAN_PASSIVE_TIME;
	char buf[WLC_IOCTL_SMLEN];
	char *ptr;
	uint32 listen_interval = CUSTOM_LISTEN_INTERVAL; /* Default Listen Interval in Beacons */
#ifdef ROAM_ENABLE
	uint roamvar = 0;
	int roam_trigger[2] = {CUSTOM_ROAM_TRIGGER_SETTING, WLC_BAND_ALL};
	int roam_scan_period[2] = {10, WLC_BAND_ALL};
	int roam_delta[2] = {CUSTOM_ROAM_DELTA_SETTING, WLC_BAND_ALL};
#ifdef ROAM_AP_ENV_DETECTION
	int roam_env_mode = AP_ENV_INDETERMINATE;
#endif /* ROAM_AP_ENV_DETECTION */
#ifdef FULL_ROAMING_SCAN_PERIOD_60_SEC
	int roam_fullscan_period = 60;
#else /* FULL_ROAMING_SCAN_PERIOD_60_SEC */
	int roam_fullscan_period = 120;
#endif /* FULL_ROAMING_SCAN_PERIOD_60_SEC */
#else
#ifdef DISABLE_BUILTIN_ROAM
	uint roamvar = 1;
#endif /* DISABLE_BUILTIN_ROAM */
#endif /* ROAM_ENABLE */

#if defined(SOFTAP)
	uint dtim = 1;
#endif
#if (defined(AP) && !defined(WLP2P)) || (!defined(AP) && defined(WL_CFG80211))
	uint32 mpc = 0; /* Turn MPC off for AP/APSTA mode */
	struct ether_addr p2p_ea;
#endif
#ifdef BCMCCX
	uint32 ccx = 1;
#endif

#if defined(AP) || defined(WLP2P)
	uint32 apsta = 1; /* Enable APSTA mode */
#endif /* defined(AP) || defined(WLP2P) */
#ifdef GET_CUSTOM_MAC_ENABLE
	struct ether_addr ea_addr;
#endif /* GET_CUSTOM_MAC_ENABLE */
#ifdef OKC_SUPPORT
	uint32 okc = 1;
#endif

#ifdef DISABLE_11N
	uint32 nmode = 0;
#endif /* DISABLE_11N */

#if defined(DISABLE_11AC)
	uint32 vhtmode = 0;
#endif /* DISABLE_11AC */
#ifdef USE_WL_TXBF
	uint32 txbf = 1;
#endif /* USE_WL_TXBF */
#ifdef AMPDU_VO_ENABLE
	struct ampdu_tid_control tid;
#endif
#ifdef USE_WL_FRAMEBURST
	uint32 frameburst = 1;
#endif /* USE_WL_FRAMEBURST */
#ifdef DHD_SET_FW_HIGHSPEED
	uint32 ack_ratio = 250;
	uint32 ack_ratio_depth = 64;
#endif /* DHD_SET_FW_HIGHSPEED */
#ifdef SUPPORT_2G_VHT
	uint32 vht_features = 0x3; /* 2G enable | rates all */
#endif /* SUPPORT_2G_VHT */
#ifdef CUSTOM_PSPRETEND_THR
	uint32 pspretend_thr = CUSTOM_PSPRETEND_THR;
#endif
#ifdef SET_DEFAULT_COUNTRY_CODE
	const char default_country[WLC_CNTRY_BUF_SZ] = {"US"};
#endif

#ifdef PKT_FILTER_SUPPORT
	dhd_pkt_filter_enable = TRUE;
#endif /* PKT_FILTER_SUPPORT */
#ifdef WLTDLS
	dhd->tdls_enable = FALSE;
#endif /* WLTDLS */
	dhd->suspend_bcn_li_dtim = CUSTOM_SUSPEND_BCN_LI_DTIM;
	DHD_TRACE(("Enter %s\n", __FUNCTION__));
	dhd->op_mode = 0;
#ifdef CUSTOMER_HW4
	if (!dhd_validate_chipid(dhd)) {
		DHD_ERROR(("%s: CONFIG_BCMXXX and CHIP ID(%x) is mismatched\n",
			__FUNCTION__, dhd_bus_chip_id(dhd)));
#ifndef SUPPORT_MULTIPLE_CHIPS
		return BCME_BADARG;
#endif /* !SUPPORT_MULTIPLE_CHIPS */
	}
#endif /* CUSTOMER_HW4 */
	if ((!op_mode && dhd_get_fw_mode(dhd->info) == DHD_FLAG_MFG_MODE) ||
		(op_mode == DHD_FLAG_MFG_MODE)) {
		/* Check and adjust IOCTL response timeout for Manufactring firmware */
		dhd_os_set_ioctl_resp_timeout(MFG_IOCTL_RESP_TIMEOUT);
		DHD_ERROR(("%s : Set IOCTL response time for Manufactring Firmware\n",
			__FUNCTION__));
	}
	else {
		dhd_os_set_ioctl_resp_timeout(IOCTL_RESP_TIMEOUT);
		DHD_INFO(("%s : Set IOCTL response time.\n", __FUNCTION__));
	}
#ifdef GET_CUSTOM_MAC_ENABLE
	ret = wifi_platform_get_mac_addr(dhd->info->adapter, ea_addr.octet);
	if (!ret) {
		memset(buf, 0, sizeof(buf));
		bcm_mkiovar("cur_etheraddr", (void *)&ea_addr, ETHER_ADDR_LEN, buf, sizeof(buf));
		ret = dhd_wl_ioctl_cmd(dhd, WLC_SET_VAR, buf, sizeof(buf), TRUE, 0);
		if (ret < 0) {
			DHD_ERROR(("%s: can't set MAC address , error=%d\n", __FUNCTION__, ret));
			return BCME_NOTUP;
		}
		memcpy(dhd->mac.octet, ea_addr.octet, ETHER_ADDR_LEN);
	} else {
#endif /* GET_CUSTOM_MAC_ENABLE */
		/* Get the default device MAC address directly from firmware */
		memset(buf, 0, sizeof(buf));
		bcm_mkiovar("cur_etheraddr", 0, 0, buf, sizeof(buf));
		if ((ret = dhd_wl_ioctl_cmd(dhd, WLC_GET_VAR, buf, sizeof(buf),
			FALSE, 0)) < 0) {
			DHD_ERROR(("%s: can't get MAC address , error=%d\n", __FUNCTION__, ret));
			return BCME_NOTUP;
		}
		/* Update public MAC address after reading from Firmware */
		memcpy(dhd->mac.octet, buf, ETHER_ADDR_LEN);

#ifdef GET_CUSTOM_MAC_ENABLE
	}
#endif /* GET_CUSTOM_MAC_ENABLE */
	/* get a capabilities from firmware */
	memset(dhd->fw_capabilities, 0, sizeof(dhd->fw_capabilities));
	bcm_mkiovar("cap", 0, 0, dhd->fw_capabilities, sizeof(dhd->fw_capabilities));
	if ((ret = dhd_wl_ioctl_cmd(dhd, WLC_GET_VAR, dhd->fw_capabilities,
		sizeof(dhd->fw_capabilities), FALSE, 0)) < 0) {
		DHD_ERROR(("%s: Get Capability failed (error=%d)\n",
			__FUNCTION__, ret));
		return 0;
	}
	if ((!op_mode && dhd_get_fw_mode(dhd->info) == DHD_FLAG_HOSTAP_MODE) ||
		(op_mode == DHD_FLAG_HOSTAP_MODE)) {
#ifdef SET_RANDOM_MAC_SOFTAP
		uint rand_mac;
#endif
		dhd->op_mode = DHD_FLAG_HOSTAP_MODE;
#if defined(ARP_OFFLOAD_SUPPORT)
			arpoe = 0;
#endif
#ifdef PKT_FILTER_SUPPORT
			dhd_pkt_filter_enable = FALSE;
#endif
#ifdef SET_RANDOM_MAC_SOFTAP
		SRANDOM32((uint)jiffies);
		rand_mac = RANDOM32();
		iovbuf[0] = 0x02;			   /* locally administered bit */
		iovbuf[1] = 0x1A;
		iovbuf[2] = 0x11;
		iovbuf[3] = (unsigned char)(rand_mac & 0x0F) | 0xF0;
		iovbuf[4] = (unsigned char)(rand_mac >> 8);
		iovbuf[5] = (unsigned char)(rand_mac >> 16);

		bcm_mkiovar("cur_etheraddr", (void *)iovbuf, ETHER_ADDR_LEN, buf, sizeof(buf));
		ret = dhd_wl_ioctl_cmd(dhd, WLC_SET_VAR, buf, sizeof(buf), TRUE, 0);
		if (ret < 0) {
			DHD_ERROR(("%s: can't set MAC address , error=%d\n", __FUNCTION__, ret));
		} else
			memcpy(dhd->mac.octet, iovbuf, ETHER_ADDR_LEN);
#endif /* SET_RANDOM_MAC_SOFTAP */
#if !defined(AP) && defined(WL_CFG80211)
		/* Turn off MPC in AP mode */
		bcm_mkiovar("mpc", (char *)&mpc, 4, iovbuf, sizeof(iovbuf));
		if ((ret = dhd_wl_ioctl_cmd(dhd, WLC_SET_VAR, iovbuf,
			sizeof(iovbuf), TRUE, 0)) < 0) {
			DHD_ERROR(("%s mpc for HostAPD failed  %d\n", __FUNCTION__, ret));
		}
#endif
#if defined(CUSTOMER_HW4) && defined(USE_DYNAMIC_F2_BLKSIZE)
		dhdsdio_func_blocksize(dhd, 2, DYNAMIC_F2_BLKSIZE_FOR_NONLEGACY);
#endif /* CUSTOMER_HW4 && USE_DYNAMIC_F2_BLKSIZE */
	} else if ((!op_mode && dhd_get_fw_mode(dhd->info) == DHD_FLAG_MFG_MODE) ||
		(op_mode == DHD_FLAG_MFG_MODE)) {
#if defined(ARP_OFFLOAD_SUPPORT)
		arpoe = 0;
#endif /* ARP_OFFLOAD_SUPPORT */
#ifdef PKT_FILTER_SUPPORT
		dhd_pkt_filter_enable = FALSE;
#endif /* PKT_FILTER_SUPPORT */
		dhd->op_mode = DHD_FLAG_MFG_MODE;
#if defined(CUSTOMER_HW4) && defined(USE_DYNAMIC_F2_BLKSIZE)
		dhdsdio_func_blocksize(dhd, 2, DYNAMIC_F2_BLKSIZE_FOR_NONLEGACY);
#endif /* CUSTOMER_HW4 && USE_DYNAMIC_F2_BLKSIZE */
	} else {
		uint32 concurrent_mode = 0;
		if ((!op_mode && dhd_get_fw_mode(dhd->info) == DHD_FLAG_P2P_MODE) ||
			(op_mode == DHD_FLAG_P2P_MODE)) {
#if defined(ARP_OFFLOAD_SUPPORT)
			arpoe = 0;
#endif
#ifdef PKT_FILTER_SUPPORT
			dhd_pkt_filter_enable = FALSE;
#endif
			dhd->op_mode = DHD_FLAG_P2P_MODE;
		} else if ((!op_mode && dhd_get_fw_mode(dhd->info) == DHD_FLAG_IBSS_MODE) ||
			(op_mode == DHD_FLAG_IBSS_MODE)) {
			dhd->op_mode = DHD_FLAG_IBSS_MODE;
		} else
			dhd->op_mode = DHD_FLAG_STA_MODE;
#if !defined(AP) && defined(WLP2P)
		if (dhd->op_mode != DHD_FLAG_IBSS_MODE &&
			(concurrent_mode = dhd_get_concurrent_capabilites(dhd))) {
#if defined(ARP_OFFLOAD_SUPPORT)
			arpoe = 1;
#endif
			dhd->op_mode |= concurrent_mode;
		}

		/* Check if we are enabling p2p */
		if (dhd->op_mode & DHD_FLAG_P2P_MODE) {
			bcm_mkiovar("apsta", (char *)&apsta, 4, iovbuf, sizeof(iovbuf));
			if ((ret = dhd_wl_ioctl_cmd(dhd, WLC_SET_VAR,
				iovbuf, sizeof(iovbuf), TRUE, 0)) < 0) {
				DHD_ERROR(("%s APSTA for P2P failed ret= %d\n", __FUNCTION__, ret));
			}

			memcpy(&p2p_ea, &dhd->mac, ETHER_ADDR_LEN);
			ETHER_SET_LOCALADDR(&p2p_ea);
			bcm_mkiovar("p2p_da_override", (char *)&p2p_ea,
				ETHER_ADDR_LEN, iovbuf, sizeof(iovbuf));
			if ((ret = dhd_wl_ioctl_cmd(dhd, WLC_SET_VAR,
				iovbuf, sizeof(iovbuf), TRUE, 0)) < 0) {
				DHD_ERROR(("%s p2p_da_override ret= %d\n", __FUNCTION__, ret));
			} else {
				DHD_INFO(("dhd_preinit_ioctls: p2p_da_override succeeded\n"));
			}
		}
#else
	(void)concurrent_mode;
#endif 
	}

	DHD_ERROR(("Firmware up: op_mode=0x%04x, MAC="MACDBG"\n",
		dhd->op_mode, MAC2STRDBG(dhd->mac.octet)));
<<<<<<< HEAD

=======
#if defined(RXFRAME_THREAD) && defined(RXTHREAD_ONLYSTA)
	if (dhd->op_mode == DHD_FLAG_HOSTAP_MODE)
		dhd->info->rxthread_enabled = FALSE;
	else
		dhd->info->rxthread_enabled = TRUE;
#endif
>>>>>>> 3dfd484b
	/* Set Country code  */
#ifdef SET_DEFAULT_COUNTRY_CODE
	memset(&dhd->dhd_cspec, 0, sizeof(wl_country_t));
	get_customized_country_code(dhd->info->adapter,
		(char *)default_country, &dhd->dhd_cspec);
#endif
	if (dhd->dhd_cspec.ccode[0] != 0) {
		bcm_mkiovar("country", (char *)&dhd->dhd_cspec,
			sizeof(wl_country_t), iovbuf, sizeof(iovbuf));
		if ((ret = dhd_wl_ioctl_cmd(dhd, WLC_SET_VAR, iovbuf, sizeof(iovbuf), TRUE, 0)) < 0)
			DHD_ERROR(("%s: country code setting failed\n", __FUNCTION__));
	}

#if defined(DISABLE_11AC)
	bcm_mkiovar("vhtmode", (char *)&vhtmode, 4, iovbuf, sizeof(iovbuf));
	if ((ret = dhd_wl_ioctl_cmd(dhd, WLC_SET_VAR, iovbuf, sizeof(iovbuf), TRUE, 0)) < 0)
		DHD_ERROR(("%s wl vhtmode 0 failed %d\n", __FUNCTION__, ret));
#endif /* DISABLE_11AC */

	/* Set Listen Interval */
	bcm_mkiovar("assoc_listen", (char *)&listen_interval, 4, iovbuf, sizeof(iovbuf));
	if ((ret = dhd_wl_ioctl_cmd(dhd, WLC_SET_VAR, iovbuf, sizeof(iovbuf), TRUE, 0)) < 0)
		DHD_ERROR(("%s assoc_listen failed %d\n", __FUNCTION__, ret));

#if defined(ROAM_ENABLE) || defined(DISABLE_BUILTIN_ROAM)
#if defined(CUSTOMER_HW4) && defined(USE_WFA_CERT_CONF)
	roamvar = sec_get_param(dhd, SET_PARAM_ROAMOFF);
#endif /* CUSTOMER_HW4 && USE_WFA_CERT_CONF */
	/* Disable built-in roaming to allowed ext supplicant to take care of roaming */
	bcm_mkiovar("roam_off", (char *)&roamvar, 4, iovbuf, sizeof(iovbuf));
	dhd_wl_ioctl_cmd(dhd, WLC_SET_VAR, iovbuf, sizeof(iovbuf), TRUE, 0);
#endif /* ROAM_ENABLE || DISABLE_BUILTIN_ROAM */
#if defined(ROAM_ENABLE)
	if ((ret = dhd_wl_ioctl_cmd(dhd, WLC_SET_ROAM_TRIGGER, roam_trigger,
		sizeof(roam_trigger), TRUE, 0)) < 0)
		DHD_ERROR(("%s: roam trigger set failed %d\n", __FUNCTION__, ret));
	if ((ret = dhd_wl_ioctl_cmd(dhd, WLC_SET_ROAM_SCAN_PERIOD, roam_scan_period,
		sizeof(roam_scan_period), TRUE, 0)) < 0)
		DHD_ERROR(("%s: roam scan period set failed %d\n", __FUNCTION__, ret));
	if ((dhd_wl_ioctl_cmd(dhd, WLC_SET_ROAM_DELTA, roam_delta,
		sizeof(roam_delta), TRUE, 0)) < 0)
		DHD_ERROR(("%s: roam delta set failed %d\n", __FUNCTION__, ret));
	bcm_mkiovar("fullroamperiod", (char *)&roam_fullscan_period, 4, iovbuf, sizeof(iovbuf));
	if ((ret = dhd_wl_ioctl_cmd(dhd, WLC_SET_VAR, iovbuf, sizeof(iovbuf), TRUE, 0)) < 0)
		DHD_ERROR(("%s: roam fullscan period set failed %d\n", __FUNCTION__, ret));
#ifdef ROAM_AP_ENV_DETECTION
	if (roam_trigger[0] == WL_AUTO_ROAM_TRIGGER) {
		bcm_mkiovar("roam_env_detection", (char *)&roam_env_mode,
			4, iovbuf, sizeof(iovbuf));
		if (dhd_wl_ioctl_cmd(dhd, WLC_SET_VAR, iovbuf, sizeof(iovbuf), TRUE, 0) == BCME_OK)
			dhd->roam_env_detection = TRUE;
		else {
			dhd->roam_env_detection = FALSE;
		}
	}
#endif /* ROAM_AP_ENV_DETECTION */
#endif /* ROAM_ENABLE */

#ifdef OKC_SUPPORT
	bcm_mkiovar("okc_enable", (char *)&okc, 4, iovbuf, sizeof(iovbuf));
	dhd_wl_ioctl_cmd(dhd, WLC_SET_VAR, iovbuf, sizeof(iovbuf), TRUE, 0);
#endif
#ifdef BCMCCX
	bcm_mkiovar("ccx_enable", (char *)&ccx, 4, iovbuf, sizeof(iovbuf));
	dhd_wl_ioctl_cmd(dhd, WLC_SET_VAR, iovbuf, sizeof(iovbuf), TRUE, 0);
#endif /* BCMCCX */
#ifdef WLTDLS
#ifdef CUSTOMER_HW4
	/* by default TDLS on and auto mode on */
	_dhd_tdls_enable(dhd, true, true, NULL);
#else
	/* by default TDLS on and auto mode off */
	_dhd_tdls_enable(dhd, true, false, NULL);
#endif /* CUSTOMER_HW4 */
#endif /* WLTDLS */

#ifdef DHD_ENABLE_LPC
	/* Set lpc 1 */
	bcm_mkiovar("lpc", (char *)&lpc, 4, iovbuf, sizeof(iovbuf));
	if ((ret = dhd_wl_ioctl_cmd(dhd, WLC_SET_VAR, iovbuf,
		sizeof(iovbuf), TRUE, 0)) < 0) {
		DHD_ERROR(("%s Set lpc failed  %d\n", __FUNCTION__, ret));
#if defined(CUSTOMER_HW4)
		if (ret == BCME_NOTDOWN) {
			uint wl_down = 1;
			ret = dhd_wl_ioctl_cmd(dhd, WLC_DOWN,
				(char *)&wl_down, sizeof(wl_down), TRUE, 0);
			DHD_ERROR(("%s lpc fail WL_DOWN : %d, lpc = %d\n", __FUNCTION__, ret, lpc));

			bcm_mkiovar("lpc", (char *)&lpc, 4, iovbuf, sizeof(iovbuf));
			ret = dhd_wl_ioctl_cmd(dhd, WLC_SET_VAR, iovbuf, sizeof(iovbuf), TRUE, 0);
			DHD_ERROR(("%s Set lpc ret --> %d\n", __FUNCTION__, ret));
		}
#endif 
	}
#endif /* DHD_ENABLE_LPC */

	/* Set PowerSave mode */
	dhd_wl_ioctl_cmd(dhd, WLC_SET_PM, (char *)&power_mode, sizeof(power_mode), TRUE, 0);

	/* Match Host and Dongle rx alignment */
	bcm_mkiovar("bus:txglomalign", (char *)&dongle_align, 4, iovbuf, sizeof(iovbuf));
	dhd_wl_ioctl_cmd(dhd, WLC_SET_VAR, iovbuf, sizeof(iovbuf), TRUE, 0);


#if defined(BCMSDIO)
#if defined(CUSTOMER_HW4) && defined(USE_WFA_CERT_CONF)
	glom = sec_get_param(dhd, SET_PARAM_BUS_TXGLOM_MODE);
#endif /* CUSTOMER_HW4 && USE_WFA_CERT_CONF */
	if (glom != DEFAULT_GLOM_VALUE) {
		DHD_INFO(("%s set glom=0x%X\n", __FUNCTION__, glom));
		bcm_mkiovar("bus:txglom", (char *)&glom, 4, iovbuf, sizeof(iovbuf));
		dhd_wl_ioctl_cmd(dhd, WLC_SET_VAR, iovbuf, sizeof(iovbuf), TRUE, 0);
	}
#endif /* defined(BCMSDIO) */

	/* Setup timeout if Beacons are lost and roam is off to report link down */
	bcm_mkiovar("bcn_timeout", (char *)&bcn_timeout, 4, iovbuf, sizeof(iovbuf));
	dhd_wl_ioctl_cmd(dhd, WLC_SET_VAR, iovbuf, sizeof(iovbuf), TRUE, 0);
	/* Setup assoc_retry_max count to reconnect target AP in dongle */
	bcm_mkiovar("assoc_retry_max", (char *)&retry_max, 4, iovbuf, sizeof(iovbuf));
	dhd_wl_ioctl_cmd(dhd, WLC_SET_VAR, iovbuf, sizeof(iovbuf), TRUE, 0);
#if defined(AP) && !defined(WLP2P)
	/* Turn off MPC in AP mode */
	bcm_mkiovar("mpc", (char *)&mpc, 4, iovbuf, sizeof(iovbuf));
	dhd_wl_ioctl_cmd(dhd, WLC_SET_VAR, iovbuf, sizeof(iovbuf), TRUE, 0);
	bcm_mkiovar("apsta", (char *)&apsta, 4, iovbuf, sizeof(iovbuf));
	dhd_wl_ioctl_cmd(dhd, WLC_SET_VAR, iovbuf, sizeof(iovbuf), TRUE, 0);
#endif /* defined(AP) && !defined(WLP2P) */

#if defined(CUSTOMER_HW4) && defined(BCM43430_CHIP)
	bcm_mkiovar("ldpc_cap", (char *)&ldpc_cap, 4, iovbuf, sizeof(iovbuf));
	dhd_wl_ioctl_cmd(dhd, WLC_SET_VAR, iovbuf, sizeof(iovbuf), TRUE, 0);
#endif /* defined(CUSTOMER_HW4) && defined(BCM43430_CHIP) */

#if defined(CUSTOMER_HW4) && defined(MIMO_ANT_SETTING)
	dhd_sel_ant_from_file(dhd);
#endif /* defined(CUSTOMER_HW4) && defined(MIMO_ANT_SETTING) */

#if defined(SOFTAP)
	if (ap_fw_loaded == TRUE) {
		dhd_wl_ioctl_cmd(dhd, WLC_SET_DTIMPRD, (char *)&dtim, sizeof(dtim), TRUE, 0);
	}
#endif 

#if defined(KEEP_ALIVE)
	{
	/* Set Keep Alive : be sure to use FW with -keepalive */
	int res;

#if defined(SOFTAP)
	if (ap_fw_loaded == FALSE)
#endif 
		if (!(dhd->op_mode &
			(DHD_FLAG_HOSTAP_MODE | DHD_FLAG_MFG_MODE))) {
			if ((res = dhd_keep_alive_onoff(dhd)) < 0)
				DHD_ERROR(("%s set keeplive failed %d\n",
				__FUNCTION__, res));
		}
	}
#endif /* defined(KEEP_ALIVE) */
#ifdef USE_WL_TXBF
	bcm_mkiovar("txbf", (char *)&txbf, 4, iovbuf, sizeof(iovbuf));
	if ((ret = dhd_wl_ioctl_cmd(dhd, WLC_SET_VAR, iovbuf,
		sizeof(iovbuf), TRUE, 0)) < 0) {
		DHD_ERROR(("%s Set txbf failed  %d\n", __FUNCTION__, ret));
	}
#endif /* USE_WL_TXBF */
#ifdef USE_WL_FRAMEBURST
#if defined(CUSTOMER_HW4) && defined(USE_WFA_CERT_CONF)
	frameburst = sec_get_param(dhd, SET_PARAM_FRAMEBURST);
#endif /* CUSTOMER_HW4 && USE_WFA_CERT_CONF */
#ifdef DISABLE_WL_FRAMEBURST_SOFTAP
	/* Disable Framebursting for SofAP */
	if (dhd->op_mode & DHD_FLAG_HOSTAP_MODE) {
		frameburst = 0;
	}
#endif /* DISABLE_WL_FRAMEBURST_SOFTAP */
	/* Set frameburst to value */
	if ((ret = dhd_wl_ioctl_cmd(dhd, WLC_SET_FAKEFRAG, (char *)&frameburst,
		sizeof(frameburst), TRUE, 0)) < 0) {
		DHD_ERROR(("%s Set frameburst failed  %d\n", __FUNCTION__, ret));
	}
#endif /* USE_WL_FRAMEBURST */
#ifdef DHD_SET_FW_HIGHSPEED
	/* Set ack_ratio */
	bcm_mkiovar("ack_ratio", (char *)&ack_ratio, 4, iovbuf, sizeof(iovbuf));
	if ((ret = dhd_wl_ioctl_cmd(dhd, WLC_SET_VAR, iovbuf,
		sizeof(iovbuf), TRUE, 0)) < 0) {
		DHD_ERROR(("%s Set ack_ratio failed  %d\n", __FUNCTION__, ret));
	}

	/* Set ack_ratio_depth */
	bcm_mkiovar("ack_ratio_depth", (char *)&ack_ratio_depth, 4, iovbuf, sizeof(iovbuf));
	if ((ret = dhd_wl_ioctl_cmd(dhd, WLC_SET_VAR, iovbuf,
		sizeof(iovbuf), TRUE, 0)) < 0) {
		DHD_ERROR(("%s Set ack_ratio_depth failed  %d\n", __FUNCTION__, ret));
	}
#endif /* DHD_SET_FW_HIGHSPEED */
#if defined(CUSTOM_AMPDU_BA_WSIZE)
	/* Set ampdu ba wsize to 64 or 16 */
#ifdef CUSTOM_AMPDU_BA_WSIZE
	ampdu_ba_wsize = CUSTOM_AMPDU_BA_WSIZE;
#endif
	if (ampdu_ba_wsize != 0) {
		bcm_mkiovar("ampdu_ba_wsize", (char *)&ampdu_ba_wsize, 4, iovbuf, sizeof(iovbuf));
		if ((ret = dhd_wl_ioctl_cmd(dhd, WLC_SET_VAR, iovbuf,
			sizeof(iovbuf), TRUE, 0)) < 0) {
			DHD_ERROR(("%s Set ampdu_ba_wsize to %d failed  %d\n",
				__FUNCTION__, ampdu_ba_wsize, ret));
		}
	}
#endif 


#if defined(CUSTOM_AMPDU_MPDU)
	ampdu_mpdu = CUSTOM_AMPDU_MPDU;
	if (ampdu_mpdu != 0 && (ampdu_mpdu <= ampdu_ba_wsize)) {
		bcm_mkiovar("ampdu_mpdu", (char *)&ampdu_mpdu, 4, iovbuf, sizeof(iovbuf));
		if ((ret = dhd_wl_ioctl_cmd(dhd, WLC_SET_VAR, iovbuf,
			sizeof(iovbuf), TRUE, 0)) < 0) {
			DHD_ERROR(("%s Set ampdu_mpdu to %d failed  %d\n",
				__FUNCTION__, CUSTOM_AMPDU_MPDU, ret));
		}
	}
#endif /* CUSTOM_AMPDU_MPDU */

#if defined(BCMSUP_4WAY_HANDSHAKE) && defined(WLAN_AKM_SUITE_FT_8021X)
	/* Read 4-way handshake requirements */
	if (dhd_use_idsup == 1) {
		bcm_mkiovar("sup_wpa", (char *)&sup_wpa, 4, iovbuf, sizeof(iovbuf));
		ret = dhd_wl_ioctl_cmd(dhd, WLC_GET_VAR, iovbuf, sizeof(iovbuf), FALSE, 0);
		/* sup_wpa iovar returns NOTREADY status on some platforms using modularized
		 * in-dongle supplicant.
		 */
		if (ret >= 0 || ret == BCME_NOTREADY)
			dhd->fw_4way_handshake = TRUE;
		DHD_TRACE(("4-way handshake mode is: %d\n", dhd->fw_4way_handshake));
	}
#endif /* BCMSUP_4WAY_HANDSHAKE && WLAN_AKM_SUITE_FT_8021X */
#ifdef SUPPORT_2G_VHT
	bcm_mkiovar("vht_features", (char *)&vht_features, 4, iovbuf, sizeof(iovbuf));
	if ((ret = dhd_wl_ioctl_cmd(dhd, WLC_SET_VAR, iovbuf, sizeof(iovbuf), TRUE, 0)) < 0) {
		DHD_ERROR(("%s vht_features set failed %d\n", __FUNCTION__, ret));
#if defined(CUSTOMER_HW4)
		if (ret == BCME_NOTDOWN) {
			uint wl_down = 1;
			ret = dhd_wl_ioctl_cmd(dhd, WLC_DOWN,
				(char *)&wl_down, sizeof(wl_down), TRUE, 0);
			DHD_ERROR(("%s vht_features fail WL_DOWN : %d, vht_features = 0x%x\n",
				__FUNCTION__, ret, vht_features));

			bcm_mkiovar("vht_features", (char *)&vht_features, 4,
				iovbuf, sizeof(iovbuf));
			ret = dhd_wl_ioctl_cmd(dhd, WLC_SET_VAR, iovbuf, sizeof(iovbuf), TRUE, 0);
			DHD_ERROR(("%s vht_features set. ret --> %d\n", __FUNCTION__, ret));
		}
#endif 
	}
#endif /* SUPPORT_2G_VHT */
#ifdef CUSTOM_PSPRETEND_THR
	/* Turn off MPC in AP mode */
	bcm_mkiovar("pspretend_threshold", (char *)&pspretend_thr, 4,
		iovbuf, sizeof(iovbuf));
	if ((ret = dhd_wl_ioctl_cmd(dhd, WLC_SET_VAR, iovbuf,
		sizeof(iovbuf), TRUE, 0)) < 0) {
		DHD_ERROR(("%s pspretend_threshold for HostAPD failed  %d\n",
			__FUNCTION__, ret));
	}
#endif

	bcm_mkiovar("buf_key_b4_m4", (char *)&buf_key_b4_m4, 4, iovbuf, sizeof(iovbuf));
	if ((ret = dhd_wl_ioctl_cmd(dhd, WLC_SET_VAR, iovbuf,
		sizeof(iovbuf), TRUE, 0)) < 0) {
		DHD_ERROR(("%s buf_key_b4_m4 set failed %d\n", __FUNCTION__, ret));
	}

	/* Read event_msgs mask */
	bcm_mkiovar("event_msgs", eventmask, WL_EVENTING_MASK_LEN, iovbuf, sizeof(iovbuf));
	if ((ret  = dhd_wl_ioctl_cmd(dhd, WLC_GET_VAR, iovbuf, sizeof(iovbuf), FALSE, 0)) < 0) {
		DHD_ERROR(("%s read Event mask failed %d\n", __FUNCTION__, ret));
		goto done;
	}
	bcopy(iovbuf, eventmask, WL_EVENTING_MASK_LEN);

	/* Setup event_msgs */
	setbit(eventmask, WLC_E_SET_SSID);
	setbit(eventmask, WLC_E_PRUNE);
	setbit(eventmask, WLC_E_AUTH);
	setbit(eventmask, WLC_E_ASSOC);
	setbit(eventmask, WLC_E_REASSOC);
	setbit(eventmask, WLC_E_REASSOC_IND);
	setbit(eventmask, WLC_E_DEAUTH);
	setbit(eventmask, WLC_E_DEAUTH_IND);
	setbit(eventmask, WLC_E_DISASSOC_IND);
	setbit(eventmask, WLC_E_DISASSOC);
	setbit(eventmask, WLC_E_JOIN);
	setbit(eventmask, WLC_E_START);
	setbit(eventmask, WLC_E_ASSOC_IND);
	setbit(eventmask, WLC_E_PSK_SUP);
	setbit(eventmask, WLC_E_LINK);
	setbit(eventmask, WLC_E_NDIS_LINK);
	setbit(eventmask, WLC_E_MIC_ERROR);
	setbit(eventmask, WLC_E_ASSOC_REQ_IE);
	setbit(eventmask, WLC_E_ASSOC_RESP_IE);
#ifndef WL_CFG80211
	setbit(eventmask, WLC_E_PMKID_CACHE);
	setbit(eventmask, WLC_E_TXFAIL);
#endif
	setbit(eventmask, WLC_E_JOIN_START);
	setbit(eventmask, WLC_E_SCAN_COMPLETE);
#ifdef WLMEDIA_HTSF
	setbit(eventmask, WLC_E_HTSFSYNC);
#endif /* WLMEDIA_HTSF */
#ifdef PNO_SUPPORT
	setbit(eventmask, WLC_E_PFN_NET_FOUND);
	setbit(eventmask, WLC_E_PFN_BEST_BATCHING);
	setbit(eventmask, WLC_E_PFN_BSSID_NET_FOUND);
	setbit(eventmask, WLC_E_PFN_BSSID_NET_LOST);
#endif /* PNO_SUPPORT */
	/* enable dongle roaming event */
	setbit(eventmask, WLC_E_ROAM);
	setbit(eventmask, WLC_E_BSSID);
#ifdef BCMCCX
	setbit(eventmask, WLC_E_ADDTS_IND);
	setbit(eventmask, WLC_E_DELTS_IND);
#endif /* BCMCCX */
#ifdef WLTDLS
	setbit(eventmask, WLC_E_TDLS_PEER_EVENT);
#endif /* WLTDLS */
#ifdef WL_CFG80211
	setbit(eventmask, WLC_E_ESCAN_RESULT);
	if (dhd->op_mode & DHD_FLAG_P2P_MODE) {
		setbit(eventmask, WLC_E_ACTION_FRAME_RX);
		setbit(eventmask, WLC_E_P2P_DISC_LISTEN_COMPLETE);
	}
#if defined(CUSTOMER_HW4) && defined(WES_SUPPORT)
	else {
		setbit(eventmask, WLC_E_ACTION_FRAME_RX);
	}
#endif /* WES_SUPPORT */
#endif /* WL_CFG80211 */

	setbit(eventmask, WLC_E_TRACE);

	/* Write updated Event mask */
	bcm_mkiovar("event_msgs", eventmask, WL_EVENTING_MASK_LEN, iovbuf, sizeof(iovbuf));
	if ((ret = dhd_wl_ioctl_cmd(dhd, WLC_SET_VAR, iovbuf, sizeof(iovbuf), TRUE, 0)) < 0) {
		DHD_ERROR(("%s Set Event mask failed %d\n", __FUNCTION__, ret));
		goto done;
	}

	dhd_wl_ioctl_cmd(dhd, WLC_SET_SCAN_CHANNEL_TIME, (char *)&scan_assoc_time,
		sizeof(scan_assoc_time), TRUE, 0);
	dhd_wl_ioctl_cmd(dhd, WLC_SET_SCAN_UNASSOC_TIME, (char *)&scan_unassoc_time,
		sizeof(scan_unassoc_time), TRUE, 0);
	dhd_wl_ioctl_cmd(dhd, WLC_SET_SCAN_PASSIVE_TIME, (char *)&scan_passive_time,
		sizeof(scan_passive_time), TRUE, 0);

#ifdef ARP_OFFLOAD_SUPPORT
	/* Set and enable ARP offload feature for STA only  */
#if defined(SOFTAP)
	if (arpoe && !ap_fw_loaded) {
#else
	if (arpoe) {
#endif 
		dhd_arp_offload_enable(dhd, TRUE);
		dhd_arp_offload_set(dhd, dhd_arp_mode);
	} else {
		dhd_arp_offload_enable(dhd, FALSE);
		dhd_arp_offload_set(dhd, 0);
	}
	dhd_arp_enable = arpoe;
#endif /* ARP_OFFLOAD_SUPPORT */

#ifdef PKT_FILTER_SUPPORT
	/* Setup default defintions for pktfilter , enable in suspend */
	dhd->pktfilter_count = 6;
	/* Setup filter to allow only unicast */
	dhd->pktfilter[DHD_UNICAST_FILTER_NUM] = "100 0 0 0 0x01 0x00";
	dhd->pktfilter[DHD_BROADCAST_FILTER_NUM] = NULL;
	dhd->pktfilter[DHD_MULTICAST4_FILTER_NUM] = NULL;
	dhd->pktfilter[DHD_MULTICAST6_FILTER_NUM] = NULL;
	/* Add filter to pass multicastDNS packet and NOT filter out as Broadcast */
	dhd->pktfilter[DHD_MDNS_FILTER_NUM] = "104 0 0 0 0xFFFFFFFFFFFF 0x01005E0000FB";
	/* apply APP pktfilter */
	dhd->pktfilter[DHD_ARP_FILTER_NUM] = "105 0 0 12 0xFFFF 0x0806";

#ifdef CUSTOMER_HW4
#ifdef GAN_LITE_NAT_KEEPALIVE_FILTER
	dhd->pktfilter_count = 4;
	/* Setup filter to block broadcast and NAT Keepalive packets */
	/* discard all broadcast packets */
	dhd->pktfilter[DHD_UNICAST_FILTER_NUM] = "100 0 0 0 0xffffff 0xffffff";
	/* discard NAT Keepalive packets */
	dhd->pktfilter[DHD_BROADCAST_FILTER_NUM] = "102 0 0 36 0xffffffff 0x11940009";
	/* discard NAT Keepalive packets */
	dhd->pktfilter[DHD_MULTICAST4_FILTER_NUM] = "104 0 0 38 0xffffffff 0x11940009";
	dhd->pktfilter[DHD_MULTICAST6_FILTER_NUM] = NULL;
#else
#ifdef BLOCK_IPV6_PACKET
	/* Setup filter to allow only IPv4 unicast frames */
	dhd->pktfilter[DHD_UNICAST_FILTER_NUM] = "100 0 0 0 "
		HEX_PREF_STR UNI_FILTER_STR ZERO_ADDR_STR ETHER_TYPE_STR IPV6_FILTER_STR
		" "
		HEX_PREF_STR ZERO_ADDR_STR ZERO_ADDR_STR ETHER_TYPE_STR ZERO_TYPE_STR;
#endif /* BLOCK_IPV6_PACKET */
#ifdef PASS_IPV4_SUSPEND
	dhd->pktfilter[DHD_MDNS_FILTER_NUM] = "104 0 0 0 0xFFFFFF 0x01005E";
#endif /* PASS_IPV4_SUSPEND */
#endif /* GAN_LITE_NAT_KEEPALIVE_FILTER */
#endif /* CUSTOMER_HW4 */

#if defined(SOFTAP)
	if (ap_fw_loaded) {
		dhd_enable_packet_filter(0, dhd);
	}
#endif /* defined(SOFTAP) */
	dhd_set_packet_filter(dhd);
#endif /* PKT_FILTER_SUPPORT */
#ifdef DISABLE_11N
	bcm_mkiovar("nmode", (char *)&nmode, 4, iovbuf, sizeof(iovbuf));
	if ((ret = dhd_wl_ioctl_cmd(dhd, WLC_SET_VAR, iovbuf, sizeof(iovbuf), TRUE, 0)) < 0)
		DHD_ERROR(("%s wl nmode 0 failed %d\n", __FUNCTION__, ret));
#endif /* DISABLE_11N */

#if defined(CUSTOMER_HW4) && defined(ENABLE_BCN_LI_BCN_WAKEUP)
	bcm_mkiovar("bcn_li_bcn", (char *)&bcn_li_bcn, 4, iovbuf, sizeof(iovbuf));
	dhd_wl_ioctl_cmd(dhd, WLC_SET_VAR, iovbuf, sizeof(iovbuf), TRUE, 0);
#endif /* CUSTOMER_HW4 && ENABLE_BCN_LI_BCN_WAKEUP */
#ifdef AMPDU_VO_ENABLE
	tid.tid = PRIO_8021D_VO; /* Enable TID(6) for voice */
	tid.enable = TRUE;
	bcm_mkiovar("ampdu_tid", (char *)&tid, sizeof(tid), iovbuf, sizeof(iovbuf));
	dhd_wl_ioctl_cmd(dhd, WLC_SET_VAR, iovbuf, sizeof(iovbuf), TRUE, 0);

	tid.tid = PRIO_8021D_NC; /* Enable TID(7) for voice */
	tid.enable = TRUE;
	bcm_mkiovar("ampdu_tid", (char *)&tid, sizeof(tid), iovbuf, sizeof(iovbuf));
	dhd_wl_ioctl_cmd(dhd, WLC_SET_VAR, iovbuf, sizeof(iovbuf), TRUE, 0);
#endif
#if defined(SOFTAP_TPUT_ENHANCE)
	if (dhd->op_mode & DHD_FLAG_HOSTAP_MODE) {
		dhd_bus_setidletime(dhd, (int)100);
#ifdef DHDTCPACK_SUPPRESS
		dhd->tcpack_sup_enabled = FALSE;
#endif
#if defined(DHD_TCP_WINSIZE_ADJUST)
		dhd_use_tcp_window_size_adjust = TRUE;
#endif

		memset(buf, 0, sizeof(buf));
		bcm_mkiovar("bus:txglom_auto_control", 0, 0, buf, sizeof(buf));
		if ((ret  = dhd_wl_ioctl_cmd(dhd, WLC_GET_VAR, buf, sizeof(buf), FALSE, 0)) < 0) {
		glom = 0;
			bcm_mkiovar("bus:txglom", (char *)&glom, 4, iovbuf, sizeof(iovbuf));
			dhd_wl_ioctl_cmd(dhd, WLC_SET_VAR, iovbuf, sizeof(iovbuf), TRUE, 0);
		}
		else {
			if (buf[0] == 0) {
				glom = 1;
				bcm_mkiovar("bus:txglom_auto_control", (char *)&glom, 4, iovbuf,
				sizeof(iovbuf));
				dhd_wl_ioctl_cmd(dhd, WLC_SET_VAR, iovbuf, sizeof(iovbuf), TRUE, 0);
			}
		}
	}
#endif /* SOFTAP_TPUT_ENHANCE */

	/* query for 'ver' to get version info from firmware */
	memset(buf, 0, sizeof(buf));
	ptr = buf;
	bcm_mkiovar("ver", (char *)&buf, 4, buf, sizeof(buf));
	if ((ret  = dhd_wl_ioctl_cmd(dhd, WLC_GET_VAR, buf, sizeof(buf), FALSE, 0)) < 0)
		DHD_ERROR(("%s failed %d\n", __FUNCTION__, ret));
	else {
		bcmstrtok(&ptr, "\n", 0);
		/* Print fw version info */
		DHD_ERROR(("Firmware version = %s\n", buf));
#if defined(BCMSDIO)
		dhd_set_version_info(dhd, buf);
#endif /* defined(BCMSDIO) */
#if defined(CUSTOMER_HW4) && defined(WRITE_WLANINFO)
		sec_save_wlinfo(buf, EPI_VERSION_STR, dhd->info->nv_path);
#endif /* CUSTOMER_HW4 && WRITE_WLANINFO */
	}

#if defined(BCMSDIO)
	dhd_txglom_enable(dhd, TRUE);
#endif /* defined(BCMSDIO) */

#if defined(BCMSDIO)
#ifdef PROP_TXSTATUS
	if (disable_proptx ||
#ifdef PROP_TXSTATUS_VSDB
		/* enable WLFC only if the firmware is VSDB when it is in STA mode */
		(dhd->op_mode != DHD_FLAG_HOSTAP_MODE &&
		 dhd->op_mode != DHD_FLAG_IBSS_MODE) ||
#endif /* PROP_TXSTATUS_VSDB */
		FALSE) {
		wlfc_enable = FALSE;
	}

#ifndef DISABLE_11N
	bcm_mkiovar("ampdu_hostreorder", (char *)&hostreorder, 4, iovbuf, sizeof(iovbuf));
	if ((ret2 = dhd_wl_ioctl_cmd(dhd, WLC_SET_VAR, iovbuf, sizeof(iovbuf), TRUE, 0)) < 0) {
		DHD_ERROR(("%s wl ampdu_hostreorder failed %d\n", __FUNCTION__, ret2));
		if (ret2 != BCME_UNSUPPORTED)
			ret = ret2;
#if defined(CUSTOMER_HW4)
		if (ret == BCME_NOTDOWN) {
			uint wl_down = 1;
			ret2 = dhd_wl_ioctl_cmd(dhd, WLC_DOWN, (char *)&wl_down,
				sizeof(wl_down), TRUE, 0);
			DHD_ERROR(("%s ampdu_hostreorder fail WL_DOWN : %d, hostreorder :%d\n",
				__FUNCTION__, ret2, hostreorder));

			bcm_mkiovar("ampdu_hostreorder", (char *)&hostreorder, 4,
				iovbuf, sizeof(iovbuf));
			ret2 = dhd_wl_ioctl_cmd(dhd, WLC_SET_VAR, iovbuf, sizeof(iovbuf), TRUE, 0);
			DHD_ERROR(("%s wl ampdu_hostreorder. ret --> %d\n", __FUNCTION__, ret2));
			if (ret2 != BCME_UNSUPPORTED)
				ret = ret2;
		}
#endif 
		if (ret2 != BCME_OK)
			hostreorder = 0;
	}
#endif /* DISABLE_11N */
#ifdef READ_CONFIG_FROM_FILE
	dhd_preinit_config(dhd, 0);
#endif /* READ_CONFIG_FROM_FILE */
	if (wlfc_enable)
		dhd_wlfc_init(dhd);
#ifndef DISABLE_11N
	else if (hostreorder)
		dhd_wlfc_hostreorder_init(dhd);
#endif /* DISABLE_11N */

#endif /* PROP_TXSTATUS */
#endif /* BCMSDIO || BCMBUS */
#ifdef PNO_SUPPORT
	if (!dhd->pno_state) {
		dhd_pno_init(dhd);
	}
#endif
#ifdef WL11U
	dhd_interworking_enable(dhd);
#endif /* WL11U */

done:
	return ret;
}


int
dhd_iovar(dhd_pub_t *pub, int ifidx, char *name, char *cmd_buf, uint cmd_len, int set)
{
	char buf[strlen(name) + 1 + cmd_len];
	int len = sizeof(buf);
	wl_ioctl_t ioc;
	int ret;

	len = bcm_mkiovar(name, cmd_buf, cmd_len, buf, len);

	memset(&ioc, 0, sizeof(ioc));

	ioc.cmd = set? WLC_SET_VAR : WLC_GET_VAR;
	ioc.buf = buf;
	ioc.len = len;
	ioc.set = set;

	ret = dhd_wl_ioctl(pub, ifidx, &ioc, ioc.buf, ioc.len);
	if (!set && ret >= 0)
		memcpy(cmd_buf, buf, cmd_len);

	return ret;
}

int dhd_change_mtu(dhd_pub_t *dhdp, int new_mtu, int ifidx)
{
	struct dhd_info *dhd = dhdp->info;
	struct net_device *dev = NULL;

	ASSERT(dhd && dhd->iflist[ifidx]);
	dev = dhd->iflist[ifidx]->net;
	ASSERT(dev);

	if (netif_running(dev)) {
		DHD_ERROR(("%s: Must be down to change its MTU", dev->name));
		return BCME_NOTDOWN;
	}

#define DHD_MIN_MTU 1500
#define DHD_MAX_MTU 1752

	if ((new_mtu < DHD_MIN_MTU) || (new_mtu > DHD_MAX_MTU)) {
		DHD_ERROR(("%s: MTU size %d is invalid.\n", __FUNCTION__, new_mtu));
		return BCME_BADARG;
	}

	dev->mtu = new_mtu;
	return 0;
}

#ifdef ARP_OFFLOAD_SUPPORT
/* add or remove AOE host ip(s) (up to 8 IPs on the interface)  */
void
aoe_update_host_ipv4_table(dhd_pub_t *dhd_pub, u32 ipa, bool add, int idx)
{
	u32 ipv4_buf[MAX_IPV4_ENTRIES]; /* temp save for AOE host_ip table */
	int i;
	int ret;

	bzero(ipv4_buf, sizeof(ipv4_buf));

	/* display what we've got */
	ret = dhd_arp_get_arp_hostip_table(dhd_pub, ipv4_buf, sizeof(ipv4_buf), idx);
	DHD_ARPOE(("%s: hostip table read from Dongle:\n", __FUNCTION__));
#ifdef AOE_DBG
	dhd_print_buf(ipv4_buf, 32, 4); /* max 8 IPs 4b each */
#endif
	/* now we saved hoste_ip table, clr it in the dongle AOE */
	dhd_aoe_hostip_clr(dhd_pub, idx);

	if (ret) {
		DHD_ERROR(("%s failed\n", __FUNCTION__));
		return;
	}

	for (i = 0; i < MAX_IPV4_ENTRIES; i++) {
		if (add && (ipv4_buf[i] == 0)) {
				ipv4_buf[i] = ipa;
				add = FALSE; /* added ipa to local table  */
				DHD_ARPOE(("%s: Saved new IP in temp arp_hostip[%d]\n",
				__FUNCTION__, i));
		} else if (ipv4_buf[i] == ipa) {
			ipv4_buf[i]	= 0;
			DHD_ARPOE(("%s: removed IP:%x from temp table %d\n",
				__FUNCTION__, ipa, i));
		}

		if (ipv4_buf[i] != 0) {
			/* add back host_ip entries from our local cache */
			dhd_arp_offload_add_ip(dhd_pub, ipv4_buf[i], idx);
			DHD_ARPOE(("%s: added IP:%x to dongle arp_hostip[%d]\n\n",
				__FUNCTION__, ipv4_buf[i], i));
		}
	}
#ifdef AOE_DBG
	/* see the resulting hostip table */
	dhd_arp_get_arp_hostip_table(dhd_pub, ipv4_buf, sizeof(ipv4_buf), idx);
	DHD_ARPOE(("%s: read back arp_hostip table:\n", __FUNCTION__));
	dhd_print_buf(ipv4_buf, 32, 4); /* max 8 IPs 4b each */
#endif
}

/*
 * Notification mechanism from kernel to our driver. This function is called by the Linux kernel
 * whenever there is an event related to an IP address.
 * ptr : kernel provided pointer to IP address that has changed
 */
static int dhd_inetaddr_notifier_call(struct notifier_block *this,
	unsigned long event,
	void *ptr)
{
	struct in_ifaddr *ifa = (struct in_ifaddr *)ptr;

	dhd_info_t *dhd;
	dhd_pub_t *dhd_pub;
	int idx;

	if (!dhd_arp_enable)
		return NOTIFY_DONE;
	if (!ifa || !(ifa->ifa_dev->dev))
		return NOTIFY_DONE;

#if (LINUX_VERSION_CODE >= KERNEL_VERSION(2, 6, 31))
	/* Filter notifications meant for non Broadcom devices */
	if ((ifa->ifa_dev->dev->netdev_ops != &dhd_ops_pri) &&
	    (ifa->ifa_dev->dev->netdev_ops != &dhd_ops_virt)) {
#if defined(WL_ENABLE_P2P_IF)
		if (!wl_cfgp2p_is_ifops(ifa->ifa_dev->dev->netdev_ops))
#endif /* WL_ENABLE_P2P_IF */
			return NOTIFY_DONE;
	}
#endif /* LINUX_VERSION_CODE */

	dhd = *(dhd_info_t **)netdev_priv(ifa->ifa_dev->dev);
	if (!dhd)
		return NOTIFY_DONE;

	dhd_pub = &dhd->pub;

	if (dhd_pub->arp_version == 1) {
		idx = 0;
	}
	else {
		for (idx = 0; idx < DHD_MAX_IFS; idx++) {
			if (dhd->iflist[idx] && dhd->iflist[idx]->net == ifa->ifa_dev->dev)
			break;
		}
		if (idx < DHD_MAX_IFS)
			DHD_TRACE(("ifidx : %p %s %d\n", dhd->iflist[idx]->net,
				dhd->iflist[idx]->name, dhd->iflist[idx]->idx));
		else {
			DHD_ERROR(("Cannot find ifidx for(%s) set to 0\n", ifa->ifa_label));
			idx = 0;
		}
	}

	switch (event) {
		case NETDEV_UP:
			DHD_ARPOE(("%s: [%s] Up IP: 0x%x\n",
				__FUNCTION__, ifa->ifa_label, ifa->ifa_address));

			if (dhd->pub.busstate != DHD_BUS_DATA) {
				DHD_ERROR(("%s: bus not ready, exit\n", __FUNCTION__));
				if (dhd->pend_ipaddr) {
					DHD_ERROR(("%s: overwrite pending ipaddr: 0x%x\n",
						__FUNCTION__, dhd->pend_ipaddr));
				}
				dhd->pend_ipaddr = ifa->ifa_address;
				break;
			}

#ifdef AOE_IP_ALIAS_SUPPORT
			DHD_ARPOE(("%s:add aliased IP to AOE hostip cache\n",
				__FUNCTION__));
			aoe_update_host_ipv4_table(dhd_pub, ifa->ifa_address, TRUE, idx);
#endif /* AOE_IP_ALIAS_SUPPORT */
			break;

		case NETDEV_DOWN:
			DHD_ARPOE(("%s: [%s] Down IP: 0x%x\n",
				__FUNCTION__, ifa->ifa_label, ifa->ifa_address));
			dhd->pend_ipaddr = 0;
#ifdef AOE_IP_ALIAS_SUPPORT
			DHD_ARPOE(("%s:interface is down, AOE clr all for this if\n",
				__FUNCTION__));
			aoe_update_host_ipv4_table(dhd_pub, ifa->ifa_address, FALSE, idx);
#else
			dhd_aoe_hostip_clr(&dhd->pub, idx);
			dhd_aoe_arp_clr(&dhd->pub, idx);
#endif /* AOE_IP_ALIAS_SUPPORT */
			break;

		default:
			DHD_ARPOE(("%s: do noting for [%s] Event: %lu\n",
				__func__, ifa->ifa_label, event));
			break;
	}
	return NOTIFY_DONE;
}
#endif /* ARP_OFFLOAD_SUPPORT */

/* Neighbor Discovery Offload: defered handler */
static void
dhd_inet6_work_handler(void *dhd_info, void *event_data, u8 event)
{
	struct ipv6_work_info_t *ndo_work = (struct ipv6_work_info_t *)event_data;
	dhd_pub_t	*pub = &((dhd_info_t *)dhd_info)->pub;
	int		ret;

	if (event != DHD_WQ_WORK_IPV6_NDO) {
		DHD_ERROR(("%s: unexpected event \n", __FUNCTION__));
		return;
	}

	if (!ndo_work) {
		DHD_ERROR(("%s: ipv6 work info is not initialized \n", __FUNCTION__));
		return;
	}

	if (!pub) {
		DHD_ERROR(("%s: dhd pub is not initialized \n", __FUNCTION__));
		return;
	}

	if (ndo_work->if_idx) {
		DHD_ERROR(("%s: idx %d \n", __FUNCTION__, ndo_work->if_idx));
		return;
	}

	switch (ndo_work->event) {
		case NETDEV_UP:
			DHD_TRACE(("%s: Enable NDO and add ipv6 into table \n ", __FUNCTION__));
			ret = dhd_ndo_enable(pub, TRUE);
			if (ret < 0) {
				DHD_ERROR(("%s: Enabling NDO Failed %d\n", __FUNCTION__, ret));
			}

			ret = dhd_ndo_add_ip(pub, &ndo_work->ipv6_addr[0], ndo_work->if_idx);
			if (ret < 0) {
				DHD_ERROR(("%s: Adding host ip for NDO failed %d\n",
					__FUNCTION__, ret));
			}
			break;
		case NETDEV_DOWN:
			DHD_TRACE(("%s: clear ipv6 table \n", __FUNCTION__));
			ret = dhd_ndo_remove_ip(pub, ndo_work->if_idx);
			if (ret < 0) {
				DHD_ERROR(("%s: Removing host ip for NDO failed %d\n",
					__FUNCTION__, ret));
				goto done;
			}

			ret = dhd_ndo_enable(pub, FALSE);
			if (ret < 0) {
				DHD_ERROR(("%s: disabling NDO Failed %d\n", __FUNCTION__, ret));
				goto done;
			}
			break;
		default:
			DHD_ERROR(("%s: unknown notifier event \n", __FUNCTION__));
			break;
	}
done:
	/* free ndo_work. alloced while scheduling the work */
	kfree(ndo_work);

	return;
}

/*
 * Neighbor Discovery Offload: Called when an interface
 * is assigned with ipv6 address.
 * Handles only primary interface
 */
static int dhd_inet6addr_notifier_call(struct notifier_block *this,
	unsigned long event,
	void *ptr)
{
	dhd_info_t *dhd;
	dhd_pub_t *dhd_pub;
	struct inet6_ifaddr *inet6_ifa = ptr;
	struct in6_addr *ipv6_addr = &inet6_ifa->addr;
	struct ipv6_work_info_t *ndo_info;
	int idx = 0; /* REVISIT */

#if (LINUX_VERSION_CODE >= KERNEL_VERSION(2, 6, 31))
	/* Filter notifications meant for non Broadcom devices */
	if (inet6_ifa->idev->dev->netdev_ops != &dhd_ops_pri) {
			return NOTIFY_DONE;
	}
#endif /* LINUX_VERSION_CODE */

	dhd = *(dhd_info_t **)netdev_priv(inet6_ifa->idev->dev);
	if (!dhd)
		return NOTIFY_DONE;

	if (dhd->iflist[idx] && dhd->iflist[idx]->net != inet6_ifa->idev->dev)
		return NOTIFY_DONE;
	dhd_pub = &dhd->pub;
	if (!FW_SUPPORTED(dhd_pub, ndoe))
		return NOTIFY_DONE;

	ndo_info = (struct ipv6_work_info_t *)kzalloc(sizeof(struct ipv6_work_info_t), GFP_ATOMIC);
	if (!ndo_info) {
		DHD_ERROR(("%s: ipv6 work alloc failed\n", __FUNCTION__));
		return NOTIFY_DONE;
	}

	ndo_info->event = event;
	ndo_info->if_idx = idx;
	memcpy(&ndo_info->ipv6_addr[0], ipv6_addr, IPV6_ADDR_LEN);

	/* defer the work to thread as it may block kernel */
	dhd_deferred_schedule_work((void *)ndo_info, DHD_WQ_WORK_IPV6_NDO,
		dhd_inet6_work_handler, DHD_WORK_PRIORITY_LOW);
	return NOTIFY_DONE;
}

int
dhd_register_if(dhd_pub_t *dhdp, int ifidx, bool need_rtnl_lock)
{
	dhd_info_t *dhd = (dhd_info_t *)dhdp->info;
	struct net_device *net = NULL;
	int err = 0;
	uint8 temp_addr[ETHER_ADDR_LEN] = { 0x00, 0x90, 0x4c, 0x11, 0x22, 0x33 };

	DHD_TRACE(("%s: ifidx %d\n", __FUNCTION__, ifidx));

	ASSERT(dhd && dhd->iflist[ifidx]);
	net = dhd->iflist[ifidx]->net;
	ASSERT(net);

#if (LINUX_VERSION_CODE < KERNEL_VERSION(2, 6, 31))
	ASSERT(!net->open);
	net->get_stats = dhd_get_stats;
	net->do_ioctl = dhd_ioctl_entry;
	net->hard_start_xmit = dhd_start_xmit;
	net->set_mac_address = dhd_set_mac_address;
	net->set_multicast_list = dhd_set_multicast_list;
	net->open = net->stop = NULL;
#else
	ASSERT(!net->netdev_ops);
	net->netdev_ops = &dhd_ops_virt;
#endif /* LINUX_VERSION_CODE < KERNEL_VERSION(2, 6, 31) */

	/* Ok, link into the network layer... */
	if (ifidx == 0) {
		/*
		 * device functions for the primary interface only
		 */
#if (LINUX_VERSION_CODE < KERNEL_VERSION(2, 6, 31))
		net->open = dhd_open;
		net->stop = dhd_stop;
#else
		net->netdev_ops = &dhd_ops_pri;
#endif /* LINUX_VERSION_CODE < KERNEL_VERSION(2, 6, 31) */
		if (!ETHER_ISNULLADDR(dhd->pub.mac.octet))
			memcpy(temp_addr, dhd->pub.mac.octet, ETHER_ADDR_LEN);
	} else {
		/*
		 * We have to use the primary MAC for virtual interfaces
		 */
		memcpy(temp_addr, dhd->iflist[ifidx]->mac_addr, ETHER_ADDR_LEN);
		/*
		 * Android sets the locally administered bit to indicate that this is a
		 * portable hotspot.  This will not work in simultaneous AP/STA mode,
		 * nor with P2P.  Need to set the Donlge's MAC address, and then use that.
		 */
		if (!memcmp(temp_addr, dhd->iflist[0]->mac_addr,
			ETHER_ADDR_LEN)) {
			DHD_ERROR(("%s interface [%s]: set locally administered bit in MAC\n",
			__func__, net->name));
			temp_addr[0] |= 0x02;
		}
	}

	net->hard_header_len = ETH_HLEN + dhd->pub.hdrlen;
#if LINUX_VERSION_CODE >= KERNEL_VERSION(2, 6, 24)
	net->ethtool_ops = &dhd_ethtool_ops;
#endif /* LINUX_VERSION_CODE >= KERNEL_VERSION(2, 6, 24) */

#if defined(WL_WIRELESS_EXT)
#if WIRELESS_EXT < 19
	net->get_wireless_stats = dhd_get_wireless_stats;
#endif /* WIRELESS_EXT < 19 */
#if WIRELESS_EXT > 12
	net->wireless_handlers = (struct iw_handler_def *)&wl_iw_handler_def;
#endif /* WIRELESS_EXT > 12 */
#endif /* defined(WL_WIRELESS_EXT) */

	dhd->pub.rxsz = DBUS_RX_BUFFER_SIZE_DHD(net);

	memcpy(net->dev_addr, temp_addr, ETHER_ADDR_LEN);

	if (ifidx == 0)
		printf("%s\n", dhd_version);

	if (need_rtnl_lock)
		err = register_netdev(net);
	else
		err = register_netdevice(net);

	if (err != 0) {
		DHD_ERROR(("couldn't register the net device [%s], err %d\n", net->name, err));
		goto fail;
	}


	printf("Register interface [%s]  MAC: "MACDBG"\n\n", net->name,
#if defined(CUSTOMER_HW4)
		MAC2STRDBG(dhd->pub.mac.octet));
#else
		MAC2STRDBG(net->dev_addr));
#endif /* CUSTOMER_HW4 */

#if defined(SOFTAP) && defined(WL_WIRELESS_EXT) && !defined(WL_CFG80211)
		wl_iw_iscan_set_scan_broadcast_prep(net, 1);
#endif

#if defined(BCMLXSDMMC) && (LINUX_VERSION_CODE >= KERNEL_VERSION(2, 6, 27))
	if (ifidx == 0) {
#ifdef BCMLXSDMMC
		up(&dhd_registration_sem);
#endif
		if (!dhd_download_fw_on_driverload) {
#ifdef BCMSDIO
			dhd_net_bus_devreset(net, TRUE);
			dhd_net_bus_suspend(net);
#endif /* BCMSDIO */
			wifi_platform_set_power(dhdp->info->adapter, FALSE, WIFI_TURNOFF_DELAY);
		}
	}
#endif /* OEM_ANDROID && BCMLXSDMMC && (LINUX_VERSION_CODE >= KERNEL_VERSION(2, 6, 27)) */
	return 0;

fail:
#if LINUX_VERSION_CODE < KERNEL_VERSION(2, 6, 31)
	net->open = NULL;
#else
	net->netdev_ops = NULL;
#endif
	return err;
}

void
dhd_bus_detach(dhd_pub_t *dhdp)
{
	dhd_info_t *dhd;

	DHD_TRACE(("%s: Enter\n", __FUNCTION__));

	if (dhdp) {
		dhd = (dhd_info_t *)dhdp->info;
		if (dhd) {

			/*
			 * In case of Android cfg80211 driver, the bus is down in dhd_stop,
			 *  calling stop again will cuase SD read/write errors.
			 */
			if (dhd->pub.busstate != DHD_BUS_DOWN) {
				/* Stop the protocol module */
				dhd_prot_stop(&dhd->pub);

				/* Stop the bus module */
				dhd_bus_stop(dhd->pub.bus, TRUE);
			}

#if defined(OOB_INTR_ONLY) || defined(BCMSPI_ANDROID)
			dhd_bus_oob_intr_unregister(dhdp);
#endif /* defined(OOB_INTR_ONLY) || defined(BCMSPI_ANDROID) */
		}
	}
}


void dhd_detach(dhd_pub_t *dhdp)
{
	dhd_info_t *dhd;
	unsigned long flags;
	int timer_valid = FALSE;

	if (!dhdp)
		return;

	dhd = (dhd_info_t *)dhdp->info;
	if (!dhd)
		return;

	DHD_TRACE(("%s: Enter state 0x%x\n", __FUNCTION__, dhd->dhd_state));

	dhd->pub.up = 0;
	if (!(dhd->dhd_state & DHD_ATTACH_STATE_DONE)) {
		/* Give sufficient time for threads to start running in case
		 * dhd_attach() has failed
		 */
		OSL_SLEEP(100);
	}

	if (dhd->dhd_state & DHD_ATTACH_STATE_PROT_ATTACH) {
		dhd_bus_detach(dhdp);

		if (dhdp->prot)
			dhd_prot_detach(dhdp);
	}

#ifdef ARP_OFFLOAD_SUPPORT
	if (dhd_inetaddr_notifier_registered) {
		dhd_inetaddr_notifier_registered = FALSE;
		unregister_inetaddr_notifier(&dhd_inetaddr_notifier);
	}
#endif /* ARP_OFFLOAD_SUPPORT */
	if (dhd_inet6addr_notifier_registered) {
		dhd_inet6addr_notifier_registered = FALSE;
		unregister_inet6addr_notifier(&dhd_inet6addr_notifier);
	}

#if defined(CONFIG_HAS_EARLYSUSPEND) && defined(DHD_USE_EARLYSUSPEND)
	if (dhd->dhd_state & DHD_ATTACH_STATE_EARLYSUSPEND_DONE) {
		if (dhd->early_suspend.suspend)
			unregister_early_suspend(&dhd->early_suspend);
	}
#endif /* CONFIG_HAS_EARLYSUSPEND && DHD_USE_EARLYSUSPEND */

#if defined(WL_WIRELESS_EXT)
	if (dhd->dhd_state & DHD_ATTACH_STATE_WL_ATTACH) {
		/* Detatch and unlink in the iw */
		wl_iw_detach();
	}
#endif /* defined(WL_WIRELESS_EXT) */

	/* delete all interfaces, start with virtual  */
	if (dhd->dhd_state & DHD_ATTACH_STATE_ADD_IF) {
		int i = 1;
		dhd_if_t *ifp;

		/* Cleanup virtual interfaces */
		dhd_net_if_lock_local(dhd);
		for (i = 1; i < DHD_MAX_IFS; i++) {
			if (dhd->iflist[i])
				dhd_remove_if(&dhd->pub, i, TRUE);
		}
		dhd_net_if_unlock_local(dhd);

		/*  delete primary interface 0 */
		ifp = dhd->iflist[0];
		ASSERT(ifp);
		ASSERT(ifp->net);
		if (ifp && ifp->net) {
			/* in unregister_netdev case, the interface gets freed by net->destructor
			 * (which is set to free_netdev)
			 */
			if (ifp->net->reg_state == NETREG_UNINITIALIZED)
				free_netdev(ifp->net);
			else
				unregister_netdev(ifp->net);
			ifp->net = NULL;
			MFREE(dhd->pub.osh, ifp, sizeof(*ifp));
			dhd->iflist[0] = NULL;
		}
	}

	/* Clear the watchdog timer */
	flags = dhd_os_spin_lock(&dhd->pub);
	timer_valid = dhd->wd_timer_valid;
	dhd->wd_timer_valid = FALSE;
	dhd_os_spin_unlock(&dhd->pub, flags);
	if (timer_valid)
		del_timer_sync(&dhd->timer);

	if (dhd->dhd_state & DHD_ATTACH_STATE_THREADS_CREATED) {
		if (dhd->thr_wdt_ctl.thr_pid >= 0) {
			PROC_STOP(&dhd->thr_wdt_ctl);
		}

		if (dhd->rxthread_enabled && dhd->thr_rxf_ctl.thr_pid >= 0) {
			PROC_STOP(&dhd->thr_rxf_ctl);
		}

		if (dhd->thr_dpc_ctl.thr_pid >= 0) {
			PROC_STOP(&dhd->thr_dpc_ctl);
		} else
			tasklet_kill(&dhd->tasklet);
	}
#ifdef WL_CFG80211
	if (dhd->dhd_state & DHD_ATTACH_STATE_CFG80211) {
		wl_cfg80211_detach(NULL);
		dhd_monitor_uninit();
	}
#endif
	/* free deferred work queue */
	dhd_deferred_work_deinit(dhd->dhd_deferred_wq);
	dhd->dhd_deferred_wq = NULL;

#ifdef PNO_SUPPORT
	if (dhdp->pno_state)
		dhd_pno_deinit(dhdp);
#endif
#if defined(CONFIG_PM_SLEEP)
	if (dhd_pm_notifier_registered) {
		unregister_pm_notifier(&dhd->pm_notifier);
		dhd_pm_notifier_registered = FALSE;
	}
#endif /* CONFIG_PM_SLEEP */
#ifdef DEBUG_CPU_FREQ
		if (dhd->new_freq)
			free_percpu(dhd->new_freq);
		dhd->new_freq = NULL;
		cpufreq_unregister_notifier(&dhd->freq_trans, CPUFREQ_TRANSITION_NOTIFIER);
#endif
	if (dhd->dhd_state & DHD_ATTACH_STATE_WAKELOCKS_INIT) {
		DHD_TRACE(("wd wakelock count:%d\n", dhd->wakelock_wd_counter));
#ifdef CONFIG_HAS_WAKELOCK
		dhd->wakelock_counter = 0;
		dhd->wakelock_wd_counter = 0;
		dhd->wakelock_rx_timeout_enable = 0;
		dhd->wakelock_ctrl_timeout_enable = 0;
		wake_lock_destroy(&dhd->wl_wifi);
		wake_lock_destroy(&dhd->wl_rxwake);
		wake_lock_destroy(&dhd->wl_ctrlwake);
		wake_lock_destroy(&dhd->wl_wdwake);
#endif /* CONFIG_HAS_WAKELOCK */
	}


#ifdef DHDTCPACK_SUPPRESS
	/* This will free all MEM allocated for TCPACK SUPPRESS */
	dhd_tcpack_suppress_set(&dhd->pub, TCPACK_SUP_OFF);
#endif /* DHDTCPACK_SUPPRESS */
}


void
dhd_free(dhd_pub_t *dhdp)
{
	dhd_info_t *dhd;
	DHD_TRACE(("%s: Enter\n", __FUNCTION__));

	if (dhdp) {
		int i;
		for (i = 0; i < ARRAYSIZE(dhdp->reorder_bufs); i++) {
			if (dhdp->reorder_bufs[i]) {
				reorder_info_t *ptr;
				uint32 buf_size = sizeof(struct reorder_info);

				ptr = dhdp->reorder_bufs[i];

				buf_size += ((ptr->max_idx + 1) * sizeof(void*));
				DHD_REORDER(("free flow id buf %d, maxidx is %d, buf_size %d\n",
					i, ptr->max_idx, buf_size));

				MFREE(dhdp->osh, dhdp->reorder_bufs[i], buf_size);
				dhdp->reorder_bufs[i] = NULL;
			}
		}
		dhd = (dhd_info_t *)dhdp->info;
		/* If pointer is allocated by dhd_os_prealloc then avoid MFREE */
		if (dhd &&
			dhd != (dhd_info_t *)dhd_os_prealloc(dhdp, DHD_PREALLOC_DHD_INFO, 0, FALSE))
			MFREE(dhd->pub.osh, dhd, sizeof(*dhd));
		dhd = NULL;
	}
}

static void __exit
dhd_module_cleanup(void)
{
	DHD_TRACE(("%s: Enter\n", __FUNCTION__));

	dhd_bus_unregister();

	wl_android_exit();

	dhd_wifi_platform_unregister_drv();
}

static int __init
dhd_module_init(void)
{
	int err;

	DHD_ERROR(("%s in\n", __FUNCTION__));
	err = dhd_wifi_platform_register_drv();

	return err;
}


#if LINUX_VERSION_CODE >= KERNEL_VERSION(2, 6, 0)
#if defined(CONFIG_DEFERRED_INITCALLS)
deferred_module_init(dhd_module_init);
#elif defined(USE_LATE_INITCALL_SYNC)
late_initcall_sync(dhd_module_init);
#else
late_initcall(dhd_module_init);
#endif /* USE_LATE_INITCALL_SYNC */
#else
module_init(dhd_module_init);
#endif /* LINUX_VERSION_CODE >= KERNEL_VERSION(2, 6, 0) */

module_exit(dhd_module_cleanup);

/*
 * OS specific functions required to implement DHD driver in OS independent way
 */
int
dhd_os_proto_block(dhd_pub_t *pub)
{
	dhd_info_t * dhd = (dhd_info_t *)(pub->info);

	if (dhd) {
		down(&dhd->proto_sem);
		return 1;
	}

	return 0;
}

int
dhd_os_proto_unblock(dhd_pub_t *pub)
{
	dhd_info_t * dhd = (dhd_info_t *)(pub->info);

	if (dhd) {
		up(&dhd->proto_sem);
		return 1;
	}

	return 0;
}

unsigned int
dhd_os_get_ioctl_resp_timeout(void)
{
	return ((unsigned int)dhd_ioctl_timeout_msec);
}

void
dhd_os_set_ioctl_resp_timeout(unsigned int timeout_msec)
{
	dhd_ioctl_timeout_msec = (int)timeout_msec;
}

int
dhd_os_ioctl_resp_wait(dhd_pub_t *pub, uint *condition, bool *pending)
{
	dhd_info_t * dhd = (dhd_info_t *)(pub->info);
	int timeout;

	/* Convert timeout in millsecond to jiffies */
#if (LINUX_VERSION_CODE >= KERNEL_VERSION(2, 6, 27))
	timeout = msecs_to_jiffies(dhd_ioctl_timeout_msec);
#else
	timeout = dhd_ioctl_timeout_msec * HZ / 1000;
#endif

	timeout = wait_event_timeout(dhd->ioctl_resp_wait, (*condition), timeout);
	return timeout;
}

int
dhd_os_ioctl_resp_wake(dhd_pub_t *pub)
{
	dhd_info_t *dhd = (dhd_info_t *)(pub->info);

	wake_up(&dhd->ioctl_resp_wait);
	return 0;
}

void
dhd_os_wd_timer_extend(void *bus, bool extend)
{
	dhd_pub_t *pub = bus;
	dhd_info_t *dhd = (dhd_info_t *)pub->info;

	if (extend)
		dhd_os_wd_timer(bus, WATCHDOG_EXTEND_INTERVAL);
	else
		dhd_os_wd_timer(bus, dhd->default_wd_interval);
}


void
dhd_os_wd_timer(void *bus, uint wdtick)
{
	dhd_pub_t *pub = bus;
	dhd_info_t *dhd = (dhd_info_t *)pub->info;
	unsigned long flags;

	DHD_TRACE(("%s: Enter\n", __FUNCTION__));

	if (!dhd) {
		DHD_ERROR(("%s: dhd NULL\n", __FUNCTION__));
		return;
	}

	flags = dhd_os_spin_lock(pub);

	/* don't start the wd until fw is loaded */
	if (pub->busstate == DHD_BUS_DOWN) {
		dhd_os_spin_unlock(pub, flags);
		if (!wdtick)
			DHD_OS_WD_WAKE_UNLOCK(pub);
		return;
	}

	/* Totally stop the timer */
	if (!wdtick && dhd->wd_timer_valid == TRUE) {
		dhd->wd_timer_valid = FALSE;
		dhd_os_spin_unlock(pub, flags);
		del_timer_sync(&dhd->timer);
		DHD_OS_WD_WAKE_UNLOCK(pub);
		return;
	}

	if (wdtick) {
		DHD_OS_WD_WAKE_LOCK(pub);
		dhd_watchdog_ms = (uint)wdtick;
		/* Re arm the timer, at last watchdog period */
		mod_timer(&dhd->timer, jiffies + msecs_to_jiffies(dhd_watchdog_ms));
		dhd->wd_timer_valid = TRUE;
	}
	dhd_os_spin_unlock(pub, flags);
}

void *
dhd_os_open_image(char *filename)
{
	struct file *fp;

	fp = filp_open(filename, O_RDONLY, 0);
	/*
	 * 2.6.11 (FC4) supports filp_open() but later revs don't?
	 * Alternative:
	 * fp = open_namei(AT_FDCWD, filename, O_RD, 0);
	 * ???
	 */
	 if (IS_ERR(fp))
		 fp = NULL;

	 return fp;
}

int
dhd_os_get_image_block(char *buf, int len, void *image)
{
	struct file *fp = (struct file *)image;
	int rdlen;

	if (!image)
		return 0;

	rdlen = kernel_read(fp, fp->f_pos, buf, len);
	if (rdlen > 0)
		fp->f_pos += rdlen;

	return rdlen;
}

void
dhd_os_close_image(void *image)
{
	if (image)
		filp_close((struct file *)image, NULL);
}

void
dhd_os_sdlock(dhd_pub_t *pub)
{
	dhd_info_t *dhd;

	dhd = (dhd_info_t *)(pub->info);

	if (dhd_dpc_prio >= 0)
		down(&dhd->sdsem);
	else
		spin_lock_bh(&dhd->sdlock);
}

void
dhd_os_sdunlock(dhd_pub_t *pub)
{
	dhd_info_t *dhd;

	dhd = (dhd_info_t *)(pub->info);

	if (dhd_dpc_prio >= 0)
		up(&dhd->sdsem);
	else
		spin_unlock_bh(&dhd->sdlock);
}

void
dhd_os_sdlock_txq(dhd_pub_t *pub)
{
	dhd_info_t *dhd;

	dhd = (dhd_info_t *)(pub->info);
	spin_lock_bh(&dhd->txqlock);
}

void
dhd_os_sdunlock_txq(dhd_pub_t *pub)
{
	dhd_info_t *dhd;

	dhd = (dhd_info_t *)(pub->info);
	spin_unlock_bh(&dhd->txqlock);
}

void
dhd_os_sdlock_rxq(dhd_pub_t *pub)
{
}

void
dhd_os_sdunlock_rxq(dhd_pub_t *pub)
{
}

void
dhd_os_sdtxlock(dhd_pub_t *pub)
{
	dhd_os_sdlock(pub);
}

void
dhd_os_sdtxunlock(dhd_pub_t *pub)
{
	dhd_os_sdunlock(pub);
}

static void
dhd_os_rxflock(dhd_pub_t *pub)
{
	dhd_info_t *dhd;

	dhd = (dhd_info_t *)(pub->info);
	spin_lock_bh(&dhd->rxf_lock);

}

static void
dhd_os_rxfunlock(dhd_pub_t *pub)
{
	dhd_info_t *dhd;

	dhd = (dhd_info_t *)(pub->info);
	spin_unlock_bh(&dhd->rxf_lock);
}

#ifdef DHDTCPACK_SUPPRESS
void
dhd_os_tcpacklock(dhd_pub_t *pub)
{
	dhd_info_t *dhd;

	dhd = (dhd_info_t *)(pub->info);
	spin_lock_bh(&dhd->tcpack_lock);

}

void
dhd_os_tcpackunlock(dhd_pub_t *pub)
{
	dhd_info_t *dhd;

	dhd = (dhd_info_t *)(pub->info);
	spin_unlock_bh(&dhd->tcpack_lock);
}
#endif /* DHDTCPACK_SUPPRESS */

uint8* dhd_os_prealloc(dhd_pub_t *dhdpub, int section, uint size, bool kmalloc_if_fail)
{
	uint8* buf;
	gfp_t flags = CAN_SLEEP() ? GFP_KERNEL: GFP_ATOMIC;

	buf = (uint8*)wifi_platform_prealloc(dhdpub->info->adapter, section, size);
	if (buf == NULL && kmalloc_if_fail)
		buf = kmalloc(size, flags);

	return buf;
}

void dhd_os_prefree(dhd_pub_t *dhdpub, void *addr, uint size)
{
}

#if defined(WL_WIRELESS_EXT)
struct iw_statistics *
dhd_get_wireless_stats(struct net_device *dev)
{
	int res = 0;
	dhd_info_t *dhd = *(dhd_info_t **)netdev_priv(dev);

	if (!dhd->pub.up) {
		return NULL;
	}

	res = wl_iw_get_wireless_stats(dev, &dhd->iw.wstats);

	if (res == 0)
		return &dhd->iw.wstats;
	else
		return NULL;
}
#endif /* defined(WL_WIRELESS_EXT) */

static int
dhd_wl_host_event(dhd_info_t *dhd, int *ifidx, void *pktdata, size_t pktlen,
	wl_event_msg_t *event, void **data)
{
	int bcmerror = 0;
	ASSERT(dhd != NULL);

	bcmerror = wl_host_event(&dhd->pub, ifidx, pktdata, pktlen, event, data);
	if (bcmerror != BCME_OK)
		return (bcmerror);

#if defined(WL_WIRELESS_EXT)
	if (event->bsscfgidx == 0) {
		/*
		 * Wireless ext is on primary interface only
		 */

	ASSERT(dhd->iflist[*ifidx] != NULL);
	ASSERT(dhd->iflist[*ifidx]->net != NULL);

		if (dhd->iflist[*ifidx]->net) {
		wl_iw_event(dhd->iflist[*ifidx]->net, event, *data);
		}
	}
#endif /* defined(WL_WIRELESS_EXT)  */

#ifdef WL_CFG80211
	ASSERT(dhd->iflist[*ifidx] != NULL);
	ASSERT(dhd->iflist[*ifidx]->net != NULL);
	if (dhd->iflist[*ifidx]->net)
		wl_cfg80211_event(dhd->iflist[*ifidx]->net, event, *data);
#endif /* defined(WL_CFG80211) */

	return (bcmerror);
}

/* send up locally generated event */
void
dhd_sendup_event(dhd_pub_t *dhdp, wl_event_msg_t *event, void *data)
{
	switch (ntoh32(event->event_type)) {
#ifdef WLBTAMP
	/* Send up locally generated AMP HCI Events */
	case WLC_E_BTA_HCI_EVENT: {
		struct sk_buff *p, *skb;
		bcm_event_t *msg;
		wl_event_msg_t *p_bcm_event;
		char *ptr;
		uint32 len;
		uint32 pktlen;
		dhd_if_t *ifp;
		dhd_info_t *dhd;
		uchar *eth;
		int ifidx;

		len = ntoh32(event->datalen);
		pktlen = sizeof(bcm_event_t) + len + 2;
		dhd = dhdp->info;
		ifidx = dhd_ifname2idx(dhd, event->ifname);

		if ((p = PKTGET(dhdp->osh, pktlen, FALSE))) {
			ASSERT(ISALIGNED((uintptr)PKTDATA(dhdp->osh, p), sizeof(uint32)));

			msg = (bcm_event_t *) PKTDATA(dhdp->osh, p);

			bcopy(&dhdp->mac, &msg->eth.ether_dhost, ETHER_ADDR_LEN);
			bcopy(&dhdp->mac, &msg->eth.ether_shost, ETHER_ADDR_LEN);
			ETHER_TOGGLE_LOCALADDR(&msg->eth.ether_shost);

			msg->eth.ether_type = hton16(ETHER_TYPE_BRCM);

			/* BCM Vendor specific header... */
			msg->bcm_hdr.subtype = hton16(BCMILCP_SUBTYPE_VENDOR_LONG);
			msg->bcm_hdr.version = BCMILCP_BCM_SUBTYPEHDR_VERSION;
			bcopy(BRCM_OUI, &msg->bcm_hdr.oui[0], DOT11_OUI_LEN);

			/* vendor spec header length + pvt data length (private indication
			 *  hdr + actual message itself)
			 */
			msg->bcm_hdr.length = hton16(BCMILCP_BCM_SUBTYPEHDR_MINLENGTH +
				BCM_MSG_LEN + sizeof(wl_event_msg_t) + (uint16)len);
			msg->bcm_hdr.usr_subtype = hton16(BCMILCP_BCM_SUBTYPE_EVENT);

			PKTSETLEN(dhdp->osh, p, (sizeof(bcm_event_t) + len + 2));

			/* copy  wl_event_msg_t into sk_buf */

			/* pointer to wl_event_msg_t in sk_buf */
			p_bcm_event = &msg->event;
			bcopy(event, p_bcm_event, sizeof(wl_event_msg_t));

			/* copy hci event into sk_buf */
			bcopy(data, (p_bcm_event + 1), len);

			msg->bcm_hdr.length  = hton16(sizeof(wl_event_msg_t) +
				ntoh16(msg->bcm_hdr.length));
			PKTSETLEN(dhdp->osh, p, (sizeof(bcm_event_t) + len + 2));

			ptr = (char *)(msg + 1);
			/* Last 2 bytes of the message are 0x00 0x00 to signal that there
			 * are no ethertypes which are following this
			 */
			ptr[len+0] = 0x00;
			ptr[len+1] = 0x00;

			skb = PKTTONATIVE(dhdp->osh, p);
			eth = skb->data;
			len = skb->len;

			ifp = dhd->iflist[ifidx];
			if (ifp == NULL)
			     ifp = dhd->iflist[0];

			ASSERT(ifp);
			skb->dev = ifp->net;
			skb->protocol = eth_type_trans(skb, skb->dev);

			skb->data = eth;
			skb->len = len;

			/* Strip header, count, deliver upward */
			skb_pull(skb, ETH_HLEN);

			/* Send the packet */
			if (in_interrupt()) {
				netif_rx(skb);
			} else {
				netif_rx_ni(skb);
			}
		}
		else {
			/* Could not allocate a sk_buf */
			DHD_ERROR(("%s: unable to alloc sk_buf", __FUNCTION__));
		}
		break;
	} /* case WLC_E_BTA_HCI_EVENT */
#endif /* WLBTAMP */

	default:
		break;
	}
}

#ifdef LOG_INTO_TCPDUMP
void
dhd_sendup_log(dhd_pub_t *dhdp, void *data, int data_len)
{
	struct sk_buff *p, *skb;
	uint32 pktlen;
	int len;
	dhd_if_t *ifp;
	dhd_info_t *dhd;
	uchar *skb_data;
	int ifidx = 0;
	struct ether_header eth;

	pktlen = sizeof(eth) + data_len;
	dhd = dhdp->info;

	if ((p = PKTGET(dhdp->osh, pktlen, FALSE))) {
		ASSERT(ISALIGNED((uintptr)PKTDATA(dhdp->osh, p), sizeof(uint32)));

		bcopy(&dhdp->mac, &eth.ether_dhost, ETHER_ADDR_LEN);
		bcopy(&dhdp->mac, &eth.ether_shost, ETHER_ADDR_LEN);
		ETHER_TOGGLE_LOCALADDR(&eth.ether_shost);
		eth.ether_type = hton16(ETHER_TYPE_BRCM);

		bcopy((void *)&eth, PKTDATA(dhdp->osh, p), sizeof(eth));
		bcopy(data, PKTDATA(dhdp->osh, p) + sizeof(eth), data_len);
		skb = PKTTONATIVE(dhdp->osh, p);
		skb_data = skb->data;
		len = skb->len;

		ifidx = dhd_ifname2idx(dhd, "wlan0");
		ifp = dhd->iflist[ifidx];
		if (ifp == NULL)
			 ifp = dhd->iflist[0];

		ASSERT(ifp);
		skb->dev = ifp->net;
		skb->protocol = eth_type_trans(skb, skb->dev);
		skb->data = skb_data;
		skb->len = len;

		/* Strip header, count, deliver upward */
		skb_pull(skb, ETH_HLEN);

		/* Send the packet */
		if (in_interrupt()) {
			netif_rx(skb);
		} else {
			netif_rx_ni(skb);
		}
	}
	else {
		/* Could not allocate a sk_buf */
		DHD_ERROR(("%s: unable to alloc sk_buf", __FUNCTION__));
	}
}
#endif /* LOG_INTO_TCPDUMP */

void dhd_wait_for_event(dhd_pub_t *dhd, bool *lockvar)
{
#if defined(BCMSDIO) && (LINUX_VERSION_CODE >= KERNEL_VERSION(2, 6, 0))
	struct dhd_info *dhdinfo =  dhd->info;

#if (LINUX_VERSION_CODE >= KERNEL_VERSION(2, 6, 27))
	int timeout = msecs_to_jiffies(IOCTL_RESP_TIMEOUT);
#else
	int timeout = (IOCTL_RESP_TIMEOUT / 1000) * HZ;
#endif /* (LINUX_VERSION_CODE >= KERNEL_VERSION(2, 6, 27)) */

	dhd_os_sdunlock(dhd);
	wait_event_timeout(dhdinfo->ctrl_wait, (*lockvar == FALSE), timeout);
	dhd_os_sdlock(dhd);
#endif /* defined(BCMSDIO) && (LINUX_VERSION_CODE >= KERNEL_VERSION(2, 6, 0)) */
	return;
}

void dhd_wait_event_wakeup(dhd_pub_t *dhd)
{
#if defined(BCMSDIO) && (LINUX_VERSION_CODE >= KERNEL_VERSION(2, 6, 0))
	struct dhd_info *dhdinfo =  dhd->info;
	if (waitqueue_active(&dhdinfo->ctrl_wait))
		wake_up(&dhdinfo->ctrl_wait);
#endif
	return;
}

#ifdef BCMSDIO
int
dhd_net_bus_devreset(struct net_device *dev, uint8 flag)
{
	int ret;

	dhd_info_t *dhd = *(dhd_info_t **)netdev_priv(dev);

	if (flag == TRUE) {
		/* Issue wl down command before resetting the chip */
		if (dhd_wl_ioctl_cmd(&dhd->pub, WLC_DOWN, NULL, 0, TRUE, 0) < 0) {
			DHD_TRACE(("%s: wl down failed\n", __FUNCTION__));
		}
#ifdef PROP_TXSTATUS
		if (dhd->pub.wlfc_enabled)
			dhd_wlfc_deinit(&dhd->pub);
#endif /* PROP_TXSTATUS */
#ifdef PNO_SUPPORT
	if (dhd->pub.pno_state)
		dhd_pno_deinit(&dhd->pub);
#endif
	}

	if (!flag) {
		dhd_update_fw_nv_path(dhd);
		/* update firmware and nvram path to sdio bus */
		dhd_bus_update_fw_nv_path(dhd->pub.bus,
			dhd->fw_path, dhd->nv_path);
	}

	ret = dhd_bus_devreset(&dhd->pub, flag);
	if (ret) {
		DHD_ERROR(("%s: dhd_bus_devreset: %d\n", __FUNCTION__, ret));
		return ret;
	}

	return ret;
}

int
dhd_net_bus_suspend(struct net_device *dev)
{
	dhd_info_t *dhdinfo = *(dhd_info_t **)netdev_priv(dev);
	return dhd_bus_suspend(&dhdinfo->pub);
}

int
dhd_net_bus_resume(struct net_device *dev, uint8 stage)
{
	dhd_info_t *dhdinfo = *(dhd_info_t **)netdev_priv(dev);
	return dhd_bus_resume(&dhdinfo->pub, stage);
}

#endif /* BCMSDIO */

int net_os_set_suspend_disable(struct net_device *dev, int val)
{
	dhd_info_t *dhd = *(dhd_info_t **)netdev_priv(dev);
	int ret = 0;

	if (dhd) {
		ret = dhd->pub.suspend_disable_flag;
		dhd->pub.suspend_disable_flag = val;
	}
	return ret;
}

int net_os_set_suspend(struct net_device *dev, int val, int force)
{
	int ret = 0;
	dhd_info_t *dhd = *(dhd_info_t **)netdev_priv(dev);

	if (dhd) {
#if defined(CONFIG_HAS_EARLYSUSPEND) && defined(DHD_USE_EARLYSUSPEND)
		ret = dhd_set_suspend(val, &dhd->pub);
#else
		ret = dhd_suspend_resume_helper(dhd, val, force);
#endif
#ifdef WL_CFG80211
		wl_cfg80211_update_power_mode(dev);
#endif
	}
	return ret;
}

int net_os_set_suspend_bcn_li_dtim(struct net_device *dev, int val)
{
	dhd_info_t *dhd = *(dhd_info_t **)netdev_priv(dev);

	if (dhd)
		dhd->pub.suspend_bcn_li_dtim = val;

	return 0;
}

#ifdef PKT_FILTER_SUPPORT
int net_os_rxfilter_add_remove(struct net_device *dev, int add_remove, int num)
{
#if defined(CUSTOMER_HW4) && defined(GAN_LITE_NAT_KEEPALIVE_FILTER)
	return 0;
#else
	dhd_info_t *dhd = *(dhd_info_t **)netdev_priv(dev);
	char *filterp = NULL;
	int filter_id = 0;
	int ret = 0;

	if (!dhd || (num == DHD_UNICAST_FILTER_NUM) ||
		(num == DHD_MDNS_FILTER_NUM))
		return ret;
	if (num >= dhd->pub.pktfilter_count)
		return -EINVAL;
	switch (num) {
		case DHD_BROADCAST_FILTER_NUM:
			filterp = "101 0 0 0 0xFFFFFFFFFFFF 0xFFFFFFFFFFFF";
			filter_id = 101;
			break;
		case DHD_MULTICAST4_FILTER_NUM:
			filterp = "102 0 0 0 0xFFFFFF 0x01005E";
			filter_id = 102;
			break;
		case DHD_MULTICAST6_FILTER_NUM:
#if defined(BLOCK_IPV6_PACKET) && defined(CUSTOMER_HW4)
			/* customer want to use NO IPV6 packets only */
			return ret;
#endif /* BLOCK_IPV6_PACKET && CUSTOMER_HW4 */
			filterp = "103 0 0 0 0xFFFF 0x3333";
			filter_id = 103;
			break;
		default:
			return -EINVAL;
	}

	/* Add filter */
	if (add_remove) {
		dhd->pub.pktfilter[num] = filterp;
		dhd_pktfilter_offload_set(&dhd->pub, dhd->pub.pktfilter[num]);
	} else { /* Delete filter */
		if (dhd->pub.pktfilter[num] != NULL) {
			dhd_pktfilter_offload_delete(&dhd->pub, filter_id);
			dhd->pub.pktfilter[num] = NULL;
		}
	}
	return ret;
#endif /* CUSTOMER_HW4 && GAN_LITE_NAT_KEEPALIVE_FILTER */
}

int dhd_os_enable_packet_filter(dhd_pub_t *dhdp, int val)

{
	int ret = 0;

	/* Packet filtering is set only if we still in early-suspend and
	 * we need either to turn it ON or turn it OFF
	 * We can always turn it OFF in case of early-suspend, but we turn it
	 * back ON only if suspend_disable_flag was not set
	*/
	if (dhdp && dhdp->up) {
		if (dhdp->in_suspend) {
			if (!val || (val && !dhdp->suspend_disable_flag))
				dhd_enable_packet_filter(val, dhdp);
		}
	}
	return ret;
}

/* function to enable/disable packet for Network device */
int net_os_enable_packet_filter(struct net_device *dev, int val)
{
	dhd_info_t *dhd = *(dhd_info_t **)netdev_priv(dev);

	return dhd_os_enable_packet_filter(&dhd->pub, val);
}
#endif /* PKT_FILTER_SUPPORT */

int
dhd_dev_init_ioctl(struct net_device *dev)
{
	dhd_info_t *dhd = *(dhd_info_t **)netdev_priv(dev);
	int ret;

	dhd_process_cid_mac(&dhd->pub, TRUE);

	if ((ret = dhd_prot_init(&dhd->pub)) < 0)
		goto done;

	dhd_process_cid_mac(&dhd->pub, FALSE);

done:
	return ret;
}

#ifdef PNO_SUPPORT
/* Linux wrapper to call common dhd_pno_stop_for_ssid */
int
dhd_dev_pno_stop_for_ssid(struct net_device *dev)
{
	dhd_info_t *dhd = *(dhd_info_t **)netdev_priv(dev);

	return (dhd_pno_stop_for_ssid(&dhd->pub));
}
/* Linux wrapper to call common dhd_pno_set_for_ssid */
int
dhd_dev_pno_set_for_ssid(struct net_device *dev, wlc_ssid_t* ssids_local, int nssid,
	uint16  scan_fr, int pno_repeat, int pno_freq_expo_max, uint16 *channel_list, int nchan)
{
	dhd_info_t *dhd = *(dhd_info_t **)netdev_priv(dev);

	return (dhd_pno_set_for_ssid(&dhd->pub, ssids_local, nssid, scan_fr,
		pno_repeat, pno_freq_expo_max, channel_list, nchan));
}

/* Linux wrapper to call common dhd_pno_enable */
int
dhd_dev_pno_enable(struct net_device *dev, int enable)
{
	dhd_info_t *dhd = *(dhd_info_t **)netdev_priv(dev);

	return (dhd_pno_enable(&dhd->pub, enable));
}

/* Linux wrapper to call common dhd_pno_set_for_hotlist */
int
dhd_dev_pno_set_for_hotlist(struct net_device *dev, wl_pfn_bssid_t *p_pfn_bssid,
	struct dhd_pno_hotlist_params *hotlist_params)
{
	dhd_info_t *dhd = *(dhd_info_t **)netdev_priv(dev);
	return (dhd_pno_set_for_hotlist(&dhd->pub, p_pfn_bssid, hotlist_params));
}
/* Linux wrapper to call common dhd_dev_pno_stop_for_batch */
int
dhd_dev_pno_stop_for_batch(struct net_device *dev)
{
	dhd_info_t *dhd = *(dhd_info_t **)netdev_priv(dev);
	return (dhd_pno_stop_for_batch(&dhd->pub));
}
/* Linux wrapper to call common dhd_dev_pno_set_for_batch */
int
dhd_dev_pno_set_for_batch(struct net_device *dev, struct dhd_pno_batch_params *batch_params)
{
	dhd_info_t *dhd = *(dhd_info_t **)netdev_priv(dev);
	return (dhd_pno_set_for_batch(&dhd->pub, batch_params));
}
/* Linux wrapper to call common dhd_dev_pno_get_for_batch */
int
dhd_dev_pno_get_for_batch(struct net_device *dev, char *buf, int bufsize)
{
	dhd_info_t *dhd = *(dhd_info_t **)netdev_priv(dev);
	return (dhd_pno_get_for_batch(&dhd->pub, buf, bufsize, PNO_STATUS_NORMAL));
}
#endif /* PNO_SUPPORT */

#if (LINUX_VERSION_CODE >= KERNEL_VERSION(2, 6, 27))
static void dhd_hang_process(void *dhd_info, void *event_info, u8 event)
{
	dhd_info_t *dhd;
	struct net_device *dev;

	dhd = (dhd_info_t *)dhd_info;
	dev = dhd->iflist[0]->net;

	if (dev) {
#if !defined(CUSTOMER_HW4)
		rtnl_lock();
		dev_close(dev);
		rtnl_unlock();
#endif /* !defined(CUSTOMER_HW4) */
#if defined(WL_WIRELESS_EXT)
		wl_iw_send_priv_event(dev, "HANG");
#endif
#if defined(WL_CFG80211)
		wl_cfg80211_hang(dev, WLAN_REASON_UNSPECIFIED);
#endif
	}
}

int dhd_os_send_hang_message(dhd_pub_t *dhdp)
{
	int ret = 0;
	if (dhdp) {
		if (!dhdp->hang_was_sent) {
			dhdp->hang_was_sent = 1;
			dhd_deferred_schedule_work((void *)dhdp, DHD_WQ_WORK_HANG_MSG,
				dhd_hang_process, DHD_WORK_PRIORITY_HIGH);
		}
	}
	return ret;
}

int net_os_send_hang_message(struct net_device *dev)
{
	dhd_info_t *dhd = *(dhd_info_t **)netdev_priv(dev);
	int ret = 0;

	if (dhd) {
		/* Report FW problem when enabled */
		if (dhd->pub.hang_report) {
#if (LINUX_VERSION_CODE >= KERNEL_VERSION(2, 6, 27))
			ret = dhd_os_send_hang_message(&dhd->pub);
#else
			ret = wl_cfg80211_hang(dev, WLAN_REASON_UNSPECIFIED);
#endif
		} else {
			DHD_ERROR(("%s: FW HANG ignored (for testing purpose) and not sent up\n",
				__FUNCTION__));
			/* Enforce bus down to stop any future traffic */
			dhd->pub.busstate = DHD_BUS_DOWN;
		}
	}
	return ret;
}
#endif /* LINUX_VERSION_CODE >= KERNEL_VERSION(2, 6, 27) && OEM_ANDROID */


int dhd_net_wifi_platform_set_power(struct net_device *dev, bool on, unsigned long delay_msec)
{
	dhd_info_t *dhdinfo = *(dhd_info_t **)netdev_priv(dev);
	return wifi_platform_set_power(dhdinfo->adapter, on, delay_msec);
}

void dhd_get_customized_country_code(struct net_device *dev, char *country_iso_code,
	wl_country_t *cspec)
{
	dhd_info_t *dhdinfo = *(dhd_info_t **)netdev_priv(dev);
	get_customized_country_code(dhdinfo->adapter, country_iso_code, cspec);
}
void dhd_bus_country_set(struct net_device *dev, wl_country_t *cspec, bool notify)
{
	dhd_info_t *dhd = *(dhd_info_t **)netdev_priv(dev);
	if (dhd && dhd->pub.up) {
		memcpy(&dhd->pub.dhd_cspec, cspec, sizeof(wl_country_t));
#ifdef WL_CFG80211
		wl_update_wiphybands(NULL, notify);
#endif
	}
}

void dhd_bus_band_set(struct net_device *dev, uint band)
{
	dhd_info_t *dhd = *(dhd_info_t **)netdev_priv(dev);
	if (dhd && dhd->pub.up) {
#ifdef WL_CFG80211
		wl_update_wiphybands(NULL, true);
#endif
	}
}

int dhd_net_set_fw_path(struct net_device *dev, char *fw)
{
	dhd_info_t *dhd = *(dhd_info_t **)netdev_priv(dev);

	if (!fw || fw[0] == '\0')
		return -EINVAL;

	strncpy(dhd->fw_path, fw, sizeof(dhd->fw_path) - 1);
	dhd->fw_path[sizeof(dhd->fw_path)-1] = '\0';

#if defined(SOFTAP)
	if (strstr(fw, "apsta") != NULL) {
		DHD_INFO(("GOT APSTA FIRMWARE\n"));
		ap_fw_loaded = TRUE;
	} else {
		DHD_INFO(("GOT STA FIRMWARE\n"));
		ap_fw_loaded = FALSE;
	}
#endif 
	return 0;
}

void dhd_net_if_lock(struct net_device *dev)
{
	dhd_info_t *dhd = *(dhd_info_t **)netdev_priv(dev);
	dhd_net_if_lock_local(dhd);
}

void dhd_net_if_unlock(struct net_device *dev)
{
	dhd_info_t *dhd = *(dhd_info_t **)netdev_priv(dev);
	dhd_net_if_unlock_local(dhd);
}

static void dhd_net_if_lock_local(dhd_info_t *dhd)
{
#if (LINUX_VERSION_CODE >= KERNEL_VERSION(2, 6, 25))
	if (dhd)
		mutex_lock(&dhd->dhd_net_if_mutex);
#endif
}

static void dhd_net_if_unlock_local(dhd_info_t *dhd)
{
#if (LINUX_VERSION_CODE >= KERNEL_VERSION(2, 6, 25))
	if (dhd)
		mutex_unlock(&dhd->dhd_net_if_mutex);
#endif
}

static void dhd_suspend_lock(dhd_pub_t *pub)
{
#if (LINUX_VERSION_CODE >= KERNEL_VERSION(2, 6, 25))
	dhd_info_t *dhd = (dhd_info_t *)(pub->info);
	if (dhd)
		mutex_lock(&dhd->dhd_suspend_mutex);
#endif
}

static void dhd_suspend_unlock(dhd_pub_t *pub)
{
#if (LINUX_VERSION_CODE >= KERNEL_VERSION(2, 6, 25))
	dhd_info_t *dhd = (dhd_info_t *)(pub->info);
	if (dhd)
		mutex_unlock(&dhd->dhd_suspend_mutex);
#endif
}

unsigned long dhd_os_spin_lock(dhd_pub_t *pub)
{
	dhd_info_t *dhd = (dhd_info_t *)(pub->info);
	unsigned long flags = 0;

	if (dhd)
		spin_lock_irqsave(&dhd->dhd_lock, flags);

	return flags;
}

void dhd_os_spin_unlock(dhd_pub_t *pub, unsigned long flags)
{
	dhd_info_t *dhd = (dhd_info_t *)(pub->info);

	if (dhd)
		spin_unlock_irqrestore(&dhd->dhd_lock, flags);
}

static int
dhd_get_pend_8021x_cnt(dhd_info_t *dhd)
{
	return (atomic_read(&dhd->pend_8021x_cnt));
}

#define MAX_WAIT_FOR_8021X_TX	50

int
dhd_wait_pend8021x(struct net_device *dev)
{
	dhd_info_t *dhd = *(dhd_info_t **)netdev_priv(dev);
	int timeout = msecs_to_jiffies(10);
	int ntimes = MAX_WAIT_FOR_8021X_TX;
	int pend = dhd_get_pend_8021x_cnt(dhd);

	while (ntimes && pend) {
		if (pend) {
			set_current_state(TASK_INTERRUPTIBLE);
			schedule_timeout(timeout);
			set_current_state(TASK_RUNNING);
			ntimes--;
		}
		pend = dhd_get_pend_8021x_cnt(dhd);
	}
	if (ntimes == 0)
	{
		atomic_set(&dhd->pend_8021x_cnt, 0);
		DHD_ERROR(("%s: TIMEOUT\n", __FUNCTION__));
	}
	return pend;
}

#ifdef DHD_DEBUG
int
write_to_file(dhd_pub_t *dhd, uint8 *buf, int size)
{
	int ret = 0;
	struct file *fp;
	mm_segment_t old_fs;
	loff_t pos = 0;

	/* change to KERNEL_DS address limit */
	old_fs = get_fs();
	set_fs(KERNEL_DS);

	/* open file to write */
	fp = filp_open("/tmp/mem_dump", O_WRONLY|O_CREAT, 0640);
	if (!fp) {
		printf("%s: open file error\n", __FUNCTION__);
		ret = -1;
		goto exit;
	}

	/* Write buf to file */
	fp->f_op->write(fp, buf, size, &pos);

exit:
	/* free buf before return */
	MFREE(dhd->osh, buf, size);
	/* close file before return */
	if (fp)
		filp_close(fp, current->files);
	/* restore previous address limit */
	set_fs(old_fs);

	return ret;
}
#endif /* DHD_DEBUG */

int dhd_os_wake_lock_timeout(dhd_pub_t *pub)
{
	dhd_info_t *dhd = (dhd_info_t *)(pub->info);
	unsigned long flags;
	int ret = 0;

	if (dhd) {
		spin_lock_irqsave(&dhd->wakelock_spinlock, flags);
		ret = dhd->wakelock_rx_timeout_enable > dhd->wakelock_ctrl_timeout_enable ?
			dhd->wakelock_rx_timeout_enable : dhd->wakelock_ctrl_timeout_enable;
#ifdef CONFIG_HAS_WAKELOCK
		if (dhd->wakelock_rx_timeout_enable)
			wake_lock_timeout(&dhd->wl_rxwake,
				msecs_to_jiffies(dhd->wakelock_rx_timeout_enable));
		if (dhd->wakelock_ctrl_timeout_enable)
			wake_lock_timeout(&dhd->wl_ctrlwake,
				msecs_to_jiffies(dhd->wakelock_ctrl_timeout_enable));
#endif
		dhd->wakelock_rx_timeout_enable = 0;
		dhd->wakelock_ctrl_timeout_enable = 0;
		spin_unlock_irqrestore(&dhd->wakelock_spinlock, flags);
	}
	return ret;
}

int net_os_wake_lock_timeout(struct net_device *dev)
{
	dhd_info_t *dhd = *(dhd_info_t **)netdev_priv(dev);
	int ret = 0;

	if (dhd)
		ret = dhd_os_wake_lock_timeout(&dhd->pub);
	return ret;
}

int dhd_os_wake_lock_rx_timeout_enable(dhd_pub_t *pub, int val)
{
	dhd_info_t *dhd = (dhd_info_t *)(pub->info);
	unsigned long flags;

	if (dhd) {
		spin_lock_irqsave(&dhd->wakelock_spinlock, flags);
		if (val > dhd->wakelock_rx_timeout_enable)
			dhd->wakelock_rx_timeout_enable = val;
		spin_unlock_irqrestore(&dhd->wakelock_spinlock, flags);
	}
	return 0;
}

int dhd_os_wake_lock_ctrl_timeout_enable(dhd_pub_t *pub, int val)
{
	dhd_info_t *dhd = (dhd_info_t *)(pub->info);
	unsigned long flags;

	if (dhd) {
		spin_lock_irqsave(&dhd->wakelock_spinlock, flags);
		if (val > dhd->wakelock_ctrl_timeout_enable)
			dhd->wakelock_ctrl_timeout_enable = val;
		spin_unlock_irqrestore(&dhd->wakelock_spinlock, flags);
	}
	return 0;
}

int dhd_os_wake_lock_ctrl_timeout_cancel(dhd_pub_t *pub)
{
	dhd_info_t *dhd = (dhd_info_t *)(pub->info);
	unsigned long flags;

	if (dhd) {
		spin_lock_irqsave(&dhd->wakelock_spinlock, flags);
		dhd->wakelock_ctrl_timeout_enable = 0;
#ifdef CONFIG_HAS_WAKELOCK
		if (wake_lock_active(&dhd->wl_ctrlwake))
			wake_unlock(&dhd->wl_ctrlwake);
#endif
		spin_unlock_irqrestore(&dhd->wakelock_spinlock, flags);
	}
	return 0;
}

int net_os_wake_lock_rx_timeout_enable(struct net_device *dev, int val)
{
	dhd_info_t *dhd = *(dhd_info_t **)netdev_priv(dev);
	int ret = 0;

	if (dhd)
		ret = dhd_os_wake_lock_rx_timeout_enable(&dhd->pub, val);
	return ret;
}

int net_os_wake_lock_ctrl_timeout_enable(struct net_device *dev, int val)
{
	dhd_info_t *dhd = *(dhd_info_t **)netdev_priv(dev);
	int ret = 0;

	if (dhd)
		ret = dhd_os_wake_lock_ctrl_timeout_enable(&dhd->pub, val);
	return ret;
}

int dhd_os_wake_lock(dhd_pub_t *pub)
{
	dhd_info_t *dhd = (dhd_info_t *)(pub->info);
	unsigned long flags;
	int ret = 0;

	if (dhd) {
		spin_lock_irqsave(&dhd->wakelock_spinlock, flags);
		if (dhd->wakelock_counter == 0 && !dhd->waive_wakelock) {
#ifdef CONFIG_HAS_WAKELOCK
			wake_lock(&dhd->wl_wifi);
#elif defined(BCMSDIO) && (LINUX_VERSION_CODE > KERNEL_VERSION(2, 6, 36))
		dhd_bus_dev_pm_stay_awake(pub);
#endif
		}
		dhd->wakelock_counter++;
		ret = dhd->wakelock_counter;
		spin_unlock_irqrestore(&dhd->wakelock_spinlock, flags);
	}
	return ret;
}

int net_os_wake_lock(struct net_device *dev)
{
	dhd_info_t *dhd = *(dhd_info_t **)netdev_priv(dev);
	int ret = 0;

	if (dhd)
		ret = dhd_os_wake_lock(&dhd->pub);
	return ret;
}

int dhd_os_wake_unlock(dhd_pub_t *pub)
{
	dhd_info_t *dhd = (dhd_info_t *)(pub->info);
	unsigned long flags;
	int ret = 0;

	dhd_os_wake_lock_timeout(pub);
	if (dhd) {
		spin_lock_irqsave(&dhd->wakelock_spinlock, flags);
		if (dhd->wakelock_counter > 0) {
			dhd->wakelock_counter--;
			if (dhd->wakelock_counter == 0 && !dhd->waive_wakelock) {
#ifdef CONFIG_HAS_WAKELOCK
				wake_unlock(&dhd->wl_wifi);
#elif defined(BCMSDIO) && (LINUX_VERSION_CODE > KERNEL_VERSION(2, 6, 36))
			dhd_bus_dev_pm_relax(pub);
#endif
			}
			ret = dhd->wakelock_counter;
		}
		spin_unlock_irqrestore(&dhd->wakelock_spinlock, flags);
	}
	return ret;
}

int dhd_os_check_wakelock(dhd_pub_t *pub)
{
#if defined(CONFIG_HAS_WAKELOCK) || (defined(BCMSDIO) && (LINUX_VERSION_CODE > \
	KERNEL_VERSION(2, 6, 36)))
	dhd_info_t *dhd;

	if (!pub)
		return 0;
	dhd = (dhd_info_t *)(pub->info);
#endif /* CONFIG_HAS_WAKELOCK || BCMSDIO */

#ifdef CONFIG_HAS_WAKELOCK
	/* Indicate to the SD Host to avoid going to suspend if internal locks are up */
	if (dhd && (wake_lock_active(&dhd->wl_wifi) ||
		(wake_lock_active(&dhd->wl_wdwake))))
		return 1;
#elif defined(BCMSDIO) && (LINUX_VERSION_CODE > KERNEL_VERSION(2, 6, 36))
	if (dhd && (dhd->wakelock_counter > 0) && dhd_bus_dev_pm_enabled(pub))
		return 1;
#endif
	return 0;
}
int net_os_wake_unlock(struct net_device *dev)
{
	dhd_info_t *dhd = *(dhd_info_t **)netdev_priv(dev);
	int ret = 0;

	if (dhd)
		ret = dhd_os_wake_unlock(&dhd->pub);
	return ret;
}

int dhd_os_wd_wake_lock(dhd_pub_t *pub)
{
	dhd_info_t *dhd = (dhd_info_t *)(pub->info);
	unsigned long flags;
	int ret = 0;

	if (dhd) {
		spin_lock_irqsave(&dhd->wakelock_spinlock, flags);
		if (dhd->wakelock_wd_counter == 0 && !dhd->waive_wakelock) {
#ifdef CONFIG_HAS_WAKELOCK
			/* if wakelock_wd_counter was never used : lock it at once */
			wake_lock(&dhd->wl_wdwake);
#endif
		}
#ifdef CONFIG_PARTIALRESUME
		if (!dhd->wakelock_wd_counter)
			wifi_process_partial_resume(dhd->adapter, WIFI_PR_WD_INIT);
#endif
		dhd->wakelock_wd_counter++;
		ret = dhd->wakelock_wd_counter;
		spin_unlock_irqrestore(&dhd->wakelock_spinlock, flags);
	}
	return ret;
}

int dhd_os_wd_wake_unlock(dhd_pub_t *pub)
{
	dhd_info_t *dhd = (dhd_info_t *)(pub->info);
	unsigned long flags;
	int ret = 0;

	if (dhd) {
		spin_lock_irqsave(&dhd->wakelock_spinlock, flags);
		if (dhd->wakelock_wd_counter > 0) {
			dhd->wakelock_wd_counter = 0;
			if (!dhd->waive_wakelock) {
#ifdef CONFIG_HAS_WAKELOCK
				wake_unlock(&dhd->wl_wdwake);
#endif
			}
#ifdef CONFIG_PARTIALRESUME
			wifi_process_partial_resume(dhd->adapter, WIFI_PR_WD_COMPLETE);
#endif
		}
		spin_unlock_irqrestore(&dhd->wakelock_spinlock, flags);
	}
	return ret;
}

#ifdef PROP_TXSTATUS
/* waive wakelocks for operations such as IOVARs in suspend function, must be closed
 * by a paired function call to dhd_wakelock_restore. returns current wakelock counter
 */
int dhd_wakelock_waive(dhd_info_t *dhdinfo)
{
	unsigned long flags;
	int ret = 0;

	spin_lock_irqsave(&dhdinfo->wakelock_spinlock, flags);
	/* dhd_wakelock_waive/dhd_wakelock_restore must be paired */
	if (dhdinfo->waive_wakelock)
		goto exit;
	/* record current lock status */
	dhdinfo->wakelock_before_waive = dhdinfo->wakelock_counter;
	dhdinfo->waive_wakelock = TRUE;

exit:
	ret = dhdinfo->wakelock_wd_counter;
	spin_unlock_irqrestore(&dhdinfo->wakelock_spinlock, flags);
	return ret;
}

int dhd_wakelock_restore(dhd_info_t *dhdinfo)
{
	unsigned long flags;
	int ret = 0;

	spin_lock_irqsave(&dhdinfo->wakelock_spinlock, flags);
	/* dhd_wakelock_waive/dhd_wakelock_restore must be paired */
	if (!dhdinfo->waive_wakelock)
		goto exit;

	dhdinfo->waive_wakelock = FALSE;
	/* if somebody else acquires wakelock between dhd_wakelock_waive/dhd_wakelock_restore,
	* we need to make it up by calling wake_lock or pm_stay_awake. or if somebody releases
	* the lock in between, do the same by calling wake_unlock or pm_relax
	*/
	if (dhdinfo->wakelock_before_waive == 0 && dhdinfo->wakelock_counter > 0) {
#ifdef CONFIG_HAS_WAKELOCK
		wake_lock(&dhdinfo->wl_wifi);
#elif (LINUX_VERSION_CODE > KERNEL_VERSION(2, 6, 36))
			dhd_bus_dev_pm_stay_awake(&dhdinfo->pub);
#endif
	} else if (dhdinfo->wakelock_before_waive > 0 && dhdinfo->wakelock_counter == 0) {
#ifdef CONFIG_HAS_WAKELOCK
		wake_unlock(&dhdinfo->wl_wifi);
#elif (LINUX_VERSION_CODE > KERNEL_VERSION(2, 6, 36))
			dhd_bus_dev_pm_relax(&dhdinfo->pub);
#endif
	}
	dhdinfo->wakelock_before_waive = 0;
exit:
	ret = dhdinfo->wakelock_wd_counter;
	spin_unlock_irqrestore(&dhdinfo->wakelock_spinlock, flags);
	return ret;
}
#endif /* PROP_TXSTATUS */

bool dhd_os_check_if_up(dhd_pub_t *pub)
{
	if (!pub)
		return FALSE;
	return pub->up;
}

#if defined(BCMSDIO)
/* function to collect firmware, chip id and chip version info */
void dhd_set_version_info(dhd_pub_t *dhdp, char *fw)
{
	int i;

	i = snprintf(info_string, sizeof(info_string),
		"  Driver: %s\n  Firmware: %s ", EPI_VERSION_STR, fw);

	if (!dhdp)
		return;

	i = snprintf(&info_string[i], sizeof(info_string) - i,
		"\n  Chip: %x Rev %x Pkg %x", dhd_bus_chip_id(dhdp),
		dhd_bus_chiprev_id(dhdp), dhd_bus_chippkg_id(dhdp));
}
#endif /* defined(BCMSDIO) */
int dhd_ioctl_entry_local(struct net_device *net, wl_ioctl_t *ioc, int cmd)
{
	int ifidx;
	int ret = 0;
	dhd_info_t *dhd = NULL;

	if (!net || !netdev_priv(net)) {
		DHD_ERROR(("%s invalid parameter\n", __FUNCTION__));
		return -EINVAL;
	}

	dhd = *(dhd_info_t **)netdev_priv(net);
	if (!dhd)
		return -EINVAL;

	ifidx = dhd_net2idx(dhd, net);
	if (ifidx == DHD_BAD_IF) {
		DHD_ERROR(("%s bad ifidx\n", __FUNCTION__));
		return -ENODEV;
	}

	DHD_OS_WAKE_LOCK(&dhd->pub);
	ret = dhd_wl_ioctl(&dhd->pub, ifidx, ioc, ioc->buf, ioc->len);
	dhd_check_hang(net, &dhd->pub, ret);
	DHD_OS_WAKE_UNLOCK(&dhd->pub);

	return ret;
}

bool dhd_os_check_hang(dhd_pub_t *dhdp, int ifidx, int ret)
{
	struct net_device *net;

	net = dhd_idx2net(dhdp, ifidx);
	if (!net) {
		DHD_ERROR(("%s : Invalid index : %d\n", __FUNCTION__, ifidx));
		return -EINVAL;
	}

	return dhd_check_hang(net, dhdp, ret);
}

#if defined(WL_CFG80211) && defined(SUPPORT_DEEP_SLEEP)
#define MAX_TRY_CNT             5 /* Number of tries to disable deepsleep */
int dhd_deepsleep(struct net_device *dev, int flag)
{
	char iovbuf[20];
	uint powervar = 0;
	dhd_info_t *dhd;
	dhd_pub_t *dhdp;
	int cnt = 0;
	int ret = 0;

	dhd = *(dhd_info_t **)netdev_priv(dev);
	dhdp = &dhd->pub;

	switch (flag) {
		case 1 :  /* Deepsleep on */
			DHD_ERROR(("[WiFi] Deepsleep On\n"));
			/* give some time to sysioc_work before deepsleep */
			OSL_SLEEP(200);
#ifdef PKT_FILTER_SUPPORT
		/* disable pkt filter */
		dhd_enable_packet_filter(0, dhdp);
#endif /* PKT_FILTER_SUPPORT */
			/* Disable MPC */
			powervar = 0;
			memset(iovbuf, 0, sizeof(iovbuf));
			bcm_mkiovar("mpc", (char *)&powervar, 4, iovbuf, sizeof(iovbuf));
			dhd_wl_ioctl_cmd(dhdp, WLC_SET_VAR, iovbuf, sizeof(iovbuf), TRUE, 0);

			/* Enable Deepsleep */
			powervar = 1;
			memset(iovbuf, 0, sizeof(iovbuf));
			bcm_mkiovar("deepsleep", (char *)&powervar, 4, iovbuf, sizeof(iovbuf));
			dhd_wl_ioctl_cmd(dhdp, WLC_SET_VAR, iovbuf, sizeof(iovbuf), TRUE, 0);
			break;

		case 0: /* Deepsleep Off */
			DHD_ERROR(("[WiFi] Deepsleep Off\n"));

			/* Disable Deepsleep */
			for (cnt = 0; cnt < MAX_TRY_CNT; cnt++) {
				powervar = 0;
				memset(iovbuf, 0, sizeof(iovbuf));
				bcm_mkiovar("deepsleep", (char *)&powervar, 4,
					iovbuf, sizeof(iovbuf));
				dhd_wl_ioctl_cmd(dhdp, WLC_SET_VAR, iovbuf,
					sizeof(iovbuf), TRUE, 0);


				memset(iovbuf, 0, sizeof(iovbuf));
				bcm_mkiovar("deepsleep", (char *)&powervar, 4,
					iovbuf, sizeof(iovbuf));
				if ((ret = dhd_wl_ioctl_cmd(dhdp, WLC_GET_VAR, iovbuf,
					sizeof(iovbuf),	FALSE, 0)) < 0) {
					DHD_ERROR(("the error of dhd deepsleep status"
						" ret value :%d\n", ret));
				} else {
					if (!(*(int *)iovbuf)) {
						DHD_ERROR(("deepsleep mode is 0,"
							" count: %d\n", cnt));
						break;
					}
				}
			}

			/* Enable MPC */
			powervar = 1;
			memset(iovbuf, 0, sizeof(iovbuf));
			bcm_mkiovar("mpc", (char *)&powervar, 4, iovbuf, sizeof(iovbuf));
			dhd_wl_ioctl_cmd(dhdp, WLC_SET_VAR, iovbuf, sizeof(iovbuf), TRUE, 0);
			break;
	}

	return 0;
}
#endif /* WL_CFG80211 && SUPPORT_DEEP_SLEEP */

#ifdef PROP_TXSTATUS

void dhd_wlfc_plat_init(void *dhd)
{
#if defined(CUSTOMER_HW4) && defined(USE_DYNAMIC_F2_BLKSIZE)
	dhdsdio_func_blocksize((dhd_pub_t *)dhd, 2, DYNAMIC_F2_BLKSIZE_FOR_NONLEGACY);
#endif /* CUSTOMER_HW4 && USE_DYNAMIC_F2_BLKSIZE */
	return;
}

void dhd_wlfc_plat_deinit(void *dhd)
{
#if defined(CUSTOMER_HW4) && defined(USE_DYNAMIC_F2_BLKSIZE)
	dhdsdio_func_blocksize((dhd_pub_t *)dhd, 2, sd_f2_blocksize);
#endif /* CUSTOMER_HW4 && USE_DYNAMIC_F2_BLKSIZE */
	return;
}

bool dhd_wlfc_skip_fc(void)
{
#ifdef CUSTOMER_HW4

#ifdef WL_CFG80211

	/* enable flow control in vsdb mode */
	return !(wl_cfg80211_is_vsdb_mode());
#else
	return TRUE; /* skip flow control */
#endif /* WL_CFG80211 */

#else
	return FALSE;
#endif /* CUSTOMER_HW4 */
}
#endif /* PROP_TXSTATUS */

#ifdef BCMDBGFS

#include <linux/debugfs.h>

extern uint32 dhd_readregl(void *bp, uint32 addr);
extern uint32 dhd_writeregl(void *bp, uint32 addr, uint32 data);

typedef struct dhd_dbgfs {
	struct dentry	*debugfs_dir;
	struct dentry	*debugfs_mem;
	dhd_pub_t 	*dhdp;
	uint32 		size;
} dhd_dbgfs_t;

dhd_dbgfs_t g_dbgfs;

static int
dhd_dbg_state_open(struct inode *inode, struct file *file)
{
	file->private_data = inode->i_private;
	return 0;
}

static ssize_t
dhd_dbg_state_read(struct file *file, char __user *ubuf,
                       size_t count, loff_t *ppos)
{
	ssize_t rval;
	uint32 tmp;
	loff_t pos = *ppos;
	size_t ret;

	if (pos < 0)
		return -EINVAL;
	if (pos >= g_dbgfs.size || !count)
		return 0;
	if (count > g_dbgfs.size - pos)
		count = g_dbgfs.size - pos;

	/* Basically enforce aligned 4 byte reads. It's up to the user to work out the details */
	tmp = dhd_readregl(g_dbgfs.dhdp->bus, file->f_pos & (~3));

	ret = copy_to_user(ubuf, &tmp, 4);
	if (ret == count)
		return -EFAULT;

	count -= ret;
	*ppos = pos + count;
	rval = count;

	return rval;
}


static ssize_t
dhd_debugfs_write(struct file *file, const char __user *ubuf, size_t count, loff_t *ppos)
{
	loff_t pos = *ppos;
	size_t ret;
	uint32 buf;

	if (pos < 0)
		return -EINVAL;
	if (pos >= g_dbgfs.size || !count)
		return 0;
	if (count > g_dbgfs.size - pos)
		count = g_dbgfs.size - pos;

	ret = copy_from_user(&buf, ubuf, sizeof(uint32));
	if (ret == count)
		return -EFAULT;

	/* Basically enforce aligned 4 byte writes. It's up to the user to work out the details */
	dhd_writeregl(g_dbgfs.dhdp->bus, file->f_pos & (~3), buf);

	return count;
}


loff_t
dhd_debugfs_lseek(struct file *file, loff_t off, int whence)
{
	loff_t pos = -1;

	switch (whence) {
		case 0:
			pos = off;
			break;
		case 1:
			pos = file->f_pos + off;
			break;
		case 2:
			pos = g_dbgfs.size - off;
	}
	return (pos < 0 || pos > g_dbgfs.size) ? -EINVAL : (file->f_pos = pos);
}

static const struct file_operations dhd_dbg_state_ops = {
	.read   = dhd_dbg_state_read,
	.write	= dhd_debugfs_write,
	.open   = dhd_dbg_state_open,
	.llseek	= dhd_debugfs_lseek
};

static void dhd_dbg_create(void)
{
	if (g_dbgfs.debugfs_dir) {
		g_dbgfs.debugfs_mem = debugfs_create_file("mem", 0644, g_dbgfs.debugfs_dir,
			NULL, &dhd_dbg_state_ops);
	}
}

void dhd_dbg_init(dhd_pub_t *dhdp)
{
	int err;

	g_dbgfs.dhdp = dhdp;
	g_dbgfs.size = 0x20000000; /* Allow access to various cores regs */

	g_dbgfs.debugfs_dir = debugfs_create_dir("dhd", 0);
	if (IS_ERR(g_dbgfs.debugfs_dir)) {
		err = PTR_ERR(g_dbgfs.debugfs_dir);
		g_dbgfs.debugfs_dir = NULL;
		return;
	}

	dhd_dbg_create();

	return;
}

void dhd_dbg_remove(void)
{
	debugfs_remove(g_dbgfs.debugfs_mem);
	debugfs_remove(g_dbgfs.debugfs_dir);

	bzero((unsigned char *) &g_dbgfs, sizeof(g_dbgfs));

}
#endif /* ifdef BCMDBGFS */

#ifdef WLMEDIA_HTSF

static
void dhd_htsf_addtxts(dhd_pub_t *dhdp, void *pktbuf)
{
	dhd_info_t *dhd = (dhd_info_t *)(dhdp->info);
	struct sk_buff *skb;
	uint32 htsf = 0;
	uint16 dport = 0, oldmagic = 0xACAC;
	char *p1;
	htsfts_t ts;

	/*  timestamp packet  */

	p1 = (char*) PKTDATA(dhdp->osh, pktbuf);

	if (PKTLEN(dhdp->osh, pktbuf) > HTSF_MINLEN) {
/*		memcpy(&proto, p1+26, 4);  	*/
		memcpy(&dport, p1+40, 2);
/* 	proto = ((ntoh32(proto))>> 16) & 0xFF;  */
		dport = ntoh16(dport);
	}

	/* timestamp only if  icmp or udb iperf with port 5555 */
/*	if (proto == 17 && dport == tsport) { */
	if (dport >= tsport && dport <= tsport + 20) {

		skb = (struct sk_buff *) pktbuf;

		htsf = dhd_get_htsf(dhd, 0);
		memset(skb->data + 44, 0, 2); /* clear checksum */
		memcpy(skb->data+82, &oldmagic, 2);
		memcpy(skb->data+84, &htsf, 4);

		memset(&ts, 0, sizeof(htsfts_t));
		ts.magic  = HTSFMAGIC;
		ts.prio   = PKTPRIO(pktbuf);
		ts.seqnum = htsf_seqnum++;
		ts.c10    = get_cycles();
		ts.t10    = htsf;
		ts.endmagic = HTSFENDMAGIC;

		memcpy(skb->data + HTSF_HOSTOFFSET, &ts, sizeof(ts));
	}
}

static void dhd_dump_htsfhisto(histo_t *his, char *s)
{
	int pktcnt = 0, curval = 0, i;
	for (i = 0; i < (NUMBIN-2); i++) {
		curval += 500;
		printf("%d ",  his->bin[i]);
		pktcnt += his->bin[i];
	}
	printf(" max: %d TotPkt: %d neg: %d [%s]\n", his->bin[NUMBIN-2], pktcnt,
		his->bin[NUMBIN-1], s);
}

static
void sorttobin(int value, histo_t *histo)
{
	int i, binval = 0;

	if (value < 0) {
		histo->bin[NUMBIN-1]++;
		return;
	}
	if (value > histo->bin[NUMBIN-2])  /* store the max value  */
		histo->bin[NUMBIN-2] = value;

	for (i = 0; i < (NUMBIN-2); i++) {
		binval += 500; /* 500m s bins */
		if (value <= binval) {
			histo->bin[i]++;
			return;
		}
	}
	histo->bin[NUMBIN-3]++;
}

static
void dhd_htsf_addrxts(dhd_pub_t *dhdp, void *pktbuf)
{
	dhd_info_t *dhd = (dhd_info_t *)dhdp->info;
	struct sk_buff *skb;
	char *p1;
	uint16 old_magic;
	int d1, d2, d3, end2end;
	htsfts_t *htsf_ts;
	uint32 htsf;

	skb = PKTTONATIVE(dhdp->osh, pktbuf);
	p1 = (char*)PKTDATA(dhdp->osh, pktbuf);

	if (PKTLEN(osh, pktbuf) > HTSF_MINLEN) {
		memcpy(&old_magic, p1+78, 2);
		htsf_ts = (htsfts_t*) (p1 + HTSF_HOSTOFFSET - 4);
	}
	else
		return;

	if (htsf_ts->magic == HTSFMAGIC) {
		htsf_ts->tE0 = dhd_get_htsf(dhd, 0);
		htsf_ts->cE0 = get_cycles();
	}

	if (old_magic == 0xACAC) {

		tspktcnt++;
		htsf = dhd_get_htsf(dhd, 0);
		memcpy(skb->data+92, &htsf, sizeof(uint32));

		memcpy(&ts[tsidx].t1, skb->data+80, 16);

		d1 = ts[tsidx].t2 - ts[tsidx].t1;
		d2 = ts[tsidx].t3 - ts[tsidx].t2;
		d3 = ts[tsidx].t4 - ts[tsidx].t3;
		end2end = ts[tsidx].t4 - ts[tsidx].t1;

		sorttobin(d1, &vi_d1);
		sorttobin(d2, &vi_d2);
		sorttobin(d3, &vi_d3);
		sorttobin(end2end, &vi_d4);

		if (end2end > 0 && end2end >  maxdelay) {
			maxdelay = end2end;
			maxdelaypktno = tspktcnt;
			memcpy(&maxdelayts, &ts[tsidx], 16);
		}
		if (++tsidx >= TSMAX)
			tsidx = 0;
	}
}

uint32 dhd_get_htsf(dhd_info_t *dhd, int ifidx)
{
	uint32 htsf = 0, cur_cycle, delta, delta_us;
	uint32    factor, baseval, baseval2;
	cycles_t t;

	t = get_cycles();
	cur_cycle = t;

	if (cur_cycle >  dhd->htsf.last_cycle)
		delta = cur_cycle -  dhd->htsf.last_cycle;
	else {
		delta = cur_cycle + (0xFFFFFFFF -  dhd->htsf.last_cycle);
	}

	delta = delta >> 4;

	if (dhd->htsf.coef) {
		/* times ten to get the first digit */
	        factor = (dhd->htsf.coef*10 + dhd->htsf.coefdec1);
		baseval  = (delta*10)/factor;
		baseval2 = (delta*10)/(factor+1);
		delta_us  = (baseval -  (((baseval - baseval2) * dhd->htsf.coefdec2)) / 10);
		htsf = (delta_us << 4) +  dhd->htsf.last_tsf + HTSF_BUS_DELAY;
	}
	else {
		DHD_ERROR(("-------dhd->htsf.coef = 0 -------\n"));
	}

	return htsf;
}

static void dhd_dump_latency(void)
{
	int i, max = 0;
	int d1, d2, d3, d4, d5;

	printf("T1       T2       T3       T4           d1  d2   t4-t1     i    \n");
	for (i = 0; i < TSMAX; i++) {
		d1 = ts[i].t2 - ts[i].t1;
		d2 = ts[i].t3 - ts[i].t2;
		d3 = ts[i].t4 - ts[i].t3;
		d4 = ts[i].t4 - ts[i].t1;
		d5 = ts[max].t4-ts[max].t1;
		if (d4 > d5 && d4 > 0)  {
			max = i;
		}
		printf("%08X %08X %08X %08X \t%d %d %d   %d i=%d\n",
			ts[i].t1, ts[i].t2, ts[i].t3, ts[i].t4,
			d1, d2, d3, d4, i);
	}

	printf("current idx = %d \n", tsidx);

	printf("Highest latency %d pkt no.%d total=%d\n", maxdelay, maxdelaypktno, tspktcnt);
	printf("%08X %08X %08X %08X \t%d %d %d   %d\n",
	maxdelayts.t1, maxdelayts.t2, maxdelayts.t3, maxdelayts.t4,
	maxdelayts.t2 - maxdelayts.t1,
	maxdelayts.t3 - maxdelayts.t2,
	maxdelayts.t4 - maxdelayts.t3,
	maxdelayts.t4 - maxdelayts.t1);
}


static int
dhd_ioctl_htsf_get(dhd_info_t *dhd, int ifidx)
{
	wl_ioctl_t ioc;
	char buf[32];
	int ret;
	uint32 s1, s2;

	struct tsf {
		uint32 low;
		uint32 high;
	} tsf_buf;

	memset(&ioc, 0, sizeof(ioc));
	memset(&tsf_buf, 0, sizeof(tsf_buf));

	ioc.cmd = WLC_GET_VAR;
	ioc.buf = buf;
	ioc.len = (uint)sizeof(buf);
	ioc.set = FALSE;

	strncpy(buf, "tsf", sizeof(buf) - 1);
	buf[sizeof(buf) - 1] = '\0';
	s1 = dhd_get_htsf(dhd, 0);
	if ((ret = dhd_wl_ioctl(&dhd->pub, ifidx, &ioc, ioc.buf, ioc.len)) < 0) {
		if (ret == -EIO) {
			DHD_ERROR(("%s: tsf is not supported by device\n",
				dhd_ifname(&dhd->pub, ifidx)));
			return -EOPNOTSUPP;
		}
		return ret;
	}
	s2 = dhd_get_htsf(dhd, 0);

	memcpy(&tsf_buf, buf, sizeof(tsf_buf));
	printf(" TSF_h=%04X lo=%08X Calc:htsf=%08X, coef=%d.%d%d delta=%d ",
		tsf_buf.high, tsf_buf.low, s2, dhd->htsf.coef, dhd->htsf.coefdec1,
		dhd->htsf.coefdec2, s2-tsf_buf.low);
	printf("lasttsf=%08X lastcycle=%08X\n", dhd->htsf.last_tsf, dhd->htsf.last_cycle);
	return 0;
}

void htsf_update(dhd_info_t *dhd, void *data)
{
	static ulong  cur_cycle = 0, prev_cycle = 0;
	uint32 htsf, tsf_delta = 0;
	uint32 hfactor = 0, cyc_delta, dec1 = 0, dec2, dec3, tmp;
	ulong b, a;
	cycles_t t;

	/* cycles_t in inlcude/mips/timex.h */

	t = get_cycles();

	prev_cycle = cur_cycle;
	cur_cycle = t;

	if (cur_cycle > prev_cycle)
		cyc_delta = cur_cycle - prev_cycle;
	else {
		b = cur_cycle;
		a = prev_cycle;
		cyc_delta = cur_cycle + (0xFFFFFFFF - prev_cycle);
	}

	if (data == NULL)
		printf(" tsf update ata point er is null \n");

	memcpy(&prev_tsf, &cur_tsf, sizeof(tsf_t));
	memcpy(&cur_tsf, data, sizeof(tsf_t));

	if (cur_tsf.low == 0) {
		DHD_INFO((" ---- 0 TSF, do not update, return\n"));
		return;
	}

	if (cur_tsf.low > prev_tsf.low)
		tsf_delta = (cur_tsf.low - prev_tsf.low);
	else {
		DHD_INFO((" ---- tsf low is smaller cur_tsf= %08X, prev_tsf=%08X, \n",
		 cur_tsf.low, prev_tsf.low));
		if (cur_tsf.high > prev_tsf.high) {
			tsf_delta = cur_tsf.low + (0xFFFFFFFF - prev_tsf.low);
			DHD_INFO((" ---- Wrap around tsf coutner  adjusted TSF=%08X\n", tsf_delta));
		}
		else
			return; /* do not update */
	}

	if (tsf_delta)  {
		hfactor = cyc_delta / tsf_delta;
		tmp  = 	(cyc_delta - (hfactor * tsf_delta))*10;
		dec1 =  tmp/tsf_delta;
		dec2 =  ((tmp - dec1*tsf_delta)*10) / tsf_delta;
		tmp  = 	(tmp   - (dec1*tsf_delta))*10;
		dec3 =  ((tmp - dec2*tsf_delta)*10) / tsf_delta;

		if (dec3 > 4) {
			if (dec2 == 9) {
				dec2 = 0;
				if (dec1 == 9) {
					dec1 = 0;
					hfactor++;
				}
				else {
					dec1++;
				}
			}
			else
				dec2++;
		}
	}

	if (hfactor) {
		htsf = ((cyc_delta * 10)  / (hfactor*10+dec1)) + prev_tsf.low;
		dhd->htsf.coef = hfactor;
		dhd->htsf.last_cycle = cur_cycle;
		dhd->htsf.last_tsf = cur_tsf.low;
		dhd->htsf.coefdec1 = dec1;
		dhd->htsf.coefdec2 = dec2;
	}
	else {
		htsf = prev_tsf.low;
	}
}

#endif /* WLMEDIA_HTSF */

#if defined(DHD_TCP_WINSIZE_ADJUST)
static int dhd_port_list_match(int port)
{
	int i;
	for (i = 0; i < MAX_TARGET_PORTS; i++) {
	if (target_ports[i] == port)
		return 1;
	}
	return 0;
}
static void dhd_adjust_tcp_winsize(int op_mode, struct sk_buff *skb)
{
	struct iphdr *ipheader;
	struct tcphdr *tcpheader;
	uint16 win_size;
	int32 incremental_checksum;

	if (!(op_mode & DHD_FLAG_HOSTAP_MODE))
		return;
	if (skb == NULL || skb->data == NULL)
		return;

	ipheader = (struct iphdr*)(skb->data);

	if (ipheader->protocol == IPPROTO_TCP) {
		tcpheader = (struct tcphdr*) skb_pull(skb, (ipheader->ihl)<<2);
			if (tcpheader) {
				win_size = ntoh16(tcpheader->window);
			if (win_size < MIN_TCP_WIN_SIZE &&
				dhd_port_list_match(ntoh16(tcpheader->dest))) {
				incremental_checksum = ntoh16(tcpheader->check);
				incremental_checksum += win_size - win_size*WIN_SIZE_SCALE_FACTOR;
				if (incremental_checksum < 0)
					--incremental_checksum;
				tcpheader->window = hton16(win_size*WIN_SIZE_SCALE_FACTOR);
				tcpheader->check = hton16((unsigned short)incremental_checksum);
			}
		}
		skb_push(skb, (ipheader->ihl)<<2);
	}
}
#endif /* DHD_TCP_WINSIZE_ADJUST */

#if defined(CUSTOMER_HW4)
void dhd_force_disable_singlcore_scan(dhd_pub_t *dhd)
{
	int ret = 0;
	struct file *fp = NULL;
	char *filepath = "/data/.cid.info";
	s8 iovbuf[WL_EVENTING_MASK_LEN + 12];
	char vender[10] = {0, };
	uint32 pm_bcnrx = 0;
	uint32 scan_ps = 0;

	if (BCM4354_CHIP_ID != dhd_bus_chip_id(dhd))
		return;

	fp = filp_open(filepath, O_RDONLY, 0);
	if (IS_ERR(fp)) {
		DHD_ERROR(("/data/.cid.info file open error\n"));
	} else {
		ret = kernel_read(fp, 0, (char *)vender, 5);

		if (ret > 0 && NULL != strstr(vender, "wisol")) {
			DHD_ERROR(("wisol module : set pm_bcnrx=0, set scan_ps=0\n"));

			bcm_mkiovar("pm_bcnrx", (char *)&pm_bcnrx, 4, iovbuf, sizeof(iovbuf));
			ret = dhd_wl_ioctl_cmd(dhd, WLC_SET_VAR, iovbuf, sizeof(iovbuf), TRUE, 0);
			if (ret < 0)
				DHD_ERROR(("Set pm_bcnrx error (%d)\n", ret));

			bcm_mkiovar("scan_ps", (char *)&scan_ps, 4, iovbuf, sizeof(iovbuf));
			ret = dhd_wl_ioctl_cmd(dhd, WLC_SET_VAR, iovbuf, sizeof(iovbuf), TRUE, 0);
			if (ret < 0)
				DHD_ERROR(("Set scan_ps error (%d)\n", ret));
		}
		filp_close(fp, NULL);
	}
}
#endif /* CUSTOMER_HW4 */<|MERGE_RESOLUTION|>--- conflicted
+++ resolved
@@ -5205,16 +5205,12 @@
 
 	DHD_ERROR(("Firmware up: op_mode=0x%04x, MAC="MACDBG"\n",
 		dhd->op_mode, MAC2STRDBG(dhd->mac.octet)));
-<<<<<<< HEAD
-
-=======
 #if defined(RXFRAME_THREAD) && defined(RXTHREAD_ONLYSTA)
 	if (dhd->op_mode == DHD_FLAG_HOSTAP_MODE)
 		dhd->info->rxthread_enabled = FALSE;
 	else
 		dhd->info->rxthread_enabled = TRUE;
 #endif
->>>>>>> 3dfd484b
 	/* Set Country code  */
 #ifdef SET_DEFAULT_COUNTRY_CODE
 	memset(&dhd->dhd_cspec, 0, sizeof(wl_country_t));
