--- conflicted
+++ resolved
@@ -334,7 +334,6 @@
 	int open_count;
 
 	struct mutex mutex;
-	atomic64_t mutex_owner;
 	uint32_t state;
 	uint32_t requested_state;
 
@@ -902,37 +901,6 @@
 	return 0;
 }
 
-<<<<<<< HEAD
-/**
- * kgsl_mutex_lock() -- try to acquire the mutex if current thread does not
- *                      already own it
- * @mutex: mutex to lock
- * @owner: current mutex owner
- */
-static inline int kgsl_mutex_lock(struct mutex *mutex, atomic64_t *owner)
-{
-
-	if (atomic64_read(owner) != (long)current) {
-		mutex_lock(mutex);
-		atomic64_set(owner, (long)current);
-		/* Barrier to make sure owner is updated */
-		smp_wmb();
-		return 0;
-	}
-	return 1;
-}
-
-/**
- * kgsl_mutex_unlock() -- Clear the owner and unlock the mutex
- * @mutex: mutex to unlock
- * @owner: current mutex owner
- */
-static inline void kgsl_mutex_unlock(struct mutex *mutex, atomic64_t *owner)
-{
-	atomic64_set(owner, 0);
-	mutex_unlock(mutex);
-}
-=======
 /*
  * A helper macro to print out "not enough memory functions" - this
  * makes it easy to standardize the messages as well as cut down on
@@ -992,5 +960,4 @@
 	size_t (*func)(struct kgsl_device *, u8 *, size_t, void *),
 	void *priv);
 
->>>>>>> 6b6cff37
 #endif  /* __KGSL_DEVICE_H */