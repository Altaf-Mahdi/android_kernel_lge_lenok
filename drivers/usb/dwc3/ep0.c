/**
 * ep0.c - DesignWare USB3 DRD Controller Endpoint 0 Handling
 *
 * Copyright (C) 2010-2011 Texas Instruments Incorporated - http://www.ti.com
 *
 * Authors: Felipe Balbi <balbi@ti.com>,
 *	    Sebastian Andrzej Siewior <bigeasy@linutronix.de>
 *
 * Redistribution and use in source and binary forms, with or without
 * modification, are permitted provided that the following conditions
 * are met:
 * 1. Redistributions of source code must retain the above copyright
 *    notice, this list of conditions, and the following disclaimer,
 *    without modification.
 * 2. Redistributions in binary form must reproduce the above copyright
 *    notice, this list of conditions and the following disclaimer in the
 *    documentation and/or other materials provided with the distribution.
 * 3. The names of the above-listed copyright holders may not be used
 *    to endorse or promote products derived from this software without
 *    specific prior written permission.
 *
 * ALTERNATIVELY, this software may be distributed under the terms of the
 * GNU General Public License ("GPL") version 2, as published by the Free
 * Software Foundation.
 *
 * THIS SOFTWARE IS PROVIDED BY THE COPYRIGHT HOLDERS AND CONTRIBUTORS "AS
 * IS" AND ANY EXPRESS OR IMPLIED WARRANTIES, INCLUDING, BUT NOT LIMITED TO,
 * THE IMPLIED WARRANTIES OF MERCHANTABILITY AND FITNESS FOR A PARTICULAR
 * PURPOSE ARE DISCLAIMED. IN NO EVENT SHALL THE COPYRIGHT OWNER OR
 * CONTRIBUTORS BE LIABLE FOR ANY DIRECT, INDIRECT, INCIDENTAL, SPECIAL,
 * EXEMPLARY, OR CONSEQUENTIAL DAMAGES (INCLUDING, BUT NOT LIMITED TO,
 * PROCUREMENT OF SUBSTITUTE GOODS OR SERVICES; LOSS OF USE, DATA, OR
 * PROFITS; OR BUSINESS INTERRUPTION) HOWEVER CAUSED AND ON ANY THEORY OF
 * LIABILITY, WHETHER IN CONTRACT, STRICT LIABILITY, OR TORT (INCLUDING
 * NEGLIGENCE OR OTHERWISE) ARISING IN ANY WAY OUT OF THE USE OF THIS
 * SOFTWARE, EVEN IF ADVISED OF THE POSSIBILITY OF SUCH DAMAGE.
 */

#include <linux/kernel.h>
#include <linux/slab.h>
#include <linux/spinlock.h>
#include <linux/platform_device.h>
#include <linux/pm_runtime.h>
#include <linux/interrupt.h>
#include <linux/io.h>
#include <linux/list.h>
#include <linux/dma-mapping.h>

#include <linux/usb/ch9.h>
#include <linux/usb/gadget.h>
#include <linux/usb/composite.h>

#include "core.h"
#include "gadget.h"
#include "io.h"
#include "debug.h"

static void __dwc3_ep0_do_control_status(struct dwc3 *dwc, struct dwc3_ep *dep);
static void __dwc3_ep0_do_control_data(struct dwc3 *dwc,
		struct dwc3_ep *dep, struct dwc3_request *req);

static const char *dwc3_ep0_state_string(enum dwc3_ep0_state state)
{
	switch (state) {
	case EP0_UNCONNECTED:
		return "Unconnected";
	case EP0_SETUP_PHASE:
		return "Setup Phase";
	case EP0_DATA_PHASE:
		return "Data Phase";
	case EP0_STATUS_PHASE:
		return "Status Phase";
	default:
		return "UNKNOWN";
	}
}

static int dwc3_ep0_start_trans(struct dwc3 *dwc, u8 epnum, dma_addr_t buf_dma,
		u32 len, u32 type)
{
	struct dwc3_gadget_ep_cmd_params params;
	struct dwc3_trb			*trb;
	struct dwc3_ep			*dep;

	int				ret;

	dep = dwc->eps[epnum];
	if (dep->flags & DWC3_EP_BUSY) {
		dev_vdbg(dwc->dev, "%s: still busy\n", dep->name);
		return 0;
	}

	trb = dwc->ep0_trb;

	trb->bpl = lower_32_bits(buf_dma);
	trb->bph = upper_32_bits(buf_dma);
	trb->size = len;
	trb->ctrl = type;

	trb->ctrl |= (DWC3_TRB_CTRL_HWO
			| DWC3_TRB_CTRL_LST
			| DWC3_TRB_CTRL_IOC
			| DWC3_TRB_CTRL_ISP_IMI);

	memset(&params, 0, sizeof(params));
	params.param0 = upper_32_bits(dwc->ep0_trb_addr);
	params.param1 = lower_32_bits(dwc->ep0_trb_addr);

	ret = dwc3_send_gadget_ep_cmd(dwc, dep->number,
			DWC3_DEPCMD_STARTTRANSFER, &params);
	if (ret < 0) {
		dev_dbg(dwc->dev, "failed to send STARTTRANSFER command\n");
		return ret;
	}

	dep->flags |= DWC3_EP_BUSY;
	dep->resource_index = dwc3_gadget_ep_get_transfer_index(dwc,
			dep->number);

	dwc->ep0_next_event = DWC3_EP0_COMPLETE;

	return 0;
}

static int __dwc3_gadget_ep0_queue(struct dwc3_ep *dep,
		struct dwc3_request *req)
{
	struct dwc3		*dwc = dep->dwc;

	req->request.actual	= 0;
	req->request.status	= -EINPROGRESS;
	req->epnum		= dep->number;

	list_add_tail(&req->list, &dep->request_list);

	/*
	 * Gadget driver might not be quick enough to queue a request
	 * before we get a Transfer Not Ready event on this endpoint.
	 *
	 * In that case, we will set DWC3_EP_PENDING_REQUEST. When that
	 * flag is set, it's telling us that as soon as Gadget queues the
	 * required request, we should kick the transfer here because the
	 * IRQ we were waiting for is long gone.
	 */
	if (dep->flags & DWC3_EP_PENDING_REQUEST) {
		unsigned	direction;

		direction = !!(dep->flags & DWC3_EP0_DIR_IN);

		if (dwc->ep0state != EP0_DATA_PHASE) {
			dev_WARN(dwc->dev, "Unexpected pending request\n");
			return 0;
		}

		__dwc3_ep0_do_control_data(dwc, dwc->eps[direction], req);

		dep->flags &= ~(DWC3_EP_PENDING_REQUEST |
				DWC3_EP0_DIR_IN);

		return 0;
	}

	/*
	 * In case gadget driver asked us to delay the STATUS phase,
	 * handle it here.
	 */
	if (dwc->delayed_status) {
		unsigned	direction;

		direction = !dwc->ep0_expect_in;
		dwc->delayed_status = false;

		if (dwc->ep0state == EP0_STATUS_PHASE)
			__dwc3_ep0_do_control_status(dwc, dwc->eps[direction]);
		else
			dev_dbg(dwc->dev, "too early for delayed status\n");

		return 0;
	}

	/*
	 * Unfortunately we have uncovered a limitation wrt the Data Phase.
	 *
	 * Section 9.4 says we can wait for the XferNotReady(DATA) event to
	 * come before issueing Start Transfer command, but if we do, we will
	 * miss situations where the host starts another SETUP phase instead of
	 * the DATA phase.  Such cases happen at least on TD.7.6 of the Link
	 * Layer Compliance Suite.
	 *
	 * The problem surfaces due to the fact that in case of back-to-back
	 * SETUP packets there will be no XferNotReady(DATA) generated and we
	 * will be stuck waiting for XferNotReady(DATA) forever.
	 *
	 * By looking at tables 9-13 and 9-14 of the Databook, we can see that
	 * it tells us to start Data Phase right away. It also mentions that if
	 * we receive a SETUP phase instead of the DATA phase, core will issue
	 * XferComplete for the DATA phase, before actually initiating it in
	 * the wire, with the TRB's status set to "SETUP_PENDING". Such status
	 * can only be used to print some debugging logs, as the core expects
	 * us to go through to the STATUS phase and start a CONTROL_STATUS TRB,
	 * just so it completes right away, without transferring anything and,
	 * only then, we can go back to the SETUP phase.
	 *
	 * Because of this scenario, SNPS decided to change the programming
	 * model of control transfers and support on-demand transfers only for
	 * the STATUS phase. To fix the issue we have now, we will always wait
	 * for gadget driver to queue the DATA phase's struct usb_request, then
	 * start it right away.
	 *
	 * If we're actually in a 2-stage transfer, we will wait for
	 * XferNotReady(STATUS).
	 */
	if (dwc->three_stage_setup) {
		unsigned        direction;

		direction = dwc->ep0_expect_in;
		dwc->ep0state = EP0_DATA_PHASE;

		__dwc3_ep0_do_control_data(dwc, dwc->eps[direction], req);

		dep->flags &= ~DWC3_EP0_DIR_IN;
	}

	return 0;
}

int dwc3_gadget_ep0_queue(struct usb_ep *ep, struct usb_request *request,
		gfp_t gfp_flags)
{
	struct dwc3_request		*req = to_dwc3_request(request);
	struct dwc3_ep			*dep = to_dwc3_ep(ep);
	struct dwc3			*dwc = dep->dwc;

	unsigned long			flags;

	int				ret;

	spin_lock_irqsave(&dwc->lock, flags);
	if (!dep->endpoint.desc) {
		dev_dbg(dwc->dev, "trying to queue request %p to disabled %s\n",
				request, dep->name);
		ret = -ESHUTDOWN;
		goto out;
	}

	/* we share one TRB for ep0/1 */
	if (!list_empty(&dep->request_list)) {
		ret = -EBUSY;
		goto out;
	}

	dev_vdbg(dwc->dev, "queueing request %p to %s length %d, state '%s'\n",
			request, dep->name, request->length,
			dwc3_ep0_state_string(dwc->ep0state));

	ret = __dwc3_gadget_ep0_queue(dep, req);

out:
	spin_unlock_irqrestore(&dwc->lock, flags);

	return ret;
}

static void dwc3_ep0_stall_and_restart(struct dwc3 *dwc)
{
	struct dwc3_ep		*dep;

	/* reinitialize physical ep1 */
	dep = dwc->eps[1];
	dep->flags = DWC3_EP_ENABLED;

	/* stall is always issued on EP0 */
	dep = dwc->eps[0];
	__dwc3_gadget_ep_set_halt(dep, 1);
	dep->flags = DWC3_EP_ENABLED;
	dwc->delayed_status = false;

	if (!list_empty(&dep->request_list)) {
		struct dwc3_request	*req;

		req = next_request(&dep->request_list);
		dwc3_gadget_giveback(dep, req, -ECONNRESET);
	}

	dwc->ep0state = EP0_SETUP_PHASE;
	dwc3_ep0_out_start(dwc);
}

int dwc3_gadget_ep0_set_halt(struct usb_ep *ep, int value)
{
	struct dwc3_ep			*dep = to_dwc3_ep(ep);
	struct dwc3			*dwc = dep->dwc;

	dbg_event(dep->number, "EP0STAL", value);
	dwc3_ep0_stall_and_restart(dwc);

	return 0;
}

void dwc3_ep0_out_start(struct dwc3 *dwc)
{
	int				ret;

	ret = dwc3_ep0_start_trans(dwc, 0, dwc->ctrl_req_addr, 8,
			DWC3_TRBCTL_CONTROL_SETUP);
	WARN_ON(ret < 0);
}

static struct dwc3_ep *dwc3_wIndex_to_dep(struct dwc3 *dwc, __le16 wIndex_le)
{
	struct dwc3_ep		*dep;
	u32			windex = le16_to_cpu(wIndex_le);
	u32			epnum;

	epnum = (windex & USB_ENDPOINT_NUMBER_MASK) << 1;
	if ((windex & USB_ENDPOINT_DIR_MASK) == USB_DIR_IN)
		epnum |= 1;

	dep = dwc->eps[epnum];
	if (dep->flags & DWC3_EP_ENABLED)
		return dep;

	return NULL;
}

static void dwc3_ep0_status_cmpl(struct usb_ep *ep, struct usb_request *req)
{
}
/*
 * ch 9.4.5
 */
static int dwc3_ep0_handle_status(struct dwc3 *dwc,
		struct usb_ctrlrequest *ctrl)
{
	struct dwc3_ep		*dep;
	u32			recip;
	u32			reg;
	u16			usb_status = 0;
	__le16			*response_pkt;

	recip = ctrl->bRequestType & USB_RECIP_MASK;
	switch (recip) {
	case USB_RECIP_DEVICE:
		/*
		 * LTM will be set once we know how to set this in HW.
		 */
		usb_status |= dwc->is_selfpowered << USB_DEVICE_SELF_POWERED;

		if (dwc->speed == DWC3_DSTS_SUPERSPEED) {
			reg = dwc3_readl(dwc->regs, DWC3_DCTL);
			if (reg & DWC3_DCTL_INITU1ENA)
				usb_status |= 1 << USB_DEV_STAT_U1_ENABLED;
			if (reg & DWC3_DCTL_INITU2ENA)
				usb_status |= 1 << USB_DEV_STAT_U2_ENABLED;
		}

		break;

	case USB_RECIP_INTERFACE:
		/*
		 * Function Remote Wake Capable	D0
		 * Function Remote Wakeup	D1
		 */
		break;

	case USB_RECIP_ENDPOINT:
		dep = dwc3_wIndex_to_dep(dwc, ctrl->wIndex);
		if (!dep)
			return -EINVAL;

		if (dep->flags & DWC3_EP_STALL)
			usb_status = 1 << USB_ENDPOINT_HALT;
		break;
	default:
		return -EINVAL;
	};

	response_pkt = (__le16 *) dwc->setup_buf;
	*response_pkt = cpu_to_le16(usb_status);

	dep = dwc->eps[0];
	dwc->ep0_usb_req.dep = dep;
	dwc->ep0_usb_req.request.length = sizeof(*response_pkt);
	dwc->ep0_usb_req.request.buf = dwc->setup_buf;
	dwc->ep0_usb_req.request.complete = dwc3_ep0_status_cmpl;

	return __dwc3_gadget_ep0_queue(dep, &dwc->ep0_usb_req);
}

static int dwc3_ep0_handle_feature(struct dwc3 *dwc,
		struct usb_ctrlrequest *ctrl, int set)
{
	struct dwc3_ep		*dep;
	u32			recip;
	u32			wValue;
	u32			wIndex;
	u32			reg;
	int			ret;
	enum usb_device_state	state;

	wValue = le16_to_cpu(ctrl->wValue);
	wIndex = le16_to_cpu(ctrl->wIndex);
	recip = ctrl->bRequestType & USB_RECIP_MASK;
	state = dwc->gadget.state;

	switch (recip) {
	case USB_RECIP_DEVICE:

		switch (wValue) {
		case USB_DEVICE_REMOTE_WAKEUP:
			break;
		/*
		 * 9.4.1 says only only for SS, in AddressState only for
		 * default control pipe
		 */
		case USB_DEVICE_U1_ENABLE:
			if (state != USB_STATE_CONFIGURED)
				return -EINVAL;
			if (dwc->speed != DWC3_DSTS_SUPERSPEED)
				return -EINVAL;

			reg = dwc3_readl(dwc->regs, DWC3_DCTL);
			if (set)
				reg |= DWC3_DCTL_INITU1ENA;
			else
				reg &= ~DWC3_DCTL_INITU1ENA;
			dwc3_writel(dwc->regs, DWC3_DCTL, reg);
			break;

		case USB_DEVICE_U2_ENABLE:
			if (state != USB_STATE_CONFIGURED)
				return -EINVAL;
			if (dwc->speed != DWC3_DSTS_SUPERSPEED)
				return -EINVAL;

			reg = dwc3_readl(dwc->regs, DWC3_DCTL);
			if (set)
				reg |= DWC3_DCTL_INITU2ENA;
			else
				reg &= ~DWC3_DCTL_INITU2ENA;
			dwc3_writel(dwc->regs, DWC3_DCTL, reg);
			break;

		case USB_DEVICE_LTM_ENABLE:
			return -EINVAL;
			break;

		case USB_DEVICE_TEST_MODE:
			if ((wIndex & 0xff) != 0)
				return -EINVAL;
			if (!set)
				return -EINVAL;

			dwc->test_mode_nr = wIndex >> 8;
			dwc->test_mode = true;
			break;
		default:
			return -EINVAL;
		}
		break;

	case USB_RECIP_INTERFACE:
		switch (wValue) {
		case USB_INTRF_FUNC_SUSPEND:
			if (wIndex & USB_INTRF_FUNC_SUSPEND_LP)
				/* XXX enable Low power suspend */
				;
			if (wIndex & USB_INTRF_FUNC_SUSPEND_RW)
				/* XXX enable remote wakeup */
				;
			break;
		default:
			return -EINVAL;
		}
		break;

	case USB_RECIP_ENDPOINT:
		switch (wValue) {
		case USB_ENDPOINT_HALT:
			dep = dwc3_wIndex_to_dep(dwc, wIndex);
			if (!dep)
				return -EINVAL;
<<<<<<< HEAD

			if (!set && (dep->flags & DWC3_EP_WEDGE))
				return 0;

=======
			if (set == 0 && (dep->flags & DWC3_EP_WEDGE))
				break;
>>>>>>> 020abbc9
			ret = __dwc3_gadget_ep_set_halt(dep, set);
			if (ret)
				return -EINVAL;
			break;
		default:
			return -EINVAL;
		}
		break;

	default:
		return -EINVAL;
	};

	return 0;
}

static int dwc3_ep0_set_address(struct dwc3 *dwc, struct usb_ctrlrequest *ctrl)
{
	enum usb_device_state state = dwc->gadget.state;
	u32 addr;
	u32 reg;

	addr = le16_to_cpu(ctrl->wValue);
	if (addr > 127) {
		dev_dbg(dwc->dev, "invalid device address %d\n", addr);
		return -EINVAL;
	}

	if (state == USB_STATE_CONFIGURED) {
		dev_dbg(dwc->dev, "trying to set address when configured\n");
		return -EINVAL;
	}

	reg = dwc3_readl(dwc->regs, DWC3_DCFG);
	reg &= ~(DWC3_DCFG_DEVADDR_MASK);
	reg |= DWC3_DCFG_DEVADDR(addr);
	dwc3_writel(dwc->regs, DWC3_DCFG, reg);

	if (addr)
		usb_gadget_set_state(&dwc->gadget, USB_STATE_ADDRESS);
	else
		usb_gadget_set_state(&dwc->gadget, USB_STATE_DEFAULT);

	return 0;
}

static int dwc3_ep0_delegate_req(struct dwc3 *dwc, struct usb_ctrlrequest *ctrl)
{
	int ret;

	spin_unlock(&dwc->lock);
	ret = dwc->gadget_driver->setup(&dwc->gadget, ctrl);
	spin_lock(&dwc->lock);
	return ret;
}

static int dwc3_ep0_set_config(struct dwc3 *dwc, struct usb_ctrlrequest *ctrl)
{
	enum usb_device_state state = dwc->gadget.state;
	u32 cfg;
	int ret;
	u32 reg;

	dwc->start_config_issued = false;
	cfg = le16_to_cpu(ctrl->wValue);

	switch (state) {
	case USB_STATE_DEFAULT:
		return -EINVAL;
		break;

	case USB_STATE_ADDRESS:
		ret = dwc3_ep0_delegate_req(dwc, ctrl);
		/* if the cfg matches and the cfg is non zero */
		if (cfg && (!ret || (ret == USB_GADGET_DELAYED_STATUS))) {
			usb_gadget_set_state(&dwc->gadget,
					USB_STATE_CONFIGURED);

			/*
			 * Enable transition to U1/U2 state when
			 * nothing is pending from application.
			 */
			reg = dwc3_readl(dwc->regs, DWC3_DCTL);
			reg |= (DWC3_DCTL_ACCEPTU1ENA | DWC3_DCTL_ACCEPTU2ENA);
			dwc3_writel(dwc->regs, DWC3_DCTL, reg);

			dwc->resize_fifos = true;
			dev_dbg(dwc->dev, "resize fifos flag SET\n");
		}
		break;

	case USB_STATE_CONFIGURED:
		ret = dwc3_ep0_delegate_req(dwc, ctrl);
		if (!cfg)
			usb_gadget_set_state(&dwc->gadget,
					USB_STATE_ADDRESS);
		break;
	default:
		ret = -EINVAL;
	}
	return ret;
}

static void dwc3_ep0_set_sel_cmpl(struct usb_ep *ep, struct usb_request *req)
{
	struct dwc3_ep	*dep = to_dwc3_ep(ep);
	struct dwc3	*dwc = dep->dwc;

	u32		param = 0;
	u32		reg;

	struct timing {
		u8	u1sel;
		u8	u1pel;
		u16	u2sel;
		u16	u2pel;
	} __packed timing;

	int		ret;

	memcpy(&timing, req->buf, sizeof(timing));

	dwc->u1sel = timing.u1sel;
	dwc->u1pel = timing.u1pel;
	dwc->u2sel = le16_to_cpu(timing.u2sel);
	dwc->u2pel = le16_to_cpu(timing.u2pel);

	reg = dwc3_readl(dwc->regs, DWC3_DCTL);
	if (reg & DWC3_DCTL_INITU2ENA)
		param = dwc->u2pel;
	if (reg & DWC3_DCTL_INITU1ENA)
		param = dwc->u1pel;

	/*
	 * According to Synopsys Databook, if parameter is
	 * greater than 125, a value of zero should be
	 * programmed in the register.
	 */
	if (param > 125)
		param = 0;

	/* now that we have the time, issue DGCMD Set Sel */
	ret = dwc3_send_gadget_generic_command(dwc,
			DWC3_DGCMD_SET_PERIODIC_PAR, param);
	WARN_ON(ret < 0);
}

static int dwc3_ep0_set_sel(struct dwc3 *dwc, struct usb_ctrlrequest *ctrl)
{
	struct dwc3_ep	*dep;
	enum usb_device_state state = dwc->gadget.state;
	u16		wLength;
	u16		wValue;

	if (state == USB_STATE_DEFAULT)
		return -EINVAL;

	wValue = le16_to_cpu(ctrl->wValue);
	wLength = le16_to_cpu(ctrl->wLength);

	if (wLength != 6) {
		dev_err(dwc->dev, "Set SEL should be 6 bytes, got %d\n",
				wLength);
		return -EINVAL;
	}

	/*
	 * To handle Set SEL we need to receive 6 bytes from Host. So let's
	 * queue a usb_request for 6 bytes.
	 *
	 * Remember, though, this controller can't handle non-wMaxPacketSize
	 * aligned transfers on the OUT direction, so we queue a request for
	 * wMaxPacketSize instead.
	 */
	dep = dwc->eps[0];
	dwc->ep0_usb_req.dep = dep;
	dwc->ep0_usb_req.request.length = dep->endpoint.maxpacket;
	dwc->ep0_usb_req.request.buf = dwc->setup_buf;
	dwc->ep0_usb_req.request.complete = dwc3_ep0_set_sel_cmpl;

	return __dwc3_gadget_ep0_queue(dep, &dwc->ep0_usb_req);
}

static int dwc3_ep0_set_isoch_delay(struct dwc3 *dwc, struct usb_ctrlrequest *ctrl)
{
	u16		wLength;
	u16		wValue;
	u16		wIndex;

	wValue = le16_to_cpu(ctrl->wValue);
	wLength = le16_to_cpu(ctrl->wLength);
	wIndex = le16_to_cpu(ctrl->wIndex);

	if (wIndex || wLength)
		return -EINVAL;

	/*
	 * REVISIT It's unclear from Databook what to do with this
	 * value. For now, just cache it.
	 */
	dwc->isoch_delay = wValue;

	return 0;
}

static int dwc3_ep0_std_request(struct dwc3 *dwc, struct usb_ctrlrequest *ctrl)
{
	int ret;

	switch (ctrl->bRequest) {
	case USB_REQ_GET_STATUS:
		dev_vdbg(dwc->dev, "USB_REQ_GET_STATUS\n");
		ret = dwc3_ep0_handle_status(dwc, ctrl);
		break;
	case USB_REQ_CLEAR_FEATURE:
		dev_vdbg(dwc->dev, "USB_REQ_CLEAR_FEATURE\n");
		ret = dwc3_ep0_handle_feature(dwc, ctrl, 0);
		break;
	case USB_REQ_SET_FEATURE:
		dev_vdbg(dwc->dev, "USB_REQ_SET_FEATURE\n");
		ret = dwc3_ep0_handle_feature(dwc, ctrl, 1);
		break;
	case USB_REQ_SET_ADDRESS:
		dev_vdbg(dwc->dev, "USB_REQ_SET_ADDRESS\n");
		ret = dwc3_ep0_set_address(dwc, ctrl);
		break;
	case USB_REQ_SET_CONFIGURATION:
		dev_vdbg(dwc->dev, "USB_REQ_SET_CONFIGURATION\n");
		ret = dwc3_ep0_set_config(dwc, ctrl);
		break;
	case USB_REQ_SET_SEL:
		dev_vdbg(dwc->dev, "USB_REQ_SET_SEL\n");
		ret = dwc3_ep0_set_sel(dwc, ctrl);
		break;
	case USB_REQ_SET_ISOCH_DELAY:
		dev_vdbg(dwc->dev, "USB_REQ_SET_ISOCH_DELAY\n");
		ret = dwc3_ep0_set_isoch_delay(dwc, ctrl);
		break;
	default:
		dev_vdbg(dwc->dev, "Forwarding to gadget driver\n");
		ret = dwc3_ep0_delegate_req(dwc, ctrl);
		break;
	};

	return ret;
}

static void dwc3_ep0_inspect_setup(struct dwc3 *dwc,
		const struct dwc3_event_depevt *event)
{
	struct usb_ctrlrequest *ctrl = dwc->ctrl_req;
	int ret = -EINVAL;
	u32 len;

	if (!dwc->gadget_driver)
		goto out;

	len = le16_to_cpu(ctrl->wLength);
	if (!len) {
		dwc->three_stage_setup = false;
		dwc->ep0_expect_in = false;
		dwc->ep0_next_event = DWC3_EP0_NRDY_STATUS;
	} else {
		dwc->three_stage_setup = true;
		dwc->ep0_expect_in = !!(ctrl->bRequestType & USB_DIR_IN);
		dwc->ep0_next_event = DWC3_EP0_NRDY_DATA;
	}

	dbg_setup(0x00, ctrl);
	if ((ctrl->bRequestType & USB_TYPE_MASK) == USB_TYPE_STANDARD)
		ret = dwc3_ep0_std_request(dwc, ctrl);
	else
		ret = dwc3_ep0_delegate_req(dwc, ctrl);

	if (ret == USB_GADGET_DELAYED_STATUS)
		dwc->delayed_status = true;

out:
	if (ret < 0) {
		dbg_event(0x0, "ERRSTAL", ret);
		dwc3_ep0_stall_and_restart(dwc);
	}
}

bool zlp_required;
static void dwc3_ep0_complete_data(struct dwc3 *dwc,
		const struct dwc3_event_depevt *event)
{
	struct dwc3_request	*r = NULL;
	struct usb_request	*ur;
	struct dwc3_trb		*trb;
	struct dwc3_ep		*ep0;
	u32			transferred;
	u32			status;
	u32			length;
	u8			epnum;

	epnum = event->endpoint_number;
	ep0 = dwc->eps[0];

	dwc->ep0_next_event = DWC3_EP0_NRDY_STATUS;

	r = next_request(&ep0->request_list);
	if (r == NULL)
		return;

	ur = &r->request;
	if ((epnum & 1) && ur->zero &&
		(ur->length % ep0->endpoint.maxpacket == 0)) {
		zlp_required = true;
		ur->zero = false;
	}

	trb = dwc->ep0_trb;

	status = DWC3_TRB_SIZE_TRBSTS(trb->size);
	if (status == DWC3_TRBSTS_SETUP_PENDING) {
		dev_dbg(dwc->dev, "Setup Pending received\n");
		zlp_required = false;

		if (r)
			dwc3_gadget_giveback(ep0, r, -ECONNRESET);

		return;
	}

	if (zlp_required)
		return;

	length = trb->size & DWC3_TRB_SIZE_MASK;

	if (dwc->ep0_bounced) {
		unsigned transfer_size = ur->length;
		unsigned maxp = ep0->endpoint.maxpacket;

		transfer_size += (maxp - (transfer_size % maxp));
		transferred = min_t(u32, ur->length,
				transfer_size - length);
		memcpy(ur->buf, dwc->ep0_bounce, transferred);
	} else {
		transferred = ur->length - length;
	}

	ur->actual += transferred;

	if ((epnum & 1) && ur->actual < ur->length) {
		/* for some reason we did not get everything out */
		dbg_event(epnum, "INDATSTAL", 0);
		dwc3_ep0_stall_and_restart(dwc);
	} else {
		/*
		 * handle the case where we have to send a zero packet. This
		 * seems to be case when req.length > maxpacket. Could it be?
		 */
		if (r)
			dwc3_gadget_giveback(ep0, r, 0);
	}
}

static void dwc3_ep0_complete_status(struct dwc3 *dwc,
		const struct dwc3_event_depevt *event)
{
	struct dwc3_request	*r;
	struct dwc3_ep		*dep;
	struct dwc3_trb		*trb;
	u32			status;

	dep = dwc->eps[0];
	trb = dwc->ep0_trb;

	if (!list_empty(&dep->request_list)) {
		r = next_request(&dep->request_list);

		dwc3_gadget_giveback(dep, r, 0);
	}

	if (dwc->test_mode) {
		int ret;

		ret = dwc3_gadget_set_test_mode(dwc, dwc->test_mode_nr);
		if (ret < 0) {
			dev_dbg(dwc->dev, "Invalid Test #%d\n",
					dwc->test_mode_nr);
			dbg_event(0x00, "INVALTEST", ret);
			dwc3_ep0_stall_and_restart(dwc);
			return;
		}
	}

	status = DWC3_TRB_SIZE_TRBSTS(trb->size);
	if (status == DWC3_TRBSTS_SETUP_PENDING)
		dev_dbg(dwc->dev, "Setup Pending received\n");

	dbg_print(dep->number, "DONE", status, "STATUS");
	dwc->ep0state = EP0_SETUP_PHASE;
	dwc3_ep0_out_start(dwc);
}

static void dwc3_ep0_xfer_complete(struct dwc3 *dwc,
			const struct dwc3_event_depevt *event)
{
	struct dwc3_ep		*dep = dwc->eps[event->endpoint_number];

	dep->flags &= ~DWC3_EP_BUSY;
	dep->resource_index = 0;
	dwc->setup_packet_pending = false;

	switch (dwc->ep0state) {
	case EP0_SETUP_PHASE:
		dev_vdbg(dwc->dev, "Inspecting Setup Bytes\n");
		dwc3_ep0_inspect_setup(dwc, event);
		break;

	case EP0_DATA_PHASE:
		dev_vdbg(dwc->dev, "Data Phase\n");
		dwc3_ep0_complete_data(dwc, event);
		break;

	case EP0_STATUS_PHASE:
		dev_vdbg(dwc->dev, "Status Phase\n");
		dwc3_ep0_complete_status(dwc, event);
		break;
	default:
		WARN(true, "UNKNOWN ep0state %d\n", dwc->ep0state);
	}
}

static void __dwc3_ep0_do_control_data(struct dwc3 *dwc,
		struct dwc3_ep *dep, struct dwc3_request *req)
{
	int			ret;

	req->direction = !!dep->number;

	if (req->request.length == 0) {
		ret = dwc3_ep0_start_trans(dwc, dep->number,
				dwc->ctrl_req_addr, 0,
				DWC3_TRBCTL_CONTROL_DATA);
	} else if (!IS_ALIGNED(req->request.length, dep->endpoint.maxpacket)
			&& (dep->number == 0)) {
		u32	transfer_size;
		u32	maxpacket;

		ret = usb_gadget_map_request(&dwc->gadget, &req->request,
				dep->number);
		if (ret) {
			dev_dbg(dwc->dev, "failed to map request\n");
			return;
		}

		WARN_ON(req->request.length > DWC3_EP0_BOUNCE_SIZE);

		maxpacket = dep->endpoint.maxpacket;
		transfer_size = roundup(req->request.length, maxpacket);

		dwc->ep0_bounced = true;

		/*
		 * REVISIT in case request length is bigger than
		 * DWC3_EP0_BOUNCE_SIZE we will need two chained
		 * TRBs to handle the transfer.
		 */
		ret = dwc3_ep0_start_trans(dwc, dep->number,
				dwc->ep0_bounce_addr, transfer_size,
				DWC3_TRBCTL_CONTROL_DATA);
	} else {
		ret = usb_gadget_map_request(&dwc->gadget, &req->request,
				dep->number);
		if (ret) {
			dev_dbg(dwc->dev, "failed to map request\n");
			return;
		}

		if (dep->number &&
			!(req->request.length % dwc->gadget.ep0->maxpacket))
			req->request.zero = true;

		ret = dwc3_ep0_start_trans(dwc, dep->number, req->request.dma,
				req->request.length, DWC3_TRBCTL_CONTROL_DATA);
	}

	dbg_queue(dep->number, &req->request, ret);
	WARN_ON(ret < 0);
}

static int dwc3_ep0_start_control_status(struct dwc3_ep *dep)
{
	struct dwc3		*dwc = dep->dwc;
	u32			type;

	type = dwc->three_stage_setup ? DWC3_TRBCTL_CONTROL_STATUS3
		: DWC3_TRBCTL_CONTROL_STATUS2;

	return dwc3_ep0_start_trans(dwc, dep->number,
			dwc->ctrl_req_addr, 0, type);
}

static void __dwc3_ep0_do_control_status(struct dwc3 *dwc, struct dwc3_ep *dep)
{
	int ret;
	if (dwc->resize_fifos) {
		dev_dbg(dwc->dev, "starting to resize fifos\n");
		dwc3_gadget_resize_tx_fifos(dwc);
		dwc->resize_fifos = 0;
	}

	ret = dwc3_ep0_start_control_status(dep);
	dbg_print(dep->number, "QUEUE", ret, "STATUS");
	WARN_ON(ret);
}

static void dwc3_ep0_do_control_status(struct dwc3 *dwc,
		const struct dwc3_event_depevt *event)
{
	struct dwc3_ep		*dep = dwc->eps[event->endpoint_number];

	__dwc3_ep0_do_control_status(dwc, dep);
}

static void dwc3_ep0_end_control_data(struct dwc3 *dwc, struct dwc3_ep *dep)
{
	struct dwc3_gadget_ep_cmd_params params;
	u32			cmd;
	int			ret;

	if (!dep->resource_index)
		return;

	cmd = DWC3_DEPCMD_ENDTRANSFER;
	cmd |= DWC3_DEPCMD_CMDIOC;
	cmd |= DWC3_DEPCMD_PARAM(dep->resource_index);
	memset(&params, 0, sizeof(params));
	ret = dwc3_send_gadget_ep_cmd(dwc, dep->number, cmd, &params);
	WARN_ON_ONCE(ret);
	dep->resource_index = 0;
}

static void dwc3_ep0_xfernotready(struct dwc3 *dwc,
		const struct dwc3_event_depevt *event)
{
	u8			epnum;
	int			ret;

	dwc->setup_packet_pending = true;
	epnum = event->endpoint_number;

	switch (event->status) {
	case DEPEVT_STATUS_CONTROL_DATA:
		dev_vdbg(dwc->dev, "Control Data\n");

		/*
		 * We already have a DATA transfer in the controller's cache,
		 * if we receive a XferNotReady(DATA) we will ignore it, unless
		 * it's for the wrong direction.
		 *
		 * In that case, we must issue END_TRANSFER command to the Data
		 * Phase we already have started and issue SetStall on the
		 * control endpoint.
		 */
		if (dwc->ep0_expect_in != event->endpoint_number) {
			struct dwc3_ep	*dep = dwc->eps[dwc->ep0_expect_in];

			dev_vdbg(dwc->dev, "Wrong direction for Data phase\n");
			dwc3_ep0_end_control_data(dwc, dep);
			dbg_event(epnum, "WRONGDR", 0);
			dwc3_ep0_stall_and_restart(dwc);
			return;
		}

		if (zlp_required) {
			zlp_required = false;
			ret = dwc3_ep0_start_trans(dwc, epnum,
					dwc->ctrl_req_addr, 0,
					DWC3_TRBCTL_CONTROL_DATA);
			dbg_event(epnum, "ZLP", ret);
			WARN_ON(ret < 0);
		}

		break;

	case DEPEVT_STATUS_CONTROL_STATUS:
		if (dwc->ep0_next_event != DWC3_EP0_NRDY_STATUS)
			return;

		dev_vdbg(dwc->dev, "Control Status\n");

		zlp_required = false;
		dwc->ep0state = EP0_STATUS_PHASE;

		if (dwc->delayed_status &&
				list_empty(&dwc->eps[0]->request_list)) {
			WARN_ON_ONCE(event->endpoint_number != 1);
			dev_vdbg(dwc->dev, "Mass Storage delayed status\n");
			return;
		}
		dwc->delayed_status = false;

		dwc3_ep0_do_control_status(dwc, event);
	}
}

void dwc3_ep0_interrupt(struct dwc3 *dwc,
		const struct dwc3_event_depevt *event)
{
	u8			epnum = event->endpoint_number;

	dev_dbg(dwc->dev, "%s while ep%d%s in state '%s'\n",
			dwc3_ep_event_string(event->endpoint_event),
			epnum >> 1, (epnum & 1) ? "in" : "out",
			dwc3_ep0_state_string(dwc->ep0state));

	switch (event->endpoint_event) {
	case DWC3_DEPEVT_XFERCOMPLETE:
		dwc3_ep0_xfer_complete(dwc, event);
		break;

	case DWC3_DEPEVT_XFERNOTREADY:
		dwc3_ep0_xfernotready(dwc, event);
		break;

	case DWC3_DEPEVT_XFERINPROGRESS:
	case DWC3_DEPEVT_RXTXFIFOEVT:
	case DWC3_DEPEVT_STREAMEVT:
	case DWC3_DEPEVT_EPCMDCMPLT:
		break;
	}
}<|MERGE_RESOLUTION|>--- conflicted
+++ resolved
@@ -480,15 +480,8 @@
 			dep = dwc3_wIndex_to_dep(dwc, wIndex);
 			if (!dep)
 				return -EINVAL;
-<<<<<<< HEAD
-
-			if (!set && (dep->flags & DWC3_EP_WEDGE))
-				return 0;
-
-=======
 			if (set == 0 && (dep->flags & DWC3_EP_WEDGE))
 				break;
->>>>>>> 020abbc9
 			ret = __dwc3_gadget_ep_set_halt(dep, set);
 			if (ret)
 				return -EINVAL;
