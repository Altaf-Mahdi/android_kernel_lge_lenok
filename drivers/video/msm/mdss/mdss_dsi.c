--- conflicted
+++ resolved
@@ -525,196 +525,6 @@
 
 void mdss_dsi_reset(struct mdss_dsi_ctrl_pdata *ctrl)
 {
-<<<<<<< HEAD
-	int ret = 0;
-	struct mdss_panel_data *pdata = NULL;
-	struct mipi_panel_info *pinfo = NULL;
-	u32 lane_status = 0;
-	u32 active_lanes = 0;
-
-	if (!ctrl_pdata) {
-		pr_err("%s: invalid input\n", __func__);
-		return -EINVAL;
-	}
-
-	pdata = &ctrl_pdata->panel_data;
-	if (!pdata) {
-		pr_err("%s: Invalid panel data\n", __func__);
-		return -EINVAL;
-	}
-	pinfo = &pdata->panel_info.mipi;
-
-	if (!__mdss_dsi_ulps_feature_enabled(pdata)) {
-		pr_debug("%s: ULPS feature not supported. enable=%d\n",
-			__func__, enable);
-		return -ENOTSUPP;
-	}
-
-	mutex_lock(&ctrl_pdata->ulps_lock);
-
-	/*
-	 * ulps_ref_count: holds ulps states supporting nested ulps control
-	 * (initial: 1 -> ulps disabled)
-	 * 0: ulps enabled...
-	 * >= 1: ulps disabled
-	 */
-
-	if (enable && ctrl_pdata->ulps_ref_count < 1) {
-		pr_err("%s: Try to enable ulps which has not been disabled"
-			"count = %d\n", __func__, ctrl_pdata->ulps_ref_count);
-		mutex_unlock(&ctrl_pdata->ulps_lock);
-		return -EINVAL;
-	}
-
-	if (enable)
-		ctrl_pdata->ulps_ref_count--;
-	else
-		ctrl_pdata->ulps_ref_count++;
-
-	if (enable && ctrl_pdata->ulps_ref_count == 0) {
-		/* No need to configure ULPS mode when entering suspend state */
-		if (!pdata->panel_info.panel_power_on) {
-			pr_warn("%s: panel off. returning\n", __func__);
-			mutex_unlock(&ctrl_pdata->ulps_lock);
-			return 0;
-		}
-
-		if (__mdss_dsi_clk_enabled(ctrl_pdata, DSI_LINK_CLKS)) {
-			pr_err("%s: cannot enter ulps mode if dsi clocks are on\n",
-				__func__);
-			ret = -EPERM;
-			goto error;
-		}
-
-		ret = mdss_dsi_clk_ctrl(ctrl_pdata, DSI_ALL_CLKS, 1);
-		if (ret) {
-			pr_err("%s: Failed to enable clocks. rc=%d\n",
-				__func__, ret);
-			goto error;
-		}
-
-		/*
-		 * ULPS Entry Request.
-		 * Wait for a short duration to ensure that the lanes
-		 * enter ULP state.
-		 */
-		MIPI_OUTP(ctrl_pdata->ctrl_base + 0x0AC, 0x01F);
-		usleep(100);
-
-		/* Check to make sure that all active data lanes are in ULPS */
-		if (pinfo->data_lane3)
-			active_lanes |= BIT(11);
-		if (pinfo->data_lane2)
-			active_lanes |= BIT(10);
-		if (pinfo->data_lane1)
-			active_lanes |= BIT(9);
-		if (pinfo->data_lane0)
-			active_lanes |= BIT(8);
-		active_lanes |= BIT(12); /* clock lane */
-		lane_status = MIPI_INP(ctrl_pdata->ctrl_base + 0xA8);
-		if (lane_status & active_lanes) {
-			pr_err("%s: ULPS entry req failed. Lane status=0x%08x\n",
-				__func__, lane_status);
-			ret = -EINVAL;
-			mdss_dsi_clk_ctrl(ctrl_pdata, DSI_ALL_CLKS, 0);
-			goto error;
-		}
-
-		mdss_dsi_clk_ctrl(ctrl_pdata, DSI_LINK_CLKS, 0);
-
-		/* Enable MMSS DSI Clamps */
-		MIPI_OUTP(ctrl_pdata->mmss_misc_io.base + 0x14, 0x3FF);
-		MIPI_OUTP(ctrl_pdata->mmss_misc_io.base + 0x14, 0x83FF);
-
-		wmb();
-
-		MIPI_OUTP(ctrl_pdata->mmss_misc_io.base + 0x108, 0x1);
-		/* disable DSI controller */
-		mdss_dsi_controller_cfg(0, pdata);
-
-		mdss_dsi_clk_ctrl(ctrl_pdata, DSI_BUS_CLKS, 0);
-		ctrl_pdata->ulps = true;
-	} else if (!enable && ctrl_pdata->ulps_ref_count == 1) {
-		ret = mdss_dsi_clk_ctrl(ctrl_pdata, DSI_BUS_CLKS, 1);
-		if (ret) {
-			pr_err("%s: Failed to enable bus clocks. rc=%d\n",
-				__func__, ret);
-			goto error;
-		}
-
-		MIPI_OUTP(ctrl_pdata->mmss_misc_io.base + 0x108, 0x0);
-		mdss_dsi_phy_init(pdata);
-
-		__mdss_dsi_ctrl_setup(pdata);
-
-		/*
-		 * ULPS Entry Request. This is needed because, after power
-		 * collapse and reset, the DSI controller resets back to
-		 * idle state and not ULPS.
-		 * Wait for a short duration to ensure that the lanes
-		 * enter ULP state.
-		 */
-		MIPI_OUTP(ctrl_pdata->ctrl_base + 0x0AC, 0x01F);
-		usleep(100);
-
-		/* Disable MMSS DSI Clamps */
-		MIPI_OUTP(ctrl_pdata->mmss_misc_io.base + 0x14, 0x3FF);
-		MIPI_OUTP(ctrl_pdata->mmss_misc_io.base + 0x14, 0x0);
-
-		ret = mdss_dsi_clk_ctrl(ctrl_pdata, DSI_LINK_CLKS, 1);
-		if (ret) {
-			pr_err("%s: Failed to enable link clocks. rc=%d\n",
-				__func__, ret);
-			mdss_dsi_clk_ctrl(ctrl_pdata, DSI_BUS_CLKS, 0);
-			goto error;
-		}
-
-		/*
-		 * ULPS Exit Request
-		 * Hardware requirement is to wait for at least 1ms
-		 */
-		MIPI_OUTP(ctrl_pdata->ctrl_base + 0x0AC, 0x1F00);
-		usleep(1000);
-		MIPI_OUTP(ctrl_pdata->ctrl_base + 0x0AC, 0x0);
-
-		/*
-		 * Wait for a short duration before enabling
-		 * data transmission
-		 */
-		usleep(100);
-
-		lane_status = MIPI_INP(ctrl_pdata->ctrl_base + 0xA8);
-		mdss_dsi_sw_reset(pdata);
-		mdss_dsi_host_init(pdata);
-		mdss_dsi_op_mode_config(pdata->panel_info.mipi.mode,
-			pdata);
-		mdss_dsi_clk_ctrl(ctrl_pdata, DSI_LINK_CLKS, 0);
-		mdss_dsi_clk_ctrl(ctrl_pdata, DSI_BUS_CLKS, 0);
-		ctrl_pdata->ulps = false;
-	}
-
-	pr_debug("%s: DSI lane status = 0x%08x. Ulps %s\n", __func__,
-		lane_status, enable ? "enabled" : "disabled");
-
-	mutex_unlock(&ctrl_pdata->ulps_lock);
-	return 0;
-
-error:
-	if (enable)
-		ctrl_pdata->ulps_ref_count++;
-	else
-		ctrl_pdata->ulps_ref_count--;
-
-	mutex_unlock(&ctrl_pdata->ulps_lock);
-
-	return ret;
-}
-
-int mdss_dsi_ulps_config(struct mdss_dsi_ctrl_pdata *ctrl, int enable)
-{
-	int rc;
-	struct mdss_dsi_ctrl_pdata *mctrl = NULL;
-=======
 	struct mdss_panel_data *pdata = &ctrl->panel_data;
 
 	pr_debug("%s: called for ctrl%d\n", __func__, ctrl->ndx);
@@ -730,7 +540,6 @@
 {
 	int ret = 0;
 	struct mdss_panel_info *pinfo = &(ctrl_pdata->panel_data.panel_info);
->>>>>>> 6b6cff37
 
 	if (mode == DSI_CMD_MODE) {
 		pinfo->mipi.mode = DSI_CMD_MODE;
@@ -744,34 +553,12 @@
 		pinfo->mipi.hw_vsync_mode = 0;
 	}
 
-<<<<<<< HEAD
-	if (mdss_dsi_is_slave_ctrl(ctrl)) {
-		mctrl = mdss_dsi_get_master_ctrl();
-		if (!mctrl) {
-			pr_err("%s: Unable to get master control\n", __func__);
-			return -EINVAL;
-		}
-	}
-
-	if (mctrl) {
-		pr_debug("%s: configuring ulps (%s) for master ctrl%d\n",
-			__func__, (enable ? "on" : "off"), ctrl->ndx);
-		rc = mdss_dsi_ulps_config_sub(mctrl, enable);
-		if (rc)
-			return rc;
-	}
-
-	pr_debug("%s: configuring ulps (%s) for ctrl%d\n",
-		__func__, (enable ? "on" : "off"), ctrl->ndx);
-	return mdss_dsi_ulps_config_sub(ctrl, enable);
-=======
 	ctrl_pdata->panel_mode = pinfo->mipi.mode;
 	mdss_panel_get_dst_fmt(pinfo->bpp, pinfo->mipi.mode,
 			pinfo->mipi.pixel_packing, &(pinfo->mipi.dst_format));
 	pinfo->cont_splash_enabled = 0;
 
 	return ret;
->>>>>>> 6b6cff37
 }
 
 int mdss_dsi_on(struct mdss_panel_data *pdata)
@@ -800,41 +587,12 @@
 	pinfo = &pdata->panel_info;
 	mipi = &pdata->panel_info.mipi;
 
-	mutex_lock(&ctrl_pdata->ulps_lock);
-
 	ret = mdss_dsi_panel_power_on(pdata, 1);
 	if (ret) {
 		pr_err("%s:Panel power on failed. rc=%d\n", __func__, ret);
-		goto exit;
-	}
-
-<<<<<<< HEAD
-	ret = mdss_dsi_clk_ctrl(ctrl_pdata, DSI_BUS_CLKS, 1);
-	if (ret) {
-		pr_err("%s: failed to enable bus clocks. rc=%d\n", __func__,
-			ret);
-		ret = mdss_dsi_panel_power_on(pdata, 0);
-		if (ret) {
-			pr_err("%s: Panel reset failed. rc=%d\n",
-					__func__, ret);
-			goto exit;
-		}
-		pdata->panel_info.panel_power_on = 0;
-		goto exit;
-	}
-	pdata->panel_info.panel_power_on = 1;
-
-	mdss_dsi_phy_sw_reset((ctrl_pdata->ctrl_base));
-	mdss_dsi_phy_init(pdata);
-	mdss_dsi_clk_ctrl(ctrl_pdata, DSI_BUS_CLKS, 0);
-
-	mdss_dsi_clk_ctrl(ctrl_pdata, DSI_ALL_CLKS, 1);
-
-	__mdss_dsi_ctrl_setup(pdata);
-	mdss_dsi_sw_reset(pdata);
-	mdss_dsi_host_init(pdata);
-
-=======
+		return ret;
+	}
+
 	/*
 	 * Enable DSI clocks.
 	 * This is also enable the DSI core power block and reset/setup
@@ -843,7 +601,6 @@
 	mdss_dsi_clk_ctrl(ctrl_pdata, DSI_ALL_CLKS, 1);
 	pdata->panel_info.panel_power_on = 1;
 
->>>>>>> 6b6cff37
 	/*
 	 * Issue hardware reset line after enabling the DSI clocks and data
 	 * data lanes for LP11 init
@@ -868,15 +625,9 @@
 
 	if (pdata->panel_info.type == MIPI_CMD_PANEL)
 		mdss_dsi_clk_ctrl(ctrl_pdata, DSI_ALL_CLKS, 0);
-<<<<<<< HEAD
-
-exit:
-	mutex_unlock(&ctrl_pdata->ulps_lock);
-=======
->>>>>>> 6b6cff37
 
 	pr_debug("%s-:\n", __func__);
-	return ret;
+	return 0;
 }
 
 static int mdss_dsi_pinctrl_set_state(
@@ -967,12 +718,10 @@
 		mipi->vsync_enable && mipi->hw_vsync_mode)
 		mdss_dsi_set_tear_on(ctrl_pdata);
 
-<<<<<<< HEAD
 	ctrl_pdata->blanked = false;
-=======
+
 error:
 	mdss_dsi_clk_ctrl(ctrl_pdata, DSI_ALL_CLKS, 0);
->>>>>>> 6b6cff37
 	pr_debug("%s-:\n", __func__);
 
 	return ret;
@@ -1031,12 +780,10 @@
 		ctrl_pdata->ctrl_state &= ~CTRL_STATE_PANEL_INIT;
 	}
 
-<<<<<<< HEAD
 	ctrl_pdata->blanked = true;
-=======
+	
 error:
 	mdss_dsi_clk_ctrl(ctrl_pdata, DSI_ALL_CLKS, 0);
->>>>>>> 6b6cff37
 	pr_debug("%s-:End\n", __func__);
 	return ret;
 }
@@ -1216,34 +963,6 @@
 			}
 
 		} else {
-<<<<<<< HEAD
-			rc = mdss_dsi_clk_div_config
-				(&ctrl_pdata->panel_data.panel_info, new_fps);
-			if (rc) {
-				pr_err("%s: unable to initialize the clk dividers\n",
-								__func__);
-				return rc;
-			}
-			ctrl_pdata->pclk_rate =
-				pdata->panel_info.mipi.dsi_pclk_rate;
-			ctrl_pdata->byte_clk_rate =
-				pdata->panel_info.clk_rate / 8;
-
-			if (pdata->panel_info.dfps_update
-					== DFPS_IMMEDIATE_CLK_UPDATE_MODE) {
-				dsi_ctrl = MIPI_INP((ctrl_pdata->ctrl_base) +
-						    0x0004);
-				pdata->panel_info.mipi.frame_rate = new_fps;
-				dsi_ctrl &= ~0x2;
-				MIPI_OUTP((ctrl_pdata->ctrl_base) + 0x0004,
-								dsi_ctrl);
-				mdss_dsi_controller_cfg(true, pdata);
-				mdss_dsi_clk_ctrl(ctrl_pdata, DSI_ALL_CLKS, 0);
-				mdss_dsi_clk_ctrl(ctrl_pdata, DSI_ALL_CLKS, 1);
-				dsi_ctrl |= 0x2;
-				MIPI_OUTP((ctrl_pdata->ctrl_base) + 0x0004,
-								dsi_ctrl);
-=======
 			rc = __mdss_dsi_dfps_update_clks(pdata, new_fps);
 			if (!rc && sctrl_pdata) {
 				pr_debug("%s Updating slave ctrl DFPS\n",
@@ -1251,7 +970,6 @@
 				rc = __mdss_dsi_dfps_update_clks(
 						&sctrl_pdata->panel_data,
 						new_fps);
->>>>>>> 6b6cff37
 			}
 		}
 	} else {
@@ -1641,9 +1359,6 @@
 
 	cmd_cfg_cont_splash = mdss_panel_get_boot_cfg() ? true : false;
 
-	mutex_init(&ctrl_pdata->ulps_lock);
-	ctrl_pdata->ulps_ref_count = 1;	/* default: 1 -> ulps disable */
-
 	rc = mdss_dsi_panel_init(dsi_pan_node, ctrl_pdata, cmd_cfg_cont_splash);
 	if (rc) {
 		pr_err("%s: dsi panel init failed\n", __func__);
@@ -1721,12 +1436,10 @@
 		return -ENODEV;
 	}
 
-	mutex_lock(&ctrl_pdata->suspend_mutex);
 	if (!ctrl_pdata->blanked) {
 		pr_debug("%s: set low fps mode on\n", __func__);
 		mdss_dsi_panel_low_fps_mode(ctrl_pdata, 1);
 	}
-	mutex_unlock(&ctrl_pdata->suspend_mutex);
 	return 0;
 }
 
@@ -1746,12 +1459,10 @@
 		return;
 	}
 
-	mutex_lock(&ctrl_pdata->suspend_mutex);
 	if (!ctrl_pdata->blanked) {
 		pr_debug("%s: set low fps mode off\n", __func__);
 		mdss_dsi_panel_low_fps_mode(ctrl_pdata, 0);
 	}
-	mutex_unlock(&ctrl_pdata->suspend_mutex);
 }
 
 struct device dsi_dev;
