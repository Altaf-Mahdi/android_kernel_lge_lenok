--- conflicted
+++ resolved
@@ -256,14 +256,8 @@
 	DSI_CTRL_MAX,
 };
 
-<<<<<<< HEAD
-/* DSI controller #0 is always treated as a master in broadcast mode */
-#define DSI_CTRL_MASTER		DSI_CTRL_0
-#define DSI_CTRL_SLAVE		DSI_CTRL_1
-=======
 #define DSI_CTRL_LEFT		DSI_CTRL_0
 #define DSI_CTRL_RIGHT		DSI_CTRL_1
->>>>>>> 6b6cff37
 
 #define DSI_BUS_CLKS	BIT(0)
 #define DSI_LINK_CLKS	BIT(1)
@@ -312,18 +306,15 @@
 	int bklt_max;
 	int new_fps;
 	int pwm_enabled;
-<<<<<<< HEAD
 	int idle;
 	bool bklt_off;
 	bool blanked;
-=======
 	bool panel_bias_vreg;
 
 	bool cmd_sync_wait_broadcast;
 	bool cmd_sync_wait_trigger;
 
 	struct mdss_rect roi;
->>>>>>> 6b6cff37
 	struct pwm_device *pwm_bl;
 	struct dsi_drv_cm_data shared_pdata;
 	u32 pclk_rate;
@@ -359,18 +350,12 @@
 	int mdp_busy;
 	struct mutex mutex;
 	struct mutex cmd_mutex;
-	struct mutex suspend_mutex;
 
 	u32 ulps_clamp_ctrl_off;
 	u32 ulps_phyrst_ctrl_off;
 	bool ulps;
-<<<<<<< HEAD
-	struct mutex ulps_lock;
-	unsigned int ulps_ref_count;
-=======
 	bool core_power;
 	bool mmss_clamp;
->>>>>>> 6b6cff37
 
 	struct dsi_buf tx_buf;
 	struct dsi_buf rx_buf;
@@ -379,10 +364,9 @@
 
 	struct dsi_pinctrl_res pin_res;
 
-<<<<<<< HEAD
 	struct work_struct idle_on_work;
 	struct wake_lock idle_on_wakelock;
-=======
+
 	unsigned long dma_size;
 	dma_addr_t dma_addr;
 	bool cmd_cfg_restore;
@@ -396,7 +380,6 @@
 	struct notifier_block fb_notifier;
 	struct delayed_work check_status;
 	struct msm_fb_data_type *mfd;
->>>>>>> 6b6cff37
 };
 
 int dsi_panel_device_register(struct device_node *pan_node,
@@ -450,58 +433,19 @@
 int mdss_dsi_cmdlist_commit(struct mdss_dsi_ctrl_pdata *ctrl, int from_mdp);
 void mdss_dsi_cmdlist_kickoff(int intf);
 int mdss_dsi_bta_status_check(struct mdss_dsi_ctrl_pdata *ctrl);
-<<<<<<< HEAD
-bool __mdss_dsi_clk_enabled(struct mdss_dsi_ctrl_pdata *ctrl, u8 clk_type);
-int mdss_dsi_ulps_config(struct mdss_dsi_ctrl_pdata *ctrl, int enable);
-=======
 int mdss_dsi_reg_status_check(struct mdss_dsi_ctrl_pdata *ctrl);
 bool __mdss_dsi_clk_enabled(struct mdss_dsi_ctrl_pdata *ctrl, u8 clk_type);
 void mdss_dsi_reset(struct mdss_dsi_ctrl_pdata *ctrl);
 void mdss_dsi_ctrl_setup(struct mdss_panel_data *pdata);
 void mdss_dsi_dln0_phy_err(struct mdss_dsi_ctrl_pdata *ctrl);
->>>>>>> 6b6cff37
 
 int mdss_dsi_panel_init(struct device_node *node,
 		struct mdss_dsi_ctrl_pdata *ctrl_pdata,
 		bool cmd_cfg_cont_splash);
-<<<<<<< HEAD
+
 void mdss_dsi_panel_low_fps_mode(struct mdss_dsi_ctrl_pdata *ctrl, int enable);
 int mdss_dsi_panel_get_height(void);
 
-static inline bool mdss_dsi_broadcast_mode_enabled(void)
-{
-	return ctrl_list[DSI_CTRL_MASTER]->shared_pdata.broadcast_enable &&
-		ctrl_list[DSI_CTRL_SLAVE] &&
-		ctrl_list[DSI_CTRL_SLAVE]->shared_pdata.broadcast_enable;
-}
-
-static inline struct mdss_dsi_ctrl_pdata *mdss_dsi_get_master_ctrl(void)
-{
-	if (mdss_dsi_broadcast_mode_enabled())
-		return ctrl_list[DSI_CTRL_MASTER];
-	else
-		return NULL;
-}
-
-static inline struct mdss_dsi_ctrl_pdata *mdss_dsi_get_slave_ctrl(void)
-{
-	if (mdss_dsi_broadcast_mode_enabled())
-		return ctrl_list[DSI_CTRL_SLAVE];
-	else
-		return NULL;
-}
-
-static inline bool mdss_dsi_is_master_ctrl(struct mdss_dsi_ctrl_pdata *ctrl)
-{
-	return mdss_dsi_broadcast_mode_enabled() &&
-		(ctrl->ndx == DSI_CTRL_MASTER);
-}
-
-static inline bool mdss_dsi_is_slave_ctrl(struct mdss_dsi_ctrl_pdata *ctrl)
-{
-	return mdss_dsi_broadcast_mode_enabled() &&
-		(ctrl->ndx == DSI_CTRL_SLAVE);
-=======
 int mdss_panel_get_dst_fmt(u32 bpp, char mipi_mode, u32 pixel_packing,
 				char *dst_format);
 
@@ -557,7 +501,7 @@
 		return ctrl_list[DSI_CTRL_LEFT];
 
 	return ctrl_list[DSI_CTRL_RIGHT];
->>>>>>> 6b6cff37
+
 }
 
 static inline struct mdss_dsi_ctrl_pdata *mdss_dsi_get_ctrl_by_index(int ndx)
@@ -567,8 +511,6 @@
 
 	return ctrl_list[ndx];
 }
-<<<<<<< HEAD
-=======
 
 static inline bool mdss_dsi_ulps_feature_enabled(
 	struct mdss_panel_data *pdata)
@@ -576,5 +518,4 @@
 	return pdata->panel_info.ulps_feature_enabled;
 }
 
->>>>>>> 6b6cff37
 #endif /* MDSS_DSI_H */