/*
 * kernel/power/suspend.c - Suspend to RAM and standby functionality.
 *
 * Copyright (c) 2003 Patrick Mochel
 * Copyright (c) 2003 Open Source Development Lab
 * Copyright (c) 2009 Rafael J. Wysocki <rjw@sisk.pl>, Novell Inc.
 *
 * This file is released under the GPLv2.
 */

#include <linux/string.h>
#include <linux/delay.h>
#include <linux/errno.h>
#include <linux/init.h>
#include <linux/console.h>
#include <linux/cpu.h>
#include <linux/syscalls.h>
#include <linux/gfp.h>
#include <linux/io.h>
#include <linux/kernel.h>
#include <linux/list.h>
#include <linux/mm.h>
#include <linux/slab.h>
#include <linux/export.h>
#include <linux/suspend.h>
#include <linux/syscore_ops.h>
#include <linux/ftrace.h>
#include <linux/rtc.h>
#include <linux/wakeup_reason.h>
#include <linux/partialresume.h>
#include <trace/events/power.h>
#include <linux/wakeup_reason.h>

#include "power.h"

<<<<<<< HEAD
/* How long partial resume will wait for getting wakeup reasons.
 * This value needs to tune when applying partial resume to more drivers.
 */
#define WAKEUP_REASON_TIMEOUT 0

const char *const pm_states[PM_SUSPEND_MAX] = {
	[PM_SUSPEND_FREEZE]	= "freeze",
	[PM_SUSPEND_STANDBY]	= "standby",
	[PM_SUSPEND_MEM]	= "mem",
=======
struct pm_sleep_state pm_states[PM_SUSPEND_MAX] = {
	[PM_SUSPEND_FREEZE] = { .label = "freeze", .state = PM_SUSPEND_FREEZE },
	[PM_SUSPEND_STANDBY] = { .label = "standby", },
	[PM_SUSPEND_MEM] = { .label = "mem", },
>>>>>>> ec55e7c2
};

static const struct platform_suspend_ops *suspend_ops;

static bool need_suspend_ops(suspend_state_t state)
{
	return !!(state > PM_SUSPEND_FREEZE);
}

static DECLARE_WAIT_QUEUE_HEAD(suspend_freeze_wait_head);
static bool suspend_freeze_wake;

static void freeze_begin(void)
{
	suspend_freeze_wake = false;
}

static void freeze_enter(void)
{
	wait_event(suspend_freeze_wait_head, suspend_freeze_wake);
}

void freeze_wake(void)
{
	suspend_freeze_wake = true;
	wake_up(&suspend_freeze_wait_head);
}
EXPORT_SYMBOL_GPL(freeze_wake);

static bool valid_state(suspend_state_t state)
{
	/*
	 * PM_SUSPEND_STANDBY and PM_SUSPEND_MEM states need low level
	 * support and need to be valid to the low level
	 * implementation, no valid callback implies that none are valid.
	 */
	return suspend_ops && suspend_ops->valid && suspend_ops->valid(state);
}

/**
 * suspend_set_ops - Set the global suspend method table.
 * @ops: Suspend operations to use.
 */
void suspend_set_ops(const struct platform_suspend_ops *ops)
{
	suspend_state_t i;

	lock_system_sleep();

	suspend_ops = ops;
	for (i = PM_SUSPEND_STANDBY; i <= PM_SUSPEND_MEM; i++)
		pm_states[i].state = valid_state(i) ? i : 0;

	unlock_system_sleep();
}
EXPORT_SYMBOL_GPL(suspend_set_ops);

/**
 * suspend_valid_only_mem - Generic memory-only valid callback.
 *
 * Platform drivers that implement mem suspend only and only need to check for
 * that in their .valid() callback can use this instead of rolling their own
 * .valid() callback.
 */
int suspend_valid_only_mem(suspend_state_t state)
{
	return state == PM_SUSPEND_MEM;
}
EXPORT_SYMBOL_GPL(suspend_valid_only_mem);

static int suspend_test(int level)
{
#ifdef CONFIG_PM_DEBUG
	if (pm_test_level == level) {
		printk(KERN_INFO "suspend debug: Waiting for 5 seconds.\n");
		mdelay(5000);
		return 1;
	}
#endif /* !CONFIG_PM_DEBUG */
	return 0;
}

/**
 * suspend_prepare - Prepare for entering system sleep state.
 *
 * Common code run for every system sleep state that can be entered (except for
 * hibernation).  Run suspend notifiers, allocate the "suspend" console and
 * freeze processes.
 */
static int suspend_prepare(suspend_state_t state)
{
	int error;

	if (need_suspend_ops(state) && (!suspend_ops || !suspend_ops->enter))
		return -EPERM;

	pm_prepare_console();

	error = pm_notifier_call_chain(PM_SUSPEND_PREPARE);
	if (error)
		goto Finish;

	error = suspend_freeze_processes();
	if (!error)
		return 0;
	log_suspend_abort_reason("One or more tasks refusing to freeze");
	suspend_stats.failed_freeze++;
	dpm_save_failed_step(SUSPEND_FREEZE);
 Finish:
	pm_notifier_call_chain(PM_POST_SUSPEND);
	pm_restore_console();
	return error;
}

/* default implementation */
void __attribute__ ((weak)) arch_suspend_disable_irqs(void)
{
	local_irq_disable();
}

/* default implementation */
void __attribute__ ((weak)) arch_suspend_enable_irqs(void)
{
	local_irq_enable();
}

/**
 * suspend_enter - Make the system enter the given sleep state.
 * @state: System sleep state to enter.
 * @wakeup: Returns information that the sleep state should not be re-entered.
 *
 * This function should be called after devices have been suspended.
 */
static int suspend_enter(suspend_state_t state, bool *wakeup)
{
	char suspend_abort[MAX_SUSPEND_ABORT_LEN];
	int error, last_dev;

	if (need_suspend_ops(state) && suspend_ops->prepare) {
		error = suspend_ops->prepare();
		if (error)
			goto Platform_finish;
	}

	error = dpm_suspend_end(PMSG_SUSPEND);
	if (error) {
		last_dev = suspend_stats.last_failed_dev + REC_FAILED_NUM - 1;
		last_dev %= REC_FAILED_NUM;
		printk(KERN_ERR "PM: Some devices failed to power down\n");
		log_suspend_abort_reason("%s device failed to power down",
			suspend_stats.failed_devs[last_dev]);
		goto Platform_finish;
	}

	if (need_suspend_ops(state) && suspend_ops->prepare_late) {
		error = suspend_ops->prepare_late();
		if (error)
			goto Platform_wake;
	}

	if (suspend_test(TEST_PLATFORM))
		goto Platform_wake;

	/*
	 * PM_SUSPEND_FREEZE equals
	 * frozen processes + suspended devices + idle processors.
	 * Thus we should invoke freeze_enter() soon after
	 * all the devices are suspended.
	 */
	if (state == PM_SUSPEND_FREEZE) {
		freeze_enter();
		goto Platform_wake;
	}

	error = disable_nonboot_cpus();
	if (error || suspend_test(TEST_CPUS)) {
		log_suspend_abort_reason("Disabling non-boot cpus failed");
		goto Enable_cpus;
	}

	arch_suspend_disable_irqs();
	BUG_ON(!irqs_disabled());

	error = syscore_suspend();
	if (!error) {
		*wakeup = pm_wakeup_pending();
		if (!(suspend_test(TEST_CORE) || *wakeup)) {
			error = suspend_ops->enter(state);
			events_check_enabled = false;
		} else {
			pm_get_active_wakeup_sources(suspend_abort,
				MAX_SUSPEND_ABORT_LEN);
			log_suspend_abort_reason(suspend_abort);
		}

		start_logging_wakeup_reasons();
		syscore_resume();
	}

	arch_suspend_enable_irqs();
	BUG_ON(irqs_disabled());

 Enable_cpus:
	enable_nonboot_cpus();

 Platform_wake:
	if (need_suspend_ops(state) && suspend_ops->wake)
		suspend_ops->wake();

	dpm_resume_start(PMSG_RESUME);

 Platform_finish:
	if (need_suspend_ops(state) && suspend_ops->finish)
		suspend_ops->finish();

	return error;
}

#ifdef CONFIG_PARTIALRESUME
static bool suspend_again(bool *drivers_resumed)
{
	const struct list_head *irqs;
	struct list_head unfinished;

	*drivers_resumed = false;

	/* If a platform suspend_again handler is defined, when it decides to
	 * not suspend again, this takes precedence over drivers.  If a
	 * platform's suspend_again callback returns true, then we proceed to
	 * check the drivers as well.
	 */
	if (suspend_ops->suspend_again && !suspend_ops->suspend_again())
		return false;

	/* TODO: resume only the drivers associated with the wakeup interrupts!
	 */
	dpm_resume_end(PMSG_RESUME);
	*drivers_resumed = true;

	/* Thaw kernel threads opportunistically, to allow get_wakeup_reasons
	 * to block while the wakeup interrupt list is being assembled.  Calls
	 * schedule() internally.
	 */
	thaw_kernel_threads();

	/* Look for a match between the wakeup reasons and the registered
	 * callbacks.  Don't bother thawing the kernel threads if a match is
	 * not found.
         */
	irqs = get_wakeup_reasons(WAKEUP_REASON_TIMEOUT, &unfinished);
	if (!suspend_again_match(irqs, &unfinished))
		return false;

	if (suspend_again_consensus() &&
		       !freeze_kernel_threads()) {
		clear_wakeup_reasons();
		*drivers_resumed = false;
		if (dpm_suspend_start(PMSG_SUSPEND)) {
			printk(KERN_ERR "PM: Some devices failed to suspend\n");
			log_suspend_abort_reason("Some devices failed to suspend");
			if (suspend_ops->recover)
				suspend_ops->recover();
			return false;
		}
		return true;
	}

	return false;
}
#else
static __always_inline bool
suspend_again(bool *drivers_resumed __attribute__((unused)))
{
	return suspend_ops->suspend_again && suspend_ops->suspend_again();
}
#endif /* CONFIG_PARTIALRESUME */

/**
 * suspend_devices_and_enter - Suspend devices and enter system sleep state.
 * @state: System sleep state to enter.
 */
int suspend_devices_and_enter(suspend_state_t state)
{
	int error;
	bool wakeup = false;
	bool resumed = false;

	if (need_suspend_ops(state) && !suspend_ops)
		return -ENOSYS;

	trace_machine_suspend(state);
	if (need_suspend_ops(state) && suspend_ops->begin) {
		error = suspend_ops->begin(state);
		if (error)
			goto Close;
	}
	suspend_console();
	ftrace_stop();
	suspend_test_start();
	error = dpm_suspend_start(PMSG_SUSPEND);
	if (error) {
		printk(KERN_ERR "PM: Some devices failed to suspend\n");
		log_suspend_abort_reason("Some devices failed to suspend");
		goto Recover_platform;
	}
	suspend_test_finish("suspend devices");
	if (suspend_test(TEST_DEVICES))
		goto Recover_platform;

	do {
		error = suspend_enter(state, &wakeup);
	} while (!error && !wakeup && need_suspend_ops(state) && suspend_again(&resumed));

 Resume_devices:
	suspend_test_start();
	if (!resumed)
		dpm_resume_end(PMSG_RESUME);
	suspend_test_finish("resume devices");
	ftrace_start();
	resume_console();
 Close:
	if (need_suspend_ops(state) && suspend_ops->end)
		suspend_ops->end();
	trace_machine_suspend(PWR_EVENT_EXIT);
	return error;

 Recover_platform:
	if (need_suspend_ops(state) && suspend_ops->recover)
		suspend_ops->recover();
	goto Resume_devices;
}

/**
 * suspend_finish - Clean up before finishing the suspend sequence.
 *
 * Call platform code to clean up, restart processes, and free the console that
 * we've allocated. This routine is not called for hibernation.
 */
static void suspend_finish(void)
{
	suspend_thaw_processes();
	pm_notifier_call_chain(PM_POST_SUSPEND);
	pm_restore_console();
}

/**
 * enter_state - Do common work needed to enter system sleep state.
 * @state: System sleep state to enter.
 *
 * Make sure that no one else is trying to put the system into a sleep state.
 * Fail if that's not the case.  Otherwise, prepare for system suspend, make the
 * system enter the given sleep state and clean up after wakeup.
 */
static int enter_state(suspend_state_t state)
{
	int error;

	if (state == PM_SUSPEND_FREEZE) {
#ifdef CONFIG_PM_DEBUG
		if (pm_test_level != TEST_NONE && pm_test_level <= TEST_CPUS) {
			pr_warning("PM: Unsupported test mode for freeze state,"
				   "please choose none/freezer/devices/platform.\n");
			return -EAGAIN;
		}
#endif
	} else if (!valid_state(state)) {
		return -EINVAL;
	}
	if (!mutex_trylock(&pm_mutex))
		return -EBUSY;

	if (state == PM_SUSPEND_FREEZE)
		freeze_begin();

	printk(KERN_INFO "PM: Syncing filesystems ... ");
	sys_sync();
	printk("done.\n");

	pr_debug("PM: Preparing system for %s sleep\n", pm_states[state].label);
	error = suspend_prepare(state);
	if (error)
		goto Unlock;

	if (suspend_test(TEST_FREEZER))
		goto Finish;

	pr_debug("PM: Entering %s sleep\n", pm_states[state].label);
	pm_restrict_gfp_mask();
	error = suspend_devices_and_enter(state);
	pm_restore_gfp_mask();

 Finish:
	pr_debug("PM: Finishing wakeup.\n");
	suspend_finish();
 Unlock:
	mutex_unlock(&pm_mutex);
	return error;
}

static void pm_suspend_marker(char *annotation)
{
	struct timespec ts;
	struct rtc_time tm;

	getnstimeofday(&ts);
	rtc_time_to_tm(ts.tv_sec, &tm);
	pr_info("PM: suspend %s %d-%02d-%02d %02d:%02d:%02d.%09lu UTC\n",
		annotation, tm.tm_year + 1900, tm.tm_mon + 1, tm.tm_mday,
		tm.tm_hour, tm.tm_min, tm.tm_sec, ts.tv_nsec);
}

/**
 * pm_suspend - Externally visible function for suspending the system.
 * @state: System sleep state to enter.
 *
 * Check if the value of @state represents one of the supported states,
 * execute enter_state() and update system suspend statistics.
 */
int pm_suspend(suspend_state_t state)
{
	int error;

	if (state <= PM_SUSPEND_ON || state >= PM_SUSPEND_MAX)
		return -EINVAL;

	pm_suspend_marker("entry");
	error = enter_state(state);
	if (error) {
		suspend_stats.fail++;
		dpm_save_failed_errno(error);
	} else {
		suspend_stats.success++;
	}
	pm_suspend_marker("exit");
	return error;
}
EXPORT_SYMBOL(pm_suspend);<|MERGE_RESOLUTION|>--- conflicted
+++ resolved
@@ -33,22 +33,15 @@
 
 #include "power.h"
 
-<<<<<<< HEAD
 /* How long partial resume will wait for getting wakeup reasons.
  * This value needs to tune when applying partial resume to more drivers.
  */
 #define WAKEUP_REASON_TIMEOUT 0
 
-const char *const pm_states[PM_SUSPEND_MAX] = {
-	[PM_SUSPEND_FREEZE]	= "freeze",
-	[PM_SUSPEND_STANDBY]	= "standby",
-	[PM_SUSPEND_MEM]	= "mem",
-=======
 struct pm_sleep_state pm_states[PM_SUSPEND_MAX] = {
 	[PM_SUSPEND_FREEZE] = { .label = "freeze", .state = PM_SUSPEND_FREEZE },
 	[PM_SUSPEND_STANDBY] = { .label = "standby", },
 	[PM_SUSPEND_MEM] = { .label = "mem", },
->>>>>>> ec55e7c2
 };
 
 static const struct platform_suspend_ops *suspend_ops;
