/*
 * INET		An implementation of the TCP/IP protocol suite for the LINUX
 *		operating system.  INET is implemented using the  BSD Socket
 *		interface as the means of communication with the user level.
 *
 *		"Ping" sockets
 *
 *		This program is free software; you can redistribute it and/or
 *		modify it under the terms of the GNU General Public License
 *		as published by the Free Software Foundation; either version
 *		2 of the License, or (at your option) any later version.
 *
 * Based on ipv4/udp.c code.
 *
 * Authors:	Vasiliy Kulikov / Openwall (for Linux 2.6),
 *		Pavel Kankovsky (for Linux 2.4.32)
 *
 * Pavel gave all rights to bugs to Vasiliy,
 * none of the bugs are Pavel's now.
 *
 */

#include <linux/uaccess.h>
#include <linux/types.h>
#include <linux/fcntl.h>
#include <linux/socket.h>
#include <linux/sockios.h>
#include <linux/in.h>
#include <linux/errno.h>
#include <linux/timer.h>
#include <linux/mm.h>
#include <linux/inet.h>
#include <linux/netdevice.h>
#include <net/snmp.h>
#include <net/ip.h>
#include <net/icmp.h>
#include <net/protocol.h>
#include <linux/skbuff.h>
#include <linux/proc_fs.h>
#include <linux/export.h>
#include <net/sock.h>
#include <net/ping.h>
#include <net/udp.h>
#include <net/route.h>
#include <net/inet_common.h>
#include <net/checksum.h>

#if IS_ENABLED(CONFIG_IPV6)
#include <linux/in6.h>
#include <linux/icmpv6.h>
#include <net/addrconf.h>
#include <net/ipv6.h>
#include <net/transp_v6.h>
#endif


struct ping_table ping_table;
struct pingv6_ops pingv6_ops;
EXPORT_SYMBOL_GPL(pingv6_ops);

static u16 ping_port_rover;

static inline int ping_hashfn(struct net *net, unsigned int num, unsigned int mask)
{
	int res = (num + net_hash_mix(net)) & mask;

	pr_debug("hash(%d) = %d\n", num, res);
	return res;
}
EXPORT_SYMBOL_GPL(ping_hash);

static inline struct hlist_nulls_head *ping_hashslot(struct ping_table *table,
					     struct net *net, unsigned int num)
{
	return &table->hash[ping_hashfn(net, num, PING_HTABLE_MASK)];
}

int ping_get_port(struct sock *sk, unsigned short ident)
{
	struct hlist_nulls_node *node;
	struct hlist_nulls_head *hlist;
	struct inet_sock *isk, *isk2;
	struct sock *sk2 = NULL;

	isk = inet_sk(sk);
	write_lock_bh(&ping_table.lock);
	if (ident == 0) {
		u32 i;
		u16 result = ping_port_rover + 1;

		for (i = 0; i < (1L << 16); i++, result++) {
			if (!result)
				result++; /* avoid zero */
			hlist = ping_hashslot(&ping_table, sock_net(sk),
					    result);
			ping_portaddr_for_each_entry(sk2, node, hlist) {
				isk2 = inet_sk(sk2);

				if (isk2->inet_num == result)
					goto next_port;
			}

			/* found */
			ping_port_rover = ident = result;
			break;
next_port:
			;
		}
		if (i >= (1L << 16))
			goto fail;
	} else {
		hlist = ping_hashslot(&ping_table, sock_net(sk), ident);
		ping_portaddr_for_each_entry(sk2, node, hlist) {
			isk2 = inet_sk(sk2);

			/* BUG? Why is this reuse and not reuseaddr? ping.c
			 * doesn't turn off SO_REUSEADDR, and it doesn't expect
			 * that other ping processes can steal its packets.
			 */
			if ((isk2->inet_num == ident) &&
			    (sk2 != sk) &&
			    (!sk2->sk_reuse || !sk->sk_reuse))
				goto fail;
		}
	}

	pr_debug("found port/ident = %d\n", ident);
	isk->inet_num = ident;
	if (sk_unhashed(sk)) {
		pr_debug("was not hashed\n");
		sock_hold(sk);
		hlist_nulls_add_head(&sk->sk_nulls_node, hlist);
		sock_prot_inuse_add(sock_net(sk), sk->sk_prot, 1);
	}
	write_unlock_bh(&ping_table.lock);
	return 0;

fail:
	write_unlock_bh(&ping_table.lock);
	return 1;
}
EXPORT_SYMBOL_GPL(ping_get_port);

void ping_hash(struct sock *sk)
{
	pr_debug("ping_hash(sk->port=%u)\n", inet_sk(sk)->inet_num);
	BUG(); /* "Please do not press this button again." */
}

void ping_unhash(struct sock *sk)
{
	struct inet_sock *isk = inet_sk(sk);
	pr_debug("ping_unhash(isk=%p,isk->num=%u)\n", isk, isk->inet_num);
	if (sk_hashed(sk)) {
		write_lock_bh(&ping_table.lock);
		hlist_nulls_del(&sk->sk_nulls_node);
		sk_nulls_node_init(&sk->sk_nulls_node);
		sock_put(sk);
		isk->inet_num = 0;
		isk->inet_sport = 0;
		sock_prot_inuse_add(sock_net(sk), sk->sk_prot, -1);
		write_unlock_bh(&ping_table.lock);
	}
}
EXPORT_SYMBOL_GPL(ping_unhash);

static struct sock *ping_lookup(struct net *net, struct sk_buff *skb, u16 ident)
{
	struct hlist_nulls_head *hslot = ping_hashslot(&ping_table, net, ident);
	struct sock *sk = NULL;
	struct inet_sock *isk;
	struct hlist_nulls_node *hnode;
	int dif = skb->dev->ifindex;

	if (skb->protocol == htons(ETH_P_IP)) {
		pr_debug("try to find: num = %d, daddr = %pI4, dif = %d\n",
			 (int)ident, &ip_hdr(skb)->daddr, dif);
#if IS_ENABLED(CONFIG_IPV6)
	} else if (skb->protocol == htons(ETH_P_IPV6)) {
		pr_debug("try to find: num = %d, daddr = %pI6c, dif = %d\n",
			 (int)ident, &ipv6_hdr(skb)->daddr, dif);
#endif
	}

	read_lock_bh(&ping_table.lock);

	ping_portaddr_for_each_entry(sk, hnode, hslot) {
		isk = inet_sk(sk);

		pr_debug("iterate\n");
		if (isk->inet_num != ident)
			continue;

		if (skb->protocol == htons(ETH_P_IP) &&
		    sk->sk_family == AF_INET) {
			pr_debug("found: %p: num=%d, daddr=%pI4, dif=%d\n", sk,
				 (int) isk->inet_num, &isk->inet_rcv_saddr,
				 sk->sk_bound_dev_if);

			if (isk->inet_rcv_saddr &&
			    isk->inet_rcv_saddr != ip_hdr(skb)->daddr)
				continue;
#if IS_ENABLED(CONFIG_IPV6)
		} else if (skb->protocol == htons(ETH_P_IPV6) &&
			   sk->sk_family == AF_INET6) {
			struct ipv6_pinfo *np = inet6_sk(sk);

			pr_debug("found: %p: num=%d, daddr=%pI6c, dif=%d\n", sk,
				 (int) isk->inet_num,
				 &inet6_sk(sk)->rcv_saddr,
				 sk->sk_bound_dev_if);

			if (!ipv6_addr_any(&np->rcv_saddr) &&
			    !ipv6_addr_equal(&np->rcv_saddr,
					     &ipv6_hdr(skb)->daddr))
				continue;
#endif
		} else {
			continue;
		}

		if (sk->sk_bound_dev_if && sk->sk_bound_dev_if != dif)
			continue;

		sock_hold(sk);
		goto exit;
	}

	sk = NULL;
exit:
	read_unlock_bh(&ping_table.lock);

	return sk;
}

static void inet_get_ping_group_range_net(struct net *net, kgid_t *low,
					  kgid_t *high)
{
	kgid_t *data = net->ipv4.sysctl_ping_group_range;
	unsigned int seq;

	do {
		seq = read_seqbegin(&sysctl_local_ports.lock);

		*low = data[0];
		*high = data[1];
	} while (read_seqretry(&sysctl_local_ports.lock, seq));
}


int ping_init_sock(struct sock *sk)
{
	struct net *net = sock_net(sk);
	kgid_t group = current_egid();
	struct group_info *group_info;
	int i, j, count;
	kgid_t low, high;
	int ret = 0;
<<<<<<< HEAD

	if (sk->sk_family == AF_INET6)
		inet6_sk(sk)->ipv6only = 1;
=======
>>>>>>> ec55e7c2

	inet_get_ping_group_range_net(net, &low, &high);
	if (gid_lte(low, group) && gid_lte(group, high))
		return 0;

	group_info = get_current_groups();
	count = group_info->ngroups;
	for (i = 0; i < group_info->nblocks; i++) {
		int cp_count = min_t(int, NGROUPS_PER_BLOCK, count);
		for (j = 0; j < cp_count; j++) {
			kgid_t gid = group_info->blocks[i][j];
			if (gid_lte(low, gid) && gid_lte(gid, high))
				goto out_release_group;
		}

		count -= cp_count;
	}

	ret = -EACCES;

out_release_group:
	put_group_info(group_info);
	return ret;
}
EXPORT_SYMBOL_GPL(ping_init_sock);

void ping_close(struct sock *sk, long timeout)
{
	pr_debug("ping_close(sk=%p,sk->num=%u)\n",
		 inet_sk(sk), inet_sk(sk)->inet_num);
	pr_debug("isk->refcnt = %d\n", sk->sk_refcnt.counter);

	sk_common_release(sk);
}
EXPORT_SYMBOL_GPL(ping_close);

/* Checks the bind address and possibly modifies sk->sk_bound_dev_if. */
int ping_check_bind_addr(struct sock *sk, struct inet_sock *isk,
			 struct sockaddr *uaddr, int addr_len) {
	struct net *net = sock_net(sk);
	if (sk->sk_family == AF_INET) {
		struct sockaddr_in *addr = (struct sockaddr_in *) uaddr;
		int chk_addr_ret;

		if (addr_len < sizeof(*addr))
			return -EINVAL;

		if (addr->sin_family != AF_INET &&
		    !(addr->sin_family == AF_UNSPEC &&
		      addr->sin_addr.s_addr == htonl(INADDR_ANY)))
			return -EAFNOSUPPORT;

		pr_debug("ping_check_bind_addr(sk=%p,addr=%pI4,port=%d)\n",
			 sk, &addr->sin_addr.s_addr, ntohs(addr->sin_port));

		chk_addr_ret = inet_addr_type(net, addr->sin_addr.s_addr);

		if (addr->sin_addr.s_addr == htonl(INADDR_ANY))
			chk_addr_ret = RTN_LOCAL;

		if ((sysctl_ip_nonlocal_bind == 0 &&
		    isk->freebind == 0 && isk->transparent == 0 &&
		     chk_addr_ret != RTN_LOCAL) ||
		    chk_addr_ret == RTN_MULTICAST ||
		    chk_addr_ret == RTN_BROADCAST)
			return -EADDRNOTAVAIL;

#if IS_ENABLED(CONFIG_IPV6)
	} else if (sk->sk_family == AF_INET6) {
		struct sockaddr_in6 *addr = (struct sockaddr_in6 *) uaddr;
		int addr_type, scoped, has_addr;
		struct net_device *dev = NULL;

		if (addr_len < sizeof(*addr))
			return -EINVAL;

		if (addr->sin6_family != AF_INET6)
			return -EAFNOSUPPORT;

		pr_debug("ping_check_bind_addr(sk=%p,addr=%pI6c,port=%d)\n",
			 sk, addr->sin6_addr.s6_addr, ntohs(addr->sin6_port));

		addr_type = ipv6_addr_type(&addr->sin6_addr);
		scoped = __ipv6_addr_needs_scope_id(addr_type);
		if ((addr_type != IPV6_ADDR_ANY &&
		     !(addr_type & IPV6_ADDR_UNICAST)) ||
		    (scoped && !addr->sin6_scope_id))
			return -EINVAL;

		rcu_read_lock();
		if (addr->sin6_scope_id) {
			dev = dev_get_by_index_rcu(net, addr->sin6_scope_id);
			if (!dev) {
				rcu_read_unlock();
				return -ENODEV;
			}
		}
		has_addr = pingv6_ops.ipv6_chk_addr(net, &addr->sin6_addr, dev,
						    scoped);
		rcu_read_unlock();

		if (!(isk->freebind || isk->transparent || has_addr ||
		      addr_type == IPV6_ADDR_ANY))
			return -EADDRNOTAVAIL;

		if (scoped)
			sk->sk_bound_dev_if = addr->sin6_scope_id;
#endif
	} else {
		return -EAFNOSUPPORT;
	}
	return 0;
}

void ping_set_saddr(struct sock *sk, struct sockaddr *saddr)
{
	if (saddr->sa_family == AF_INET) {
		struct inet_sock *isk = inet_sk(sk);
		struct sockaddr_in *addr = (struct sockaddr_in *) saddr;
		isk->inet_rcv_saddr = isk->inet_saddr = addr->sin_addr.s_addr;
#if IS_ENABLED(CONFIG_IPV6)
	} else if (saddr->sa_family == AF_INET6) {
		struct sockaddr_in6 *addr = (struct sockaddr_in6 *) saddr;
		struct ipv6_pinfo *np = inet6_sk(sk);
		np->rcv_saddr = np->saddr = addr->sin6_addr;
#endif
	}
}

void ping_clear_saddr(struct sock *sk, int dif)
{
	sk->sk_bound_dev_if = dif;
	if (sk->sk_family == AF_INET) {
		struct inet_sock *isk = inet_sk(sk);
		isk->inet_rcv_saddr = isk->inet_saddr = 0;
#if IS_ENABLED(CONFIG_IPV6)
	} else if (sk->sk_family == AF_INET6) {
		struct ipv6_pinfo *np = inet6_sk(sk);
		memset(&np->rcv_saddr, 0, sizeof(np->rcv_saddr));
		memset(&np->saddr, 0, sizeof(np->saddr));
#endif
	}
}
/*
 * We need our own bind because there are no privileged id's == local ports.
 * Moreover, we don't allow binding to multi- and broadcast addresses.
 */

int ping_bind(struct sock *sk, struct sockaddr *uaddr, int addr_len)
{
	struct inet_sock *isk = inet_sk(sk);
	unsigned short snum;
	int err;
	int dif = sk->sk_bound_dev_if;

	err = ping_check_bind_addr(sk, isk, uaddr, addr_len);
	if (err)
		return err;

	lock_sock(sk);

	err = -EINVAL;
	if (isk->inet_num != 0)
		goto out;

	err = -EADDRINUSE;
	ping_set_saddr(sk, uaddr);
	snum = ntohs(((struct sockaddr_in *)uaddr)->sin_port);
	if (ping_get_port(sk, snum) != 0) {
		ping_clear_saddr(sk, dif);
		goto out;
	}

	pr_debug("after bind(): num = %d, dif = %d\n",
		 (int)isk->inet_num,
		 (int)sk->sk_bound_dev_if);

	err = 0;
	if ((sk->sk_family == AF_INET && isk->inet_rcv_saddr) ||
	    (sk->sk_family == AF_INET6 &&
	     !ipv6_addr_any(&inet6_sk(sk)->rcv_saddr)))
		sk->sk_userlocks |= SOCK_BINDADDR_LOCK;

	if (snum)
		sk->sk_userlocks |= SOCK_BINDPORT_LOCK;
	isk->inet_sport = htons(isk->inet_num);
	isk->inet_daddr = 0;
	isk->inet_dport = 0;

#if IS_ENABLED(CONFIG_IPV6)
	if (sk->sk_family == AF_INET6)
		memset(&inet6_sk(sk)->daddr, 0, sizeof(inet6_sk(sk)->daddr));
#endif

	sk_dst_reset(sk);
out:
	release_sock(sk);
	pr_debug("ping_v4_bind -> %d\n", err);
	return err;
}
EXPORT_SYMBOL_GPL(ping_bind);

/*
 * Is this a supported type of ICMP message?
 */

static inline int ping_supported(int family, int type, int code)
{
	return (family == AF_INET && type == ICMP_ECHO && code == 0) ||
	       (family == AF_INET6 && type == ICMPV6_ECHO_REQUEST && code == 0);
}

/*
 * This routine is called by the ICMP module when it gets some
 * sort of error condition.
 */

void ping_err(struct sk_buff *skb, int offset, u32 info)
{
	int family;
	struct icmphdr *icmph;
	struct inet_sock *inet_sock;
	int type;
	int code;
	struct net *net = dev_net(skb->dev);
	struct sock *sk;
	int harderr;
	int err;

	if (skb->protocol == htons(ETH_P_IP)) {
		family = AF_INET;
		type = icmp_hdr(skb)->type;
		code = icmp_hdr(skb)->code;
		icmph = (struct icmphdr *)(skb->data + offset);
	} else if (skb->protocol == htons(ETH_P_IPV6)) {
		family = AF_INET6;
		type = icmp6_hdr(skb)->icmp6_type;
		code = icmp6_hdr(skb)->icmp6_code;
		icmph = (struct icmphdr *) (skb->data + offset);
	} else {
		BUG();
	}

	/* We assume the packet has already been checked by icmp_unreach */

	if (!ping_supported(family, icmph->type, icmph->code))
		return;

	pr_debug("ping_err(proto=0x%x,type=%d,code=%d,id=%04x,seq=%04x)\n",
		 skb->protocol, type, code, ntohs(icmph->un.echo.id),
		 ntohs(icmph->un.echo.sequence));

	sk = ping_lookup(net, skb, ntohs(icmph->un.echo.id));
	if (sk == NULL) {
		pr_debug("no socket, dropping\n");
		return;	/* No socket for error */
	}
	pr_debug("err on socket %p\n", sk);

	err = 0;
	harderr = 0;
	inet_sock = inet_sk(sk);

	if (skb->protocol == htons(ETH_P_IP)) {
		switch (type) {
		default:
		case ICMP_TIME_EXCEEDED:
			err = EHOSTUNREACH;
			break;
		case ICMP_SOURCE_QUENCH:
			/* This is not a real error but ping wants to see it.
			 * Report it with some fake errno.
			 */
			err = EREMOTEIO;
			break;
		case ICMP_PARAMETERPROB:
			err = EPROTO;
			harderr = 1;
			break;
		case ICMP_DEST_UNREACH:
			if (code == ICMP_FRAG_NEEDED) { /* Path MTU discovery */
				ipv4_sk_update_pmtu(skb, sk, info);
				if (inet_sock->pmtudisc != IP_PMTUDISC_DONT) {
					err = EMSGSIZE;
					harderr = 1;
					break;
				}
				goto out;
			}
			err = EHOSTUNREACH;
			if (code <= NR_ICMP_UNREACH) {
				harderr = icmp_err_convert[code].fatal;
				err = icmp_err_convert[code].errno;
			}
			break;
		case ICMP_REDIRECT:
			/* See ICMP_SOURCE_QUENCH */
			ipv4_sk_redirect(skb, sk);
			err = EREMOTEIO;
			break;
		}
#if IS_ENABLED(CONFIG_IPV6)
	} else if (skb->protocol == htons(ETH_P_IPV6)) {
		harderr = pingv6_ops.icmpv6_err_convert(type, code, &err);
#endif
	}

	/*
	 *      RFC1122: OK.  Passes ICMP errors back to application, as per
	 *	4.1.3.3.
	 */
	if ((family == AF_INET && !inet_sock->recverr) ||
	    (family == AF_INET6 && !inet6_sk(sk)->recverr)) {
		if (!harderr || sk->sk_state != TCP_ESTABLISHED)
			goto out;
	} else {
		if (family == AF_INET) {
			ip_icmp_error(sk, skb, err, 0 /* no remote port */,
				      info, (u8 *)icmph);
#if IS_ENABLED(CONFIG_IPV6)
		} else if (family == AF_INET6) {
			pingv6_ops.ipv6_icmp_error(sk, skb, err, 0,
						   info, (u8 *)icmph);
#endif
		}
	}
	sk->sk_err = err;
	sk->sk_error_report(sk);
out:
	sock_put(sk);
}
EXPORT_SYMBOL_GPL(ping_err);

/*
 *	Copy and checksum an ICMP Echo packet from user space into a buffer
 *	starting from the payload.
 */

int ping_getfrag(void *from, char *to,
		 int offset, int fraglen, int odd, struct sk_buff *skb)
{
	struct pingfakehdr *pfh = (struct pingfakehdr *)from;

	if (offset == 0) {
		if (fraglen < sizeof(struct icmphdr))
			BUG();
		if (csum_partial_copy_fromiovecend(to + sizeof(struct icmphdr),
			    pfh->iov, 0, fraglen - sizeof(struct icmphdr),
			    &pfh->wcheck))
			return -EFAULT;
	} else if (offset < sizeof(struct icmphdr)) {
			BUG();
	} else {
		if (csum_partial_copy_fromiovecend
				(to, pfh->iov, offset - sizeof(struct icmphdr),
				 fraglen, &pfh->wcheck))
			return -EFAULT;
	}

#if IS_ENABLED(CONFIG_IPV6)
	/* For IPv6, checksum each skb as we go along, as expected by
	 * icmpv6_push_pending_frames. For IPv4, accumulate the checksum in
	 * wcheck, it will be finalized in ping_v4_push_pending_frames.
	 */
	if (pfh->family == AF_INET6) {
		skb->csum = pfh->wcheck;
		skb->ip_summed = CHECKSUM_NONE;
		pfh->wcheck = 0;
	}
#endif

	return 0;
}
EXPORT_SYMBOL_GPL(ping_getfrag);

static int ping_v4_push_pending_frames(struct sock *sk, struct pingfakehdr *pfh,
				       struct flowi4 *fl4)
{
	struct sk_buff *skb = skb_peek(&sk->sk_write_queue);

	pfh->wcheck = csum_partial((char *)&pfh->icmph,
		sizeof(struct icmphdr), pfh->wcheck);
	pfh->icmph.checksum = csum_fold(pfh->wcheck);
	memcpy(icmp_hdr(skb), &pfh->icmph, sizeof(struct icmphdr));
	skb->ip_summed = CHECKSUM_NONE;
	return ip_push_pending_frames(sk, fl4);
}

int ping_common_sendmsg(int family, struct msghdr *msg, size_t len,
			void *user_icmph, size_t icmph_len) {
	u8 type, code;

	if (len > 0xFFFF)
		return -EMSGSIZE;

	/*
	 *	Check the flags.
	 */

	/* Mirror BSD error message compatibility */
	if (msg->msg_flags & MSG_OOB)
		return -EOPNOTSUPP;

	/*
	 *	Fetch the ICMP header provided by the userland.
	 *	iovec is modified! The ICMP header is consumed.
	 */
	if (memcpy_fromiovec(user_icmph, msg->msg_iov, icmph_len))
		return -EFAULT;

	if (family == AF_INET) {
		type = ((struct icmphdr *) user_icmph)->type;
		code = ((struct icmphdr *) user_icmph)->code;
#if IS_ENABLED(CONFIG_IPV6)
	} else if (family == AF_INET6) {
		type = ((struct icmp6hdr *) user_icmph)->icmp6_type;
		code = ((struct icmp6hdr *) user_icmph)->icmp6_code;
#endif
	} else {
		BUG();
	}

	if (!ping_supported(family, type, code))
		return -EINVAL;

	return 0;
}
EXPORT_SYMBOL_GPL(ping_common_sendmsg);

int ping_v4_sendmsg(struct kiocb *iocb, struct sock *sk, struct msghdr *msg,
		    size_t len)
{
	struct net *net = sock_net(sk);
	struct flowi4 fl4;
	struct inet_sock *inet = inet_sk(sk);
	struct ipcm_cookie ipc;
	struct icmphdr user_icmph;
	struct pingfakehdr pfh;
	struct rtable *rt = NULL;
	struct ip_options_data opt_copy;
	int free = 0;
	__be32 saddr, daddr, faddr;
	u8  tos;
	int err;

	pr_debug("ping_v4_sendmsg(sk=%p,sk->num=%u)\n", inet, inet->inet_num);

	err = ping_common_sendmsg(AF_INET, msg, len, &user_icmph,
				  sizeof(user_icmph));
	if (err)
		return err;

	/*
	 *	Get and verify the address.
	 */

	if (msg->msg_name) {
		struct sockaddr_in *usin = (struct sockaddr_in *)msg->msg_name;
		if (msg->msg_namelen < sizeof(*usin))
			return -EINVAL;
		if (usin->sin_family != AF_INET)
			return -EAFNOSUPPORT;
		daddr = usin->sin_addr.s_addr;
		/* no remote port */
	} else {
		if (sk->sk_state != TCP_ESTABLISHED)
			return -EDESTADDRREQ;
		daddr = inet->inet_daddr;
		/* no remote port */
	}

	ipc.addr = inet->inet_saddr;
	ipc.opt = NULL;
	ipc.oif = sk->sk_bound_dev_if;
	ipc.tx_flags = 0;

	sock_tx_timestamp(sk, &ipc.tx_flags);

	if (msg->msg_controllen) {
		err = ip_cmsg_send(sock_net(sk), msg, &ipc);
		if (err)
			return err;
		if (ipc.opt)
			free = 1;
	}
	if (!ipc.opt) {
		struct ip_options_rcu *inet_opt;

		rcu_read_lock();
		inet_opt = rcu_dereference(inet->inet_opt);
		if (inet_opt) {
			memcpy(&opt_copy, inet_opt,
			       sizeof(*inet_opt) + inet_opt->opt.optlen);
			ipc.opt = &opt_copy.opt;
		}
		rcu_read_unlock();
	}

	saddr = ipc.addr;
	ipc.addr = faddr = daddr;

	if (ipc.opt && ipc.opt->opt.srr) {
		if (!daddr)
			return -EINVAL;
		faddr = ipc.opt->opt.faddr;
	}
	tos = RT_TOS(inet->tos);
	if (sock_flag(sk, SOCK_LOCALROUTE) ||
	    (msg->msg_flags & MSG_DONTROUTE) ||
	    (ipc.opt && ipc.opt->opt.is_strictroute)) {
		tos |= RTO_ONLINK;
	}

	if (ipv4_is_multicast(daddr)) {
		if (!ipc.oif)
			ipc.oif = inet->mc_index;
		if (!saddr)
			saddr = inet->mc_addr;
	} else if (!ipc.oif)
		ipc.oif = inet->uc_index;

	flowi4_init_output(&fl4, ipc.oif, sk->sk_mark, tos,
			   RT_SCOPE_UNIVERSE, sk->sk_protocol,
			   inet_sk_flowi_flags(sk), faddr, saddr, 0, 0,
			   sock_i_uid(sk));

	security_sk_classify_flow(sk, flowi4_to_flowi(&fl4));
	rt = ip_route_output_flow(net, &fl4, sk);
	if (IS_ERR(rt)) {
		err = PTR_ERR(rt);
		rt = NULL;
		if (err == -ENETUNREACH)
			IP_INC_STATS(net, IPSTATS_MIB_OUTNOROUTES);
		goto out;
	}

	err = -EACCES;
	if ((rt->rt_flags & RTCF_BROADCAST) &&
	    !sock_flag(sk, SOCK_BROADCAST))
		goto out;

	if (msg->msg_flags & MSG_CONFIRM)
		goto do_confirm;
back_from_confirm:

	if (!ipc.addr)
		ipc.addr = fl4.daddr;

	lock_sock(sk);

	pfh.icmph.type = user_icmph.type; /* already checked */
	pfh.icmph.code = user_icmph.code; /* ditto */
	pfh.icmph.checksum = 0;
	pfh.icmph.un.echo.id = inet->inet_sport;
	pfh.icmph.un.echo.sequence = user_icmph.un.echo.sequence;
	pfh.iov = msg->msg_iov;
	pfh.wcheck = 0;
	pfh.family = AF_INET;

	err = ip_append_data(sk, &fl4, ping_getfrag, &pfh, len,
			0, &ipc, &rt, msg->msg_flags);
	if (err)
		ip_flush_pending_frames(sk);
	else
		err = ping_v4_push_pending_frames(sk, &pfh, &fl4);
	release_sock(sk);

out:
	ip_rt_put(rt);
	if (free)
		kfree(ipc.opt);
	if (!err) {
		icmp_out_count(sock_net(sk), user_icmph.type);
		return len;
	}
	return err;

do_confirm:
	dst_confirm(&rt->dst);
	if (!(msg->msg_flags & MSG_PROBE) || len)
		goto back_from_confirm;
	err = 0;
	goto out;
}

int ping_recvmsg(struct kiocb *iocb, struct sock *sk, struct msghdr *msg,
		 size_t len, int noblock, int flags, int *addr_len)
{
	struct inet_sock *isk = inet_sk(sk);
	int family = sk->sk_family;
	struct sockaddr_in *sin;
	struct sockaddr_in6 *sin6;
	struct sk_buff *skb;
	int copied, err;

	pr_debug("ping_recvmsg(sk=%p,sk->num=%u)\n", isk, isk->inet_num);

	err = -EOPNOTSUPP;
	if (flags & MSG_OOB)
		goto out;

	if (addr_len) {
		if (family == AF_INET)
			*addr_len = sizeof(*sin);
		else if (family == AF_INET6 && addr_len)
			*addr_len = sizeof(*sin6);
	}

	if (flags & MSG_ERRQUEUE) {
		if (family == AF_INET) {
			return ip_recv_error(sk, msg, len, addr_len);
#if IS_ENABLED(CONFIG_IPV6)
		} else if (family == AF_INET6) {
			return pingv6_ops.ipv6_recv_error(sk, msg, len,
							  addr_len);
#endif
		}
	}

	skb = skb_recv_datagram(sk, flags, noblock, &err);
	if (!skb)
		goto out;

	copied = skb->len;
	if (copied > len) {
		msg->msg_flags |= MSG_TRUNC;
		copied = len;
	}

	/* Don't bother checking the checksum */
	err = skb_copy_datagram_iovec(skb, 0, msg->msg_iov, copied);
	if (err)
		goto done;

	sock_recv_timestamp(msg, sk, skb);

	/* Copy the address and add cmsg data. */
	if (family == AF_INET) {
		sin = (struct sockaddr_in *) msg->msg_name;
		if (sin) {
			sin->sin_family = AF_INET;
			sin->sin_port = 0 /* skb->h.uh->source */;
			sin->sin_addr.s_addr = ip_hdr(skb)->saddr;
			memset(sin->sin_zero, 0, sizeof(sin->sin_zero));
		}

		if (isk->cmsg_flags)
			ip_cmsg_recv(msg, skb);

#if IS_ENABLED(CONFIG_IPV6)
	} else if (family == AF_INET6) {
		struct ipv6_pinfo *np = inet6_sk(sk);
		struct ipv6hdr *ip6 = ipv6_hdr(skb);
		sin6 = (struct sockaddr_in6 *) msg->msg_name;

		if (sin6) {
			sin6->sin6_family = AF_INET6;
			sin6->sin6_port = 0;
			sin6->sin6_addr = ip6->saddr;

			sin6->sin6_flowinfo = 0;
			if (np->sndflow)
				sin6->sin6_flowinfo = ip6_flowinfo(ip6);

			sin6->sin6_scope_id = ipv6_iface_scope_id(&sin6->sin6_addr,
							  IP6CB(skb)->iif);
		}

		if (inet6_sk(sk)->rxopt.all)
			pingv6_ops.ip6_datagram_recv_ctl(sk, msg, skb);
#endif
	} else {
		BUG();
	}

	err = copied;

done:
	skb_free_datagram(sk, skb);
out:
	pr_debug("ping_recvmsg -> %d\n", err);
	return err;
}
EXPORT_SYMBOL_GPL(ping_recvmsg);

int ping_queue_rcv_skb(struct sock *sk, struct sk_buff *skb)
{
	pr_debug("ping_queue_rcv_skb(sk=%p,sk->num=%d,skb=%p)\n",
		 inet_sk(sk), inet_sk(sk)->inet_num, skb);
	if (sock_queue_rcv_skb(sk, skb) < 0) {
		kfree_skb(skb);
		pr_debug("ping_queue_rcv_skb -> failed\n");
		return -1;
	}
	return 0;
}
EXPORT_SYMBOL_GPL(ping_queue_rcv_skb);


/*
 *	All we need to do is get the socket.
 */

void ping_rcv(struct sk_buff *skb)
{
	struct sock *sk;
	struct net *net = dev_net(skb->dev);
	struct icmphdr *icmph = icmp_hdr(skb);

	/* We assume the packet has already been checked by icmp_rcv */

	pr_debug("ping_rcv(skb=%p,id=%04x,seq=%04x)\n",
		 skb, ntohs(icmph->un.echo.id), ntohs(icmph->un.echo.sequence));

	/* Push ICMP header back */
	skb_push(skb, skb->data - (u8 *)icmph);

	sk = ping_lookup(net, skb, ntohs(icmph->un.echo.id));
	if (sk != NULL) {
		struct sk_buff *skb2 = skb_clone(skb, GFP_ATOMIC);

		pr_debug("rcv on socket %p\n", sk);
		if (skb2)
			ping_queue_rcv_skb(sk, skb2);
		sock_put(sk);
		return;
	}
	pr_debug("no socket, dropping\n");

	/* We're called from icmp_rcv(). kfree_skb() is done there. */
}
EXPORT_SYMBOL_GPL(ping_rcv);

struct proto ping_prot = {
	.name =		"PING",
	.owner =	THIS_MODULE,
	.init =		ping_init_sock,
	.close =	ping_close,
	.connect =	ip4_datagram_connect,
	.disconnect =	udp_disconnect,
	.setsockopt =	ip_setsockopt,
	.getsockopt =	ip_getsockopt,
	.sendmsg =	ping_v4_sendmsg,
	.recvmsg =	ping_recvmsg,
	.bind =		ping_bind,
	.backlog_rcv =	ping_queue_rcv_skb,
	.release_cb =	ip4_datagram_release_cb,
	.hash =		ping_hash,
	.unhash =	ping_unhash,
	.get_port =	ping_get_port,
	.obj_size =	sizeof(struct inet_sock),
};
EXPORT_SYMBOL(ping_prot);

#ifdef CONFIG_PROC_FS

static struct sock *ping_get_first(struct seq_file *seq, int start)
{
	struct sock *sk;
	struct ping_iter_state *state = seq->private;
	struct net *net = seq_file_net(seq);

	for (state->bucket = start; state->bucket < PING_HTABLE_SIZE;
	     ++state->bucket) {
		struct hlist_nulls_node *node;
		struct hlist_nulls_head *hslot;

		hslot = &ping_table.hash[state->bucket];

		if (hlist_nulls_empty(hslot))
			continue;

		sk_nulls_for_each(sk, node, hslot) {
			if (net_eq(sock_net(sk), net))
				goto found;
		}
	}
	sk = NULL;
found:
	return sk;
}

static struct sock *ping_get_next(struct seq_file *seq, struct sock *sk)
{
	struct ping_iter_state *state = seq->private;
	struct net *net = seq_file_net(seq);

	do {
		sk = sk_nulls_next(sk);
	} while (sk && (!net_eq(sock_net(sk), net)));

	if (!sk)
		return ping_get_first(seq, state->bucket + 1);
	return sk;
}

static struct sock *ping_get_idx(struct seq_file *seq, loff_t pos)
{
	struct sock *sk = ping_get_first(seq, 0);

	if (sk)
		while (pos && (sk = ping_get_next(seq, sk)) != NULL)
			--pos;
	return pos ? NULL : sk;
}

static void *ping_seq_start(struct seq_file *seq, loff_t *pos)
{
	struct ping_iter_state *state = seq->private;
	state->bucket = 0;

	read_lock_bh(&ping_table.lock);

	return *pos ? ping_get_idx(seq, *pos-1) : SEQ_START_TOKEN;
}

static void *ping_seq_next(struct seq_file *seq, void *v, loff_t *pos)
{
	struct sock *sk;

	if (v == SEQ_START_TOKEN)
		sk = ping_get_idx(seq, 0);
	else
		sk = ping_get_next(seq, v);

	++*pos;
	return sk;
}

static void ping_seq_stop(struct seq_file *seq, void *v)
{
	read_unlock_bh(&ping_table.lock);
}

static void ping_format_sock(struct sock *sp, struct seq_file *f,
		int bucket)
{
	struct inet_sock *inet = inet_sk(sp);
	__be32 dest = inet->inet_daddr;
	__be32 src = inet->inet_rcv_saddr;
	__u16 destp = ntohs(inet->inet_dport);
	__u16 srcp = ntohs(inet->inet_sport);

	seq_printf(f, "%5d: %08X:%04X %08X:%04X"
		" %02X %08X:%08X %02X:%08lX %08X %5d %8d %lu %d %pK %d",
		bucket, src, srcp, dest, destp, sp->sk_state,
		sk_wmem_alloc_get(sp),
		sk_rmem_alloc_get(sp),
		0, 0L, 0,
		from_kuid_munged(seq_user_ns(f), sock_i_uid(sp)),
		0, sock_i_ino(sp),
		atomic_read(&sp->sk_refcnt), sp,
		atomic_read(&sp->sk_drops));
}

static int ping_seq_show(struct seq_file *seq, void *v)
{
	seq_setwidth(seq, 127);
	if (v == SEQ_START_TOKEN)
		seq_puts(seq, "  sl  local_address rem_address   st tx_queue "
			   "rx_queue tr tm->when retrnsmt   uid  timeout "
			   "inode ref pointer drops");
	else {
		struct ping_iter_state *state = seq->private;

		ping_format_sock(v, seq, state->bucket);
	}
	seq_pad(seq, '\n');
	return 0;
}

static const struct seq_operations ping_seq_ops = {
	.show		= ping_seq_show,
	.start		= ping_seq_start,
	.next		= ping_seq_next,
	.stop		= ping_seq_stop,
};

static int ping_seq_open(struct inode *inode, struct file *file)
{
	return seq_open_net(inode, file, &ping_seq_ops,
			   sizeof(struct ping_iter_state));
}

static const struct file_operations ping_seq_fops = {
	.open		= ping_seq_open,
	.read		= seq_read,
	.llseek		= seq_lseek,
	.release	= seq_release_net,
};

static int ping_proc_register(struct net *net)
{
	struct proc_dir_entry *p;
	int rc = 0;

	p = proc_create("icmp", S_IRUGO, net->proc_net, &ping_seq_fops);
	if (!p)
		rc = -ENOMEM;
	return rc;
}

static void ping_proc_unregister(struct net *net)
{
	remove_proc_entry("icmp", net->proc_net);
}


static int __net_init ping_proc_init_net(struct net *net)
{
	return ping_proc_register(net);
}

static void __net_exit ping_proc_exit_net(struct net *net)
{
	ping_proc_unregister(net);
}

static struct pernet_operations ping_net_ops = {
	.init = ping_proc_init_net,
	.exit = ping_proc_exit_net,
};

int __init ping_proc_init(void)
{
	return register_pernet_subsys(&ping_net_ops);
}

void ping_proc_exit(void)
{
	unregister_pernet_subsys(&ping_net_ops);
}

#endif

void __init ping_init(void)
{
	int i;

	for (i = 0; i < PING_HTABLE_SIZE; i++)
		INIT_HLIST_NULLS_HEAD(&ping_table.hash[i], i);
	rwlock_init(&ping_table.lock);
}<|MERGE_RESOLUTION|>--- conflicted
+++ resolved
@@ -256,12 +256,9 @@
 	int i, j, count;
 	kgid_t low, high;
 	int ret = 0;
-<<<<<<< HEAD
 
 	if (sk->sk_family == AF_INET6)
 		inet6_sk(sk)->ipv6only = 1;
-=======
->>>>>>> ec55e7c2
 
 	inet_get_ping_group_range_net(net, &low, &high);
 	if (gid_lte(low, group) && gid_lte(group, high))
