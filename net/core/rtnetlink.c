--- conflicted
+++ resolved
@@ -900,10 +900,7 @@
 
 	if (1) {
 		struct rtnl_link_ifmap map;
-<<<<<<< HEAD
-=======
-
->>>>>>> ec55e7c2
+
 		memset(&map, 0, sizeof(map));
 		map.mem_start   = dev->mem_start;
 		map.mem_end     = dev->mem_end;
@@ -911,10 +908,7 @@
 		map.irq         = dev->irq;
 		map.dma         = dev->dma;
 		map.port        = dev->if_port;
-<<<<<<< HEAD
-=======
-
->>>>>>> ec55e7c2
+
 		if (nla_put(skb, IFLA_MAP, sizeof(map), &map))
 			goto nla_put_failure;
 	}
