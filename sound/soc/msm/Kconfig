--- conflicted
+++ resolved
@@ -143,7 +143,6 @@
 	 the machine drivers and the corresponding
 	 DAI-links.
 
-<<<<<<< HEAD
 config SND_SOC_DORY_MI2S
 	tristate "MI2S machine driver for dory boards"
 	depends on ARCH_MSM8226
@@ -156,20 +155,6 @@
 	 uses a single i2s microphone and has no output
 	 support.
 
-config SND_SOC_MDM9615
-	tristate "SoC Machine driver for MDM9615 boards"
-	depends on ARCH_MSM9615
-	select SND_SOC_VOICE
-	select SND_SOC_QDSP6
-	select SND_SOC_MSM_STUB
-	select SND_SOC_WCD9310
-	select SND_SOC_MSM_HOSTLESS_PCM
-	select SND_DYNAMIC_MINORS
-	help
-	 To add support for SoC audio on MDM9615 boards
-
-=======
->>>>>>> 2cddb9e0
 config SND_SOC_MSM8X10
 	tristate "SoC Machine driver for MSM8X10 boards"
 	depends on ARCH_MSM8610
