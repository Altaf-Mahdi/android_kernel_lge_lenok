--- conflicted
+++ resolved
@@ -34,11 +34,7 @@
 #include "msm-pcm-routing-v2.h"
 
 #define CAPTURE_MIN_NUM_PERIODS     2
-<<<<<<< HEAD
-#define CAPTURE_MAX_NUM_PERIODS     8
-=======
 #define CAPTURE_MAX_NUM_PERIODS     32
->>>>>>> 3dfd484b
 #define CAPTURE_MAX_PERIOD_SIZE     4096
 #define CAPTURE_MIN_PERIOD_SIZE     320
 
@@ -592,12 +588,9 @@
 		dev_err(rtd->dev,
 			"%s: Failed to set det_mode param, err = %d\n",
 			__func__, rc);
-<<<<<<< HEAD
-=======
 
 	q6lsm_snd_model_buf_free(prtd->lsm_client);
 
->>>>>>> 3dfd484b
 	return rc;
 }
 
@@ -736,7 +729,6 @@
 			       __func__, session_data.app_id);
 			rc = -EINVAL;
 			break;
-<<<<<<< HEAD
 		}
 
 		prtd->lsm_client->app_id = session_data.app_id;
@@ -746,24 +738,9 @@
 			dev_err(rtd->dev,
 				"%s: lsm open failed, %d\n",
 				__func__, ret);
-			q6lsm_client_free(prtd->lsm_client);
-			kfree(prtd);
 			return ret;
 		}
-=======
-		}
-
-		prtd->lsm_client->app_id = session_data.app_id;
-		ret = q6lsm_open(prtd->lsm_client,
-				 prtd->lsm_client->app_id);
-		if (ret < 0) {
-			dev_err(rtd->dev,
-				"%s: lsm open failed, %d\n",
-				__func__, ret);
-			return ret;
-		}
 		prtd->lsm_client->opened = true;
->>>>>>> 3dfd484b
 		dev_dbg(rtd->dev, "%s: Session_ID = %d, APP ID = %d\n",
 			__func__,
 			prtd->lsm_client->session,
@@ -984,10 +961,7 @@
 			"%s: Stopping LSM client session\n",
 			__func__);
 		if (prtd->lsm_client->started) {
-<<<<<<< HEAD
-=======
 			int i;
->>>>>>> 3dfd484b
 			if (prtd->lsm_client->lab_enable) {
 				atomic_set(&prtd->read_abort, 1);
 				if (prtd->lsm_client->lab_started) {
@@ -997,12 +971,9 @@
 							"%s: stop lab failed ret %d\n",
 							__func__, ret);
 					prtd->lsm_client->lab_started = false;
-<<<<<<< HEAD
-=======
 					for (i = 0; i < prtd->lsm_client->hw_params.period_count; i++)
 						memset(prtd->lsm_client->lab_buffer[i].data, 0,
 							prtd->lsm_client->lab_buffer[i].size);
->>>>>>> 3dfd484b
 				}
 			}
 			ret = q6lsm_stop(prtd->lsm_client, true);
@@ -1066,10 +1037,7 @@
 		dev_dbg(rtd->dev, "%s: stopping LAB\n", __func__);
 		if (prtd->lsm_client->lab_enable &&
 			prtd->lsm_client->lab_started) {
-<<<<<<< HEAD
-=======
 			int i;
->>>>>>> 3dfd484b
 			atomic_set(&prtd->read_abort, 1);
 			rc = q6lsm_stop_lab(prtd->lsm_client);
 			if (rc)
@@ -1078,12 +1046,9 @@
 					__func__,
 					prtd->lsm_client->session, rc);
 			prtd->lsm_client->lab_started = false;
-<<<<<<< HEAD
-=======
 			for (i = 0; i < prtd->lsm_client->hw_params.period_count; i++)
 				memset(prtd->lsm_client->lab_buffer[i].data, 0,
 					prtd->lsm_client->lab_buffer[i].size);
->>>>>>> 3dfd484b
 		}
 	break;
 	default:
@@ -1265,8 +1230,6 @@
 				dev_err(rtd->dev,
 					"%s: ioctl %s failed\n", __func__,
 					"SNDDRV_LSM_REG_SND_MODEL_V2_32");
-<<<<<<< HEAD
-=======
 		}
 		break;
 	}
@@ -1339,153 +1302,6 @@
 				__func__, "SET_MODULE_PARAMS_32",
 				sizeof(p_data_32));
 			return -EFAULT;
->>>>>>> 3dfd484b
-		}
-
-		p_data.params = compat_ptr(p_data_32.params);
-		p_data.num_params = p_data_32.num_params;
-		p_data.data_size = p_data_32.data_size;
-
-		if (p_data.num_params > LSM_PARAMS_MAX) {
-			dev_err(rtd->dev,
-				"%s: %s: Invalid num_params %d\n",
-				__func__, "SET_MODULE_PARAMS_32",
-				p_data.num_params);
-			return -EINVAL;
-		}
-
-		if (p_data.data_size !=
-		    (p_data.num_params * sizeof(struct lsm_params_info_32))) {
-			dev_err(rtd->dev,
-				"%s: %s: Invalid size %d\n",
-				__func__, "SET_MODULE_PARAMS_32",
-				p_data.data_size);
-			return -EINVAL;
-		}
-
-		p_size = sizeof(struct lsm_params_info_32) *
-			 p_data.num_params;
-
-		params32 = kzalloc(p_size, GFP_KERNEL);
-		if (!params32) {
-			dev_err(rtd->dev,
-				"%s: no memory for params32, size = %zd\n",
-				__func__, p_size);
-			return -ENOMEM;
-		}
-
-		p_size = sizeof(struct lsm_params_info) * p_data.num_params;
-		params = kzalloc(p_size, GFP_KERNEL);
-		if (!params) {
-			dev_err(rtd->dev,
-				"%s: no memory for params, size = %zd\n",
-				__func__, p_size);
-			kfree(params32);
-			return -ENOMEM;
-		}
-
-		if (copy_from_user(params32, p_data.params,
-				   p_data.data_size)) {
-			dev_err(rtd->dev,
-				"%s: %s: copy_from_user failed, size = %d\n",
-				__func__, "params32", p_data.data_size);
-			kfree(params32);
-			kfree(params);
-			return -EFAULT;
-		}
-
-		p_info_32 = (struct lsm_params_info_32 *) params32;
-		p_info = (struct lsm_params_info *) params;
-		for (i = 0; i < p_data.num_params; i++) {
-			p_info->module_id = p_info_32->module_id;
-			p_info->param_id = p_info_32->param_id;
-			p_info->param_size = p_info_32->param_size;
-			p_info->param_data = compat_ptr(p_info_32->param_data);
-			p_info->param_type = p_info_32->param_type;
-
-			p_info_32++;
-			p_info++;
-		}
-
-		err = msm_lsm_process_params(substream,
-					     &p_data, params);
-		if (err)
-			dev_err(rtd->dev,
-				"%s: Failed to process params, err = %d\n",
-				__func__, err);
-		kfree(params);
-		kfree(params32);
-		break;
-	}
-
-	case SNDRV_LSM_SET_PARAMS_32:{
-		struct snd_lsm_detection_params_32 det_params32;
-		struct snd_lsm_detection_params det_params;
-
-		if (prtd->lsm_client->use_topology) {
-			dev_err(rtd->dev,
-				"%s: %s: not supported if using topology\n",
-				__func__, "SET_PARAMS_32");
-			return -EINVAL;
-		}
-
-		if (copy_from_user(&det_params32, arg,
-				   sizeof(det_params32))) {
-			err = -EFAULT;
-			dev_err(rtd->dev,
-				"%s: %s: copy_from_user failed, size = %zd\n",
-				__func__, "SNDRV_LSM_SET_PARAMS_32",
-				sizeof(det_params32));
-		} else {
-			det_params.conf_level =
-				compat_ptr(det_params32.conf_level);
-			det_params.detect_mode =
-				det_params32.detect_mode;
-			det_params.num_confidence_levels =
-				det_params32.num_confidence_levels;
-			det_params.detect_failure =
-				det_params32.detect_failure;
-			cmd = SNDRV_LSM_SET_PARAMS;
-			err = msm_lsm_ioctl_shared(substream, cmd,
-					&det_params);
-			if (err)
-				dev_err(rtd->dev,
-					"%s: ioctl %s failed\n", __func__,
-					"SNDRV_LSM_SET_PARAMS");
-		}
-		break;
-	}
-
-	case SNDRV_LSM_SET_MODULE_PARAMS_32: {
-		struct snd_lsm_module_params_32 p_data_32;
-		struct snd_lsm_module_params p_data;
-		u8 *params, *params32;
-		size_t p_size;
-		struct lsm_params_info_32 *p_info_32;
-		struct lsm_params_info *p_info;
-		int i;
-
-		if (!prtd->lsm_client->use_topology) {
-			dev_err(rtd->dev,
-				"%s: %s: not supported if not using topology\n",
-				__func__, "SET_MODULE_PARAMS_32");
-			return -EINVAL;
-		}
-
-		if (!arg) {
-			dev_err(rtd->dev,
-				"%s: %s: No Param data to set\n",
-				__func__, "SET_MODULE_PARAMS_32");
-			return -EINVAL;
-		}
-
-		if (copy_from_user(&p_data_32, arg,
-				   sizeof(p_data_32))) {
-			dev_err(rtd->dev,
-				"%s: %s: copy_from_user failed, size = %zd\n",
-				__func__, "SET_MODULE_PARAMS_32",
-				sizeof(p_data_32));
-			return -EFAULT;
 		}
 
 		p_data.params = compat_ptr(p_data_32.params);
@@ -1868,10 +1684,7 @@
 		runtime->private_data = NULL;
 		return -ENOMEM;
 	}
-<<<<<<< HEAD
-=======
 	prtd->lsm_client->opened = false;
->>>>>>> 3dfd484b
 	return 0;
 }
 
@@ -1923,25 +1736,6 @@
 			dev_dbg(rtd->dev,
 				"%s: LSM client session stopped %d\n",
 				 __func__, ret);
-<<<<<<< HEAD
-
-		/*
-		 * Go Ahead and try de-register sound model,
-		 * even if stop failed
-		 */
-		prtd->lsm_client->started = false;
-
-		ret = q6lsm_deregister_sound_model(prtd->lsm_client);
-		if (ret)
-			dev_err(rtd->dev,
-				"%s: dereg_snd_model failed, err = %d\n",
-				__func__, ret);
-		else
-			dev_dbg(rtd->dev, "%s: dereg_snd_model succesful\n",
-				 __func__);
-	}
-=======
->>>>>>> 3dfd484b
 
 		/*
 		 * Go Ahead and try de-register sound model,
@@ -2074,11 +1868,7 @@
 		return 0;
 	}
 	rc = wait_event_timeout(prtd->period_wait,
-<<<<<<< HEAD
-		(atomic_read(&prtd->buf_count) |
-=======
 		(atomic_read(&prtd->buf_count) ||
->>>>>>> 3dfd484b
 		atomic_read(&prtd->read_abort)), (2 * HZ));
 	if (!rc) {
 		dev_err(rtd->dev,
@@ -2103,10 +1893,7 @@
 				__func__, fbytes);
 			return -EINVAL;
 		}
-<<<<<<< HEAD
-=======
 		memset(pcm_buf, 0, fbytes);
->>>>>>> 3dfd484b
 	} else {
 		dev_err(rtd->dev,
 			"%s: Invalid pcm buffer\n", __func__);
