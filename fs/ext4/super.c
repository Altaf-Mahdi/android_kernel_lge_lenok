--- conflicted
+++ resolved
@@ -406,13 +406,9 @@
 		smp_wmb();
 		sb->s_flags |= MS_RDONLY;
 	}
-	if (test_opt(sb, ERRORS_PANIC)) {
-		if (EXT4_SB(sb)->s_journal &&
-		  !(EXT4_SB(sb)->s_journal->j_flags & JBD2_REC_ERR))
-			return;
+	if (test_opt(sb, ERRORS_PANIC))
 		panic("EXT4-fs (device %s): panic forced after error\n",
 			sb->s_id);
-	}
 }
 
 #define ext4_error_ratelimit(sb)					\
@@ -601,12 +597,8 @@
 			jbd2_journal_abort(EXT4_SB(sb)->s_journal, -EIO);
 		save_error_info(sb, function, line);
 	}
-	if (test_opt(sb, ERRORS_PANIC)) {
-		if (EXT4_SB(sb)->s_journal &&
-		  !(EXT4_SB(sb)->s_journal->j_flags & JBD2_REC_ERR))
-			return;
+	if (test_opt(sb, ERRORS_PANIC))
 		panic("EXT4-fs panic from previous error\n");
-	}
 }
 
 void __ext4_msg(struct super_block *sb,
@@ -841,7 +833,6 @@
 		dump_orphan_list(sb, sbi);
 	J_ASSERT(list_empty(&sbi->s_orphan));
 
-	sync_blockdev(sb->s_bdev);
 	invalidate_bdev(sb->s_bdev);
 	if (sbi->journal_bdev && sbi->journal_bdev != sb->s_bdev) {
 		/*
@@ -4887,8 +4878,6 @@
 		goto restore_opts;
 	}
 
-<<<<<<< HEAD
-=======
 	if ((old_opts.s_mount_opt & EXT4_MOUNT_JOURNAL_CHECKSUM) ^
 	    test_opt(sb, JOURNAL_CHECKSUM)) {
 		ext4_msg(sb, KERN_ERR, "changing journal_checksum "
@@ -4897,7 +4886,6 @@
 		goto restore_opts;
 	}
 
->>>>>>> 15d65ff6
 	if (test_opt(sb, DATA_FLAGS) == EXT4_MOUNT_JOURNAL_DATA) {
 		if (test_opt2(sb, EXPLICIT_DELALLOC)) {
 			ext4_msg(sb, KERN_ERR, "can't mount with "
