--- conflicted
+++ resolved
@@ -3158,11 +3158,6 @@
 			 (unsigned long) ac->ac_o_ex.fe_logical);
 		BUG();
 	}
-<<<<<<< HEAD
-	BUG_ON(start + size <= ac->ac_o_ex.fe_logical &&
-			start > ac->ac_o_ex.fe_logical);
-=======
->>>>>>> 15d65ff6
 	BUG_ON(size <= 0 || size > EXT4_BLOCKS_PER_GROUP(ac->ac_sb));
 
 	/* now prepare goal request */
@@ -4649,7 +4644,6 @@
 	struct buffer_head *gd_bh;
 	ext4_group_t block_group;
 	struct ext4_sb_info *sbi;
-	struct ext4_inode_info *ei = EXT4_I(inode);
 	struct ext4_buddy e4b;
 	unsigned int count_clusters;
 	int err = 0;
@@ -4808,14 +4802,7 @@
 		/*
 		 * blocks being freed are metadata. these blocks shouldn't
 		 * be used until this transaction is committed
-		 *
-		 * We use __GFP_NOFAIL because ext4_free_blocks() is not allowed
-		 * to fail.
 		 */
-<<<<<<< HEAD
-		new_entry = kmem_cache_alloc(ext4_free_data_cachep,
-				GFP_NOFS|__GFP_NOFAIL);
-=======
 	retry:
 		new_entry = kmem_cache_alloc(ext4_free_data_cachep, GFP_NOFS);
 		if (!new_entry) {
@@ -4827,7 +4814,6 @@
 			congestion_wait(BLK_RW_ASYNC, HZ/50);
 			goto retry;
 		}
->>>>>>> 15d65ff6
 		new_entry->efd_start_cluster = bit;
 		new_entry->efd_group = block_group;
 		new_entry->efd_count = count_clusters;
@@ -4869,23 +4855,7 @@
 			     &sbi->s_flex_groups[flex_group].free_clusters);
 	}
 
-<<<<<<< HEAD
-	if (flags & EXT4_FREE_BLOCKS_RESERVE && ei->i_reserved_data_blocks) {
-		percpu_counter_add(&sbi->s_dirtyclusters_counter,
-				   count_clusters);
-		spin_lock(&ei->i_block_reservation_lock);
-		if (flags & EXT4_FREE_BLOCKS_METADATA)
-			ei->i_reserved_meta_blocks += count_clusters;
-		else
-			ei->i_reserved_data_blocks += count_clusters;
-		spin_unlock(&ei->i_block_reservation_lock);
-		if (!(flags & EXT4_FREE_BLOCKS_NO_QUOT_UPDATE))
-			dquot_reclaim_block(inode,
-					EXT4_C2B(sbi, count_clusters));
-	} else if (!(flags & EXT4_FREE_BLOCKS_NO_QUOT_UPDATE))
-=======
 	if (!(flags & EXT4_FREE_BLOCKS_NO_QUOT_UPDATE))
->>>>>>> 15d65ff6
 		dquot_free_block(inode, EXT4_C2B(sbi, count_clusters));
 	percpu_counter_add(&sbi->s_freeclusters_counter, count_clusters);
 
