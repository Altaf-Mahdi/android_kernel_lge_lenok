--- conflicted
+++ resolved
@@ -41,16 +41,11 @@
 #include <linux/memblock.h>
 #include <linux/of_fdt.h>
 #include <linux/of_platform.h>
-<<<<<<< HEAD
-#include <linux/dma-mapping.h>
-=======
 #include <linux/personality.h>
->>>>>>> ec55e7c2
 
 #include <asm/cputype.h>
 #include <asm/elf.h>
 #include <asm/cputable.h>
-#include <asm/cpu_ops.h>
 #include <asm/sections.h>
 #include <asm/setup.h>
 #include <asm/smp_plat.h>
@@ -63,27 +58,8 @@
 unsigned int processor_id;
 EXPORT_SYMBOL(processor_id);
 
-unsigned long elf_hwcap __read_mostly;
+unsigned int elf_hwcap __read_mostly;
 EXPORT_SYMBOL_GPL(elf_hwcap);
-
-unsigned int boot_reason;
-EXPORT_SYMBOL(boot_reason);
-
-unsigned int cold_boot;
-EXPORT_SYMBOL(cold_boot);
-
-char* (*arch_read_hardware_id)(void);
-EXPORT_SYMBOL(arch_read_hardware_id);
-
-#ifdef CONFIG_COMPAT
-#define COMPAT_ELF_HWCAP_DEFAULT	\
-				(COMPAT_HWCAP_HALF|COMPAT_HWCAP_THUMB|\
-				 COMPAT_HWCAP_FAST_MULT|COMPAT_HWCAP_EDSP|\
-				 COMPAT_HWCAP_TLS|COMPAT_HWCAP_VFP|\
-				 COMPAT_HWCAP_VFPv3|COMPAT_HWCAP_VFPv4|\
-				 COMPAT_HWCAP_NEON|COMPAT_HWCAP_IDIV)
-unsigned int compat_elf_hwcap __read_mostly = COMPAT_ELF_HWCAP_DEFAULT;
-#endif
 
 static const char *cpu_name;
 static const char *machine_name;
@@ -122,9 +98,6 @@
 	printk("%s", buf);
 }
 
-<<<<<<< HEAD
-void __init smp_setup_processor_id(void)
-=======
 struct cpuinfo_arm64 {
 	struct cpu	cpu;
 	u32		reg_midr;
@@ -139,95 +112,14 @@
 }
 
 static void __init setup_processor(void)
->>>>>>> ec55e7c2
-{
+{
+	struct cpu_info *cpu_info;
+
 	/*
-	 * clear __my_cpu_offset on boot CPU to avoid hang caused by
-	 * using percpu variable early, for example, lockdep will
-	 * access percpu variable inside lock_release
+	 * locate processor in the list of supported processor
+	 * types.  The linker builds this table for us from the
+	 * entries in arch/arm/mm/proc.S
 	 */
-	set_my_cpu_offset(0);
-}
-
-bool arch_match_cpu_phys_id(int cpu, u64 phys_id)
-{
-	return phys_id == cpu_logical_map(cpu);
-}
-
-struct mpidr_hash mpidr_hash;
-#ifdef CONFIG_SMP
-/**
- * smp_build_mpidr_hash - Pre-compute shifts required at each affinity
- *			  level in order to build a linear index from an
- *			  MPIDR value. Resulting algorithm is a collision
- *			  free hash carried out through shifting and ORing
- */
-static void __init smp_build_mpidr_hash(void)
-{
-	u32 i, affinity, fs[4], bits[4], ls;
-	u64 mask = 0;
-	/*
-	 * Pre-scan the list of MPIDRS and filter out bits that do
-	 * not contribute to affinity levels, ie they never toggle.
-	 */
-	for_each_possible_cpu(i)
-		mask |= (cpu_logical_map(i) ^ cpu_logical_map(0));
-	pr_debug("mask of set bits %#llx\n", mask);
-	/*
-	 * Find and stash the last and first bit set at all affinity levels to
-	 * check how many bits are required to represent them.
-	 */
-	for (i = 0; i < 4; i++) {
-		affinity = MPIDR_AFFINITY_LEVEL(mask, i);
-		/*
-		 * Find the MSB bit and LSB bits position
-		 * to determine how many bits are required
-		 * to express the affinity level.
-		 */
-		ls = fls(affinity);
-		fs[i] = affinity ? ffs(affinity) - 1 : 0;
-		bits[i] = ls - fs[i];
-	}
-	/*
-	 * An index can be created from the MPIDR_EL1 by isolating the
-	 * significant bits at each affinity level and by shifting
-	 * them in order to compress the 32 bits values space to a
-	 * compressed set of values. This is equivalent to hashing
-	 * the MPIDR_EL1 through shifting and ORing. It is a collision free
-	 * hash though not minimal since some levels might contain a number
-	 * of CPUs that is not an exact power of 2 and their bit
-	 * representation might contain holes, eg MPIDR_EL1[7:0] = {0x2, 0x80}.
-	 */
-	mpidr_hash.shift_aff[0] = MPIDR_LEVEL_SHIFT(0) + fs[0];
-	mpidr_hash.shift_aff[1] = MPIDR_LEVEL_SHIFT(1) + fs[1] - bits[0];
-	mpidr_hash.shift_aff[2] = MPIDR_LEVEL_SHIFT(2) + fs[2] -
-						(bits[1] + bits[0]);
-	mpidr_hash.shift_aff[3] = MPIDR_LEVEL_SHIFT(3) +
-				  fs[3] - (bits[2] + bits[1] + bits[0]);
-	mpidr_hash.mask = mask;
-	mpidr_hash.bits = bits[3] + bits[2] + bits[1] + bits[0];
-	pr_debug("MPIDR hash: aff0[%u] aff1[%u] aff2[%u] aff3[%u] mask[%#llx] bits[%u]\n",
-		mpidr_hash.shift_aff[0],
-		mpidr_hash.shift_aff[1],
-		mpidr_hash.shift_aff[2],
-		mpidr_hash.shift_aff[3],
-		mpidr_hash.mask,
-		mpidr_hash.bits);
-	/*
-	 * 4x is an arbitrary value used to warn on a hash table much bigger
-	 * than expected on most systems.
-	 */
-	if (mpidr_hash_size() > 4 * num_possible_cpus())
-		pr_warn("Large number of MPIDR hash buckets detected\n");
-	__flush_dcache_area(&mpidr_hash, sizeof(struct mpidr_hash));
-}
-#endif
-
-static void __init setup_processor(void)
-{
-	struct cpu_info *cpu_info;
-	u64 features, block;
-
 	cpu_info = lookup_processor_type(read_cpuid_id());
 	if (!cpu_info) {
 		printk("CPU configuration botched (ID %08x), unable to continue.\n",
@@ -240,29 +132,15 @@
 	printk("CPU: %s [%08x] revision %d\n",
 	       cpu_name, read_cpuid_id(), read_cpuid_id() & 15);
 
-	sprintf(init_utsname()->machine, ELF_PLATFORM);
+	sprintf(init_utsname()->machine, "aarch64");
 	elf_hwcap = 0;
-
-<<<<<<< HEAD
-	/*
-	 * ID_AA64ISAR0_EL1 contains 4-bit wide signed feature blocks.
-	 * The blocks we test below represent incremental functionality
-	 * for non-negative values. Negative values are reserved.
-	 */
-	features = read_cpuid(ID_AA64ISAR0_EL1);
-	block = (features >> 4) & 0xf;
-	if (!(block & 0x8)) {
-		switch (block) {
-		default:
-		case 2:
-			elf_hwcap |= HWCAP_PMULL;
-		case 1:
-			elf_hwcap |= HWCAP_AES;
-		case 0:
-			break;
-		}
-	}
-=======
+}
+
+static void __init setup_machine_fdt(phys_addr_t dt_phys)
+{
+	struct boot_param_header *devtree;
+	unsigned long dt_root;
+
 	cpuinfo_store_cpu();
 
 	/* Check we have a non-NULL DT pointer */
@@ -271,37 +149,66 @@
 			"Error: NULL or invalid device tree blob\n"
 			"The dtb must be 8-byte aligned and passed in the first 512MB of memory\n"
 			"\nPlease check your bootloader.\n");
->>>>>>> ec55e7c2
-
-	block = (features >> 8) & 0xf;
-	if (block && !(block & 0x8))
-		elf_hwcap |= HWCAP_SHA1;
-
-	block = (features >> 12) & 0xf;
-	if (block && !(block & 0x8))
-		elf_hwcap |= HWCAP_SHA2;
-
-	block = (features >> 16) & 0xf;
-	if (block && !(block & 0x8))
-		elf_hwcap |= HWCAP_CRC32;
-}
-
-static void __init setup_machine_fdt(phys_addr_t dt_phys)
-{
-	if (!dt_phys || !early_init_dt_scan(phys_to_virt(dt_phys))) {
+
+		while (true)
+			cpu_relax();
+
+	}
+
+	devtree = phys_to_virt(dt_phys);
+
+	/* Check device tree validity */
+	if (be32_to_cpu(devtree->magic) != OF_DT_HEADER) {
 		early_print("\n"
 			"Error: invalid device tree blob at physical address 0x%p (virtual address 0x%p)\n"
-			"The dtb must be 8-byte aligned and passed in the first 512MB of memory\n"
+			"Expected 0x%x, found 0x%x\n"
 			"\nPlease check your bootloader.\n",
-			dt_phys, phys_to_virt(dt_phys));
+			dt_phys, devtree, OF_DT_HEADER,
+			be32_to_cpu(devtree->magic));
 
 		while (true)
 			cpu_relax();
 	}
 
-	machine_name = of_flat_dt_get_machine_name();
-	if (machine_name)
-		pr_info("Machine: %s\n", machine_name);
+	initial_boot_params = devtree;
+	dt_root = of_get_flat_dt_root();
+
+	machine_name = of_get_flat_dt_prop(dt_root, "model", NULL);
+	if (!machine_name)
+		machine_name = of_get_flat_dt_prop(dt_root, "compatible", NULL);
+	if (!machine_name)
+		machine_name = "<unknown>";
+	pr_info("Machine: %s\n", machine_name);
+
+	/* Retrieve various information from the /chosen node */
+	of_scan_flat_dt(early_init_dt_scan_chosen, boot_command_line);
+	/* Initialize {size,address}-cells info */
+	of_scan_flat_dt(early_init_dt_scan_root, NULL);
+	/* Setup memory, calling early_init_dt_add_memory_arch */
+	of_scan_flat_dt(early_init_dt_scan_memory, NULL);
+}
+
+void __init early_init_dt_add_memory_arch(u64 base, u64 size)
+{
+	base &= PAGE_MASK;
+	size &= PAGE_MASK;
+	if (base + size < PHYS_OFFSET) {
+		pr_warning("Ignoring memory block 0x%llx - 0x%llx\n",
+			   base, base + size);
+		return;
+	}
+	if (base < PHYS_OFFSET) {
+		pr_warning("Ignoring memory range 0x%llx - 0x%llx\n",
+			   base, PHYS_OFFSET);
+		size -= PHYS_OFFSET - base;
+		base = PHYS_OFFSET;
+	}
+	memblock_add(base, size);
+}
+
+void * __init early_init_dt_alloc_memory_arch(u64 size, u64 align)
+{
+	return __va(memblock_alloc(size, align));
 }
 
 /*
@@ -355,11 +262,6 @@
 
 void __init setup_arch(char **cmdline_p)
 {
-	/*
-	 * Unmask asynchronous aborts early to catch possible system errors.
-	 */
-	local_async_enable();
-
 	setup_processor();
 
 	setup_machine_fdt(__fdt_pointer);
@@ -383,10 +285,8 @@
 	psci_init();
 
 	cpu_logical_map(0) = read_cpuid_mpidr() & MPIDR_HWID_BITMASK;
-	cpu_read_bootcpu_ops();
 #ifdef CONFIG_SMP
 	smp_init_cpus();
-	smp_build_mpidr_hash();
 #endif
 
 #ifdef CONFIG_VT
@@ -423,12 +323,6 @@
 static const char *hwcap_str[] = {
 	"fp",
 	"asimd",
-	"evtstrm",
-	"aes",
-	"pmull",
-	"sha1",
-	"sha2",
-	"crc32",
 	NULL
 };
 
@@ -463,14 +357,10 @@
 {
 	int i, j;
 
-<<<<<<< HEAD
-	for_each_present_cpu(i) {
-=======
 	for_each_online_cpu(i) {
 		struct cpuinfo_arm64 *cpuinfo = &per_cpu(cpu_data, i);
 		u32 midr = cpuinfo->reg_midr;
 
->>>>>>> ec55e7c2
 		/*
 		 * glibc reads /proc/cpuinfo to determine the number of
 		 * online processors, looking for lines beginning with
@@ -479,34 +369,6 @@
 #ifdef CONFIG_SMP
 		seq_printf(m, "processor\t: %d\n", i);
 #endif
-<<<<<<< HEAD
-	}
-
-	/* dump out the processor features */
-	seq_puts(m, "Features\t: ");
-
-	for (i = 0; hwcap_str[i]; i++)
-		if (elf_hwcap & (1 << i))
-			seq_printf(m, "%s ", hwcap_str[i]);
-#ifdef CONFIG_ARMV7_COMPAT_CPUINFO
-	/* Print out the non-optional ARMv8 HW capabilities */
-	seq_printf(m, "wp half thumb fastmult vfp edsp neon vfpv3d16 tlsi ");
-	seq_printf(m, "vfpv4 idiva idivt ");
-#endif
-
-	seq_printf(m, "\nCPU implementer\t: 0x%02x\n", read_cpuid_id() >> 24);
-	seq_printf(m, "CPU architecture: 8\n");
-	seq_printf(m, "CPU variant\t: 0x%x\n", (read_cpuid_id() >> 20) & 15);
-	seq_printf(m, "CPU part\t: 0x%03x\n", (read_cpuid_id() >> 4) & 0xfff);
-	seq_printf(m, "CPU revision\t: %d\n", read_cpuid_id() & 15);
-
-	seq_puts(m, "\n");
-
-	if (!arch_read_hardware_id)
-		seq_printf(m, "Hardware\t: %s\n", machine_name);
-	else
-		seq_printf(m, "Hardware\t: %s\n", arch_read_hardware_id());
-=======
 		seq_printf(m, "BogoMIPS\t: %lu.%02lu\n",
 			   loops_per_jiffy / (500000UL/HZ),
 			   loops_per_jiffy / (5000UL/HZ) % 100);
@@ -537,7 +399,6 @@
 		seq_printf(m, "CPU part\t: 0x%03x\n", ((midr >> 4) & 0xfff));
 		seq_printf(m, "CPU revision\t: %d\n\n", (midr & 0xf));
 	}
->>>>>>> ec55e7c2
 
 	return 0;
 }
@@ -562,10 +423,4 @@
 	.next	= c_next,
 	.stop	= c_stop,
 	.show	= c_show
-};
-
-void arch_setup_pdev_archdata(struct platform_device *pdev)
-{
-	pdev->archdata.dma_mask = DMA_BIT_MASK(32);
-	pdev->dev.dma_mask = &pdev->archdata.dma_mask;
-}+};