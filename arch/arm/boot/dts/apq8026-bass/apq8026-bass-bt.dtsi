--- conflicted
+++ resolved
@@ -42,14 +42,11 @@
 				<86 512 0 0>,
 				<86 512 500 800>;
 		qcom,msm-obs;
-<<<<<<< HEAD
-=======
 	};
 
 	bt_rfkill {
 		compatible = "lge,bluetooth_rfkill";
 		gpio-bt-reset = <&msmgpio 45 0>;
->>>>>>> 3dfd484b
 	};
 
 
