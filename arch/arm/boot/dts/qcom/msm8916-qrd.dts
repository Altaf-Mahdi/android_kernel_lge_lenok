--- conflicted
+++ resolved
@@ -63,7 +63,6 @@
 		akm,layout = <0x0>;
 		akm,gpio_rstn = <&msm_gpio 36 0x0>;
 	};
-<<<<<<< HEAD
 
 	avago@39 {
 		compatible = "avago,apds9930";
@@ -84,7 +83,6 @@
 		avago,als_D = <142>;
 		avago,ga_value = <48>;
 	};
-=======
 };
 
 &mdss_mdp {
@@ -103,5 +101,4 @@
 	pinctrl-1 = <&mdss_dsi_suspend>;
 
 	qcom,platform-reset-gpio = <&msm_gpio 25 0>;
->>>>>>> 9affc106
 };