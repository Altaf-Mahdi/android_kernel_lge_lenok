--- conflicted
+++ resolved
@@ -145,6 +145,8 @@
 {
 	struct irq_data *d = irq_desc_get_irq_data(desc);
 	const struct cpumask *affinity = d->affinity;
+	struct irq_chip *c;
+	bool ret = false;
 
 	/*
 	 * If this is a per-CPU interrupt, or the affinity does not
@@ -153,10 +155,8 @@
 	if (irqd_is_per_cpu(d) || !cpumask_test_cpu(smp_processor_id(), affinity))
 		return false;
 
-	if (cpumask_any_and(affinity, cpu_online_mask) >= nr_cpu_ids)
+	if (cpumask_any_and(affinity, cpu_online_mask) >= nr_cpu_ids) {
 		affinity = cpu_online_mask;
-<<<<<<< HEAD
-=======
 		ret = true;
 	}
 
@@ -165,9 +165,8 @@
 		pr_debug("IRQ%u: unable to set affinity\n", d->irq);
 	else if (c->irq_set_affinity(d, affinity, false) == IRQ_SET_MASK_OK && ret)
 		cpumask_copy(d->affinity, affinity);
->>>>>>> ec55e7c2
-
-	return __irq_set_affinity_locked(d, affinity) == 0;
+
+	return ret;
 }
 
 /*
