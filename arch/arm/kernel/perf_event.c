--- conflicted
+++ resolved
@@ -16,7 +16,6 @@
 #include <linux/platform_device.h>
 #include <linux/pm_runtime.h>
 #include <linux/uaccess.h>
-#include <linux/irq.h>
 
 #include <asm/irq_regs.h>
 #include <asm/pmu.h>
@@ -136,9 +135,6 @@
 	struct hw_perf_event *hwc = &event->hw;
 	u64 delta, prev_raw_count, new_raw_count;
 
-	if (event->state <= PERF_EVENT_STATE_OFF)
-		return 0;
-
 again:
 	prev_raw_count = local64_read(&hwc->prev_count);
 	new_raw_count = armpmu->read_counter(event);
@@ -214,10 +210,6 @@
 	hw_events->events[idx] = NULL;
 	clear_bit(idx, hw_events->used_mask);
 
-	/* Clear event constraints. */
-	if (armpmu->clear_event_constraints)
-		armpmu->clear_event_constraints(event);
-
 	perf_event_update_userpage(event);
 }
 
@@ -231,18 +223,6 @@
 	int err = 0;
 
 	perf_pmu_disable(event->pmu);
-	/*
-	 * Tests if event is constrained. If not sets it so that next
-	 * collision can be detected.
-	 */
-	if (armpmu->test_set_event_constraints)
-		if (armpmu->test_set_event_constraints(event) < 0) {
-			pr_err("Event: %llx failed constraint check.\n",
-					event->attr.config);
-			event->state = PERF_EVENT_STATE_OFF;
-			err = -EPERM;
-			goto out;
-		}
 
 	/* If we don't have a space for the counter then finish early. */
 	idx = armpmu->get_event_idx(hw_events, event);
@@ -320,7 +300,7 @@
 
 static irqreturn_t armpmu_dispatch_irq(int irq, void *dev)
 {
-	struct arm_pmu *armpmu = *(struct arm_pmu **) dev;
+	struct arm_pmu *armpmu = (struct arm_pmu *) dev;
 	struct platform_device *plat_device = armpmu->plat_device;
 	struct arm_pmu_platdata *plat = dev_get_platdata(&plat_device->dev);
 	int ret;
@@ -328,34 +308,12 @@
 
 	start_clock = sched_clock();
 	if (plat && plat->handle_irq)
-<<<<<<< HEAD
-		return plat->handle_irq(irq, armpmu, armpmu->handle_irq);
-	else
-		return armpmu->handle_irq(irq, armpmu);
-}
-
-static int
-armpmu_generic_request_irq(int irq, irq_handler_t *handle_irq, void *dev_id)
-{
-        return request_irq(irq, *handle_irq,
-                        IRQF_DISABLED | IRQF_NOBALANCING,
-                        "arm-pmu", dev_id);
-}
-
-static void
-armpmu_generic_free_irq(int irq, void *dev_id)
-{
-        if (irq >= 0)
-                free_irq(irq, dev_id);
-=======
 		ret = plat->handle_irq(irq, dev, armpmu->handle_irq);
 	else
 		ret = armpmu->handle_irq(irq, dev);
 	finish_clock = sched_clock();
 
-	perf_sample_event_took(finish_clock - start_clock);
 	return ret;
->>>>>>> ec55e7c2
 }
 
 static void
@@ -369,25 +327,12 @@
 armpmu_reserve_hardware(struct arm_pmu *armpmu)
 {
 	int err;
-	struct arm_pmu_platdata *plat;
 	struct platform_device *pmu_device = armpmu->plat_device;
 
 	if (!pmu_device)
 		return -ENODEV;
 
 	pm_runtime_get_sync(&pmu_device->dev);
-
-	plat = dev_get_platdata(&pmu_device->dev);
-	if (plat && plat->request_pmu_irq)
-		armpmu->request_pmu_irq = plat->request_pmu_irq;
-	else if (!armpmu->request_pmu_irq)
-		armpmu->request_pmu_irq = armpmu_generic_request_irq;
-
-	if (plat && plat->free_pmu_irq)
-		armpmu->free_pmu_irq = plat->free_pmu_irq;
-	else if (!armpmu->free_pmu_irq)
-		armpmu->free_pmu_irq = armpmu_generic_free_irq;
-
 	err = armpmu->request_irq(armpmu, armpmu_dispatch_irq);
 	if (err) {
 		armpmu_release_hardware(armpmu);
@@ -453,7 +398,6 @@
 			 "mode exclusion\n");
 		return -EOPNOTSUPP;
 	}
-
 
 	/*
 	 * Store the event encoding into the config_base field.
@@ -520,24 +464,6 @@
 	struct arm_pmu *armpmu = to_arm_pmu(pmu);
 	struct pmu_hw_events *hw_events = armpmu->get_hw_events();
 	int enabled = bitmap_weight(hw_events->used_mask, armpmu->num_events);
-	int idx;
-
-	if (*hw_events->from_idle) {
-		for (idx = 0; idx <= armpmu->num_events; ++idx) {
-			struct perf_event *event = hw_events->events[idx];
-
-			if (!event)
-				continue;
-
-			armpmu->enable(event);
-		}
-
-		/* Reset bit so we don't needlessly re-enable counters.*/
-		*hw_events->from_idle = 0;
-	}
-
-	/* So we don't start the PMU before enabling counters after idle. */
-	barrier();
 
 	if (enabled)
 		armpmu->start(armpmu);
@@ -580,15 +506,16 @@
 	atomic_set(&armpmu->active_events, 0);
 	mutex_init(&armpmu->reserve_mutex);
 
-	armpmu->pmu.pmu_enable = armpmu_enable;
-	armpmu->pmu.pmu_disable = armpmu_disable;
-	armpmu->pmu.event_init = armpmu_event_init;
-	armpmu->pmu.add = armpmu_add;
-	armpmu->pmu.del = armpmu_del;
-	armpmu->pmu.start = armpmu_start;
-	armpmu->pmu.stop = armpmu_stop;
-	armpmu->pmu.read = armpmu_read;
-	armpmu->pmu.events_across_hotplug = 0;
+	armpmu->pmu = (struct pmu) {
+		.pmu_enable	= armpmu_enable,
+		.pmu_disable	= armpmu_disable,
+		.event_init	= armpmu_event_init,
+		.add		= armpmu_add,
+		.del		= armpmu_del,
+		.start		= armpmu_start,
+		.stop		= armpmu_stop,
+		.read		= armpmu_read,
+	};
 }
 
 int armpmu_register(struct arm_pmu *armpmu, int type)
