--- conflicted
+++ resolved
@@ -58,15 +58,9 @@
 static void *
 __dma_alloc_remap(struct page *page, size_t size, gfp_t gfp, pgprot_t prot,
 	const void *caller);
-<<<<<<< HEAD
 
 static void __dma_free_remap(void *cpu_addr, size_t size, bool no_warn);
 
-=======
-
-static void __dma_free_remap(void *cpu_addr, size_t size, bool no_warn);
-
->>>>>>> 6b6cff37
 static inline pgprot_t __get_dma_pgprot(struct dma_attrs *attrs, pgprot_t prot);
 /**
  * arm_dma_map_page - map a portion of a page for streaming DMA
